/* -----------------------------------------------------------------------------
 * cdata.i
 *
 * SWIG library file containing macros for manipulating raw C data as strings.
 * ----------------------------------------------------------------------------- */

%{
typedef struct SWIGCDATA {
    char *data;
    int   len;
} SWIGCDATA;
%}

/* -----------------------------------------------------------------------------
 * Typemaps for returning binary data
 * ----------------------------------------------------------------------------- */

#if SWIGGUILE
%typemap(out) SWIGCDATA {
   $result = gh_str2scm($1.data,$1.len);
}
%typemap(in) (const void *indata, int inlen) = (char *STRING, int LENGTH);
#elif SWIGCHICKEN
%typemap(out) SWIGCDATA {
  C_word *string_space = C_alloc(C_SIZEOF_STRING($1.len));
  $result = C_string(&string_space, $1.len, $1.data);
}
%typemap(in) (const void *indata, int inlen) = (char *STRING, int LENGTH);
#elif SWIGPHP
%typemap(out) SWIGCDATA {
  ZVAL_STRINGL($result, $1.data, $1.len, 1);
}
%typemap(in) (const void *indata, int inlen) = (char *STRING, int LENGTH);
#else
%echo "cdata.i module not supported."
#endif


/* -----------------------------------------------------------------------------
 * %cdata(TYPE [, NAME]) 
 *
 * Convert raw C data to a binary string.
 * ----------------------------------------------------------------------------- */

%define %cdata(TYPE,NAME...)

%insert("header") {
#if #NAME == ""
static SWIGCDATA cdata_##TYPE(TYPE *ptr, int nelements) {
#else
static SWIGCDATA cdata_##NAME(TYPE *ptr, int nelements) {
#endif
   SWIGCDATA d;
   d.data = (char *) ptr;
#if #TYPE != "void"
   d.len  = nelements*sizeof(TYPE);
#else
   d.len  = nelements;
#endif
   return d;
}
}

%typemap(default) int nelements "$1 = 1;"

#if #NAME == ""
SWIGCDATA cdata_##TYPE(TYPE *ptr, int nelements);
#else
SWIGCDATA cdata_##NAME(TYPE *ptr, int nelements);
#endif
%enddef

%typemap(default) int nelements;

%rename(cdata) ::cdata_void(void *ptr, int nelements);

%cdata(void);

<<<<<<< HEAD
/* Memory move function */
=======
/* Memory move function. Due to multi-argument typemaps this appears to be wrapped as
void memmove(void *data, const char *s); */
>>>>>>> e464aa02
void memmove(void *data, const void *indata, int inlen);<|MERGE_RESOLUTION|>--- conflicted
+++ resolved
@@ -76,10 +76,6 @@
 
 %cdata(void);
 
-<<<<<<< HEAD
-/* Memory move function */
-=======
 /* Memory move function. Due to multi-argument typemaps this appears to be wrapped as
 void memmove(void *data, const char *s); */
->>>>>>> e464aa02
 void memmove(void *data, const void *indata, int inlen);