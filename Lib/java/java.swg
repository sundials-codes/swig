--- conflicted
+++ resolved
@@ -1175,11 +1175,7 @@
 
 %define SWIG_JAVABODY_TYPEWRAPPER(PTRCTOR_VISIBILITY, DEFAULTCTOR_VISIBILITY, CPTR_VISIBILITY, TYPE...)
 // Typewrapper classes
-<<<<<<< HEAD
-%typemap(javabody) SWIGTYPE *, SWIGTYPE &, SWIGTYPE &&, SWIGTYPE [] %{
-=======
-%typemap(javabody) TYPE *, TYPE &, TYPE [] %{
->>>>>>> 38d454a1
+%typemap(javabody) TYPE *, TYPE &, TYPE &&, TYPE [] %{
   private long swigCPtr;
 
   PTRCTOR_VISIBILITY $javaclassname(long cPtr, boolean futureUse) {
