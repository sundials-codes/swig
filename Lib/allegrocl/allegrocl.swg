/* Define a C preprocessor symbol that can be used in interface files
   to distinguish between the SWIG language modules. */ 

#define SWIG_ALLEGRO_CL

#define %ffargs(...) %feature("ffargs", "1", ##__VA_ARGS__)
%ffargs(strings_convert="t");

/* typemaps for argument and result type conversions. */
%typemap(lin,numinputs=1)	SWIGTYPE 	"(cl::let (($out $in))\n  $body)";

%typemap(lout) bool, char, unsigned char, signed char,
               short, signed short, unsigned short,
               int, signed int, unsigned int,
               long, signed long, unsigned long,
               float, double, long double, char *, void *,
               enum SWIGTYPE    "(cl::setq ACL_ffresult $body)";
%typemap(lout) void "$body";
#ifdef __cplusplus
%typemap(lout) SWIGTYPE[ANY], SWIGTYPE *,
               SWIGTYPE &       
%{ (cl:let* ((address $body)
	  (new-inst (cl:make-instance '$lclass :foreign-address address)))
     (cl:when (cl:and $owner (cl:not (cl:zerop address)))
       (excl:schedule-finalization new-inst #'$ldestructor))
     (cl:setq ACL_ffresult new-inst)) %}

%typemap(lout) SWIGTYPE         "(cl::let* ((address $body)\n         (new-inst (cl::make-instance '$lclass :foreign-address address)))\n    (cl::unless (cl::zerop address)\n      (excl:schedule-finalization new-inst #'$ldestructor))\n    (cl::setq ACL_ffresult new-inst))";
#else
%typemap(lout) SWIGTYPE[ANY], SWIGTYPE *, SWIGTYPE &, SWIGTYPE
%{ (cl:let* ((address $body)
	  (new-inst (cl:make-instance '$lclass :foreign-address address)))
     (cl:setq ACL_ffresult new-inst)) %}
#endif

%typemap(lisptype) bool, const bool "cl:boolean";
%typemap(lisptype) char, const char "cl:character";
%typemap(lisptype) unsigned char, const unsigned char "cl:integer";
%typemap(lisptype) signed char, const signed char "cl:integer";

%typemap(ffitype) bool, const bool ":int";
%typemap(ffitype) char, const char,
		  signed char, const signed char ":char";
%typemap(ffitype) unsigned char, const unsigned char ":unsigned-char";
%typemap(ffitype) short, const short,
		  signed short, const signed short ":short";
%typemap(ffitype) unsigned short, const unsigned short ":unsigned-short";
%typemap(ffitype) int, const int, signed int, const signed int ":int";
%typemap(ffitype) unsigned int, const unsigned int ":unsigned-int";
%typemap(ffitype) long, const long, signed long, const signed long ":long";
%typemap(ffitype) unsigned long, const unsigned long ":unsigned-long";
%typemap(ffitype) float, const float ":float";
%typemap(ffitype) double, const double ":double";
%typemap(ffitype) char *, const char *, signed char *,
		  const signed char *, signed char &,
		  const signed char &			 "(* :char)";
%typemap(ffitype) unsigned char *, const unsigned char *,
		  unsigned char &, const unsigned char & "(* :unsigned-char)";
%typemap(ffitype) short *, const short *, short &,
		  const short &				"(* :short)";
%typemap(ffitype) unsigned short *, const unsigned short *,
		  unsigned short &, const unsigned short & "(* :unsigned-short)";
%typemap(ffitype) int *, const int *, int &, const int & "(* :int)";
%typemap(ffitype) unsigned int *, const unsigned int *,
		  unsigned int &, const unsigned int &	"(* :unsigned-int)";
%typemap(ffitype) void * "(* :void)";
%typemap(ffitype) void ":void";
%typemap(ffitype) enum SWIGTYPE ":int";
%typemap(ffitype) SWIGTYPE & "(* :void)";

/* const typemaps
idea: marshall all primitive c types to their respective lisp types
to maintain const corretness. For pointers/references, all bets
are off if you try to modify them.

idea: add a constant-p slot to the base foreign-pointer class. For
constant pointer/references check this value when setting (around method?)
and error if a setf operation is performed on the address of this object.

*/

/* 
%exception %{
   try {
      $action
   } catch (...) {
      return $null;
   }
%}

*/

// %typemap(throws) SWIGTYPE {
//   (void)$1;
//   SWIG_fail;
// }

%typemap(ctype) bool, const bool		"int";
%typemap(ctype) char, unsigned char, signed char,
                short, signed short, unsigned short,
                int, signed int, unsigned int,
                long, signed long, unsigned long,
                float, double, long double, char *, void *, void,
                enum SWIGTYPE, SWIGTYPE *, SWIGTYPE[],
                SWIGTYPE[ANY], SWIGTYPE &, const SWIGTYPE  "$1_ltype";
%typemap(ctype) SWIGTYPE                   "$&1_type";

%typemap(in) bool                          "$1 = (bool)$input;";
%typemap(in) char, unsigned char, signed char,
             short, signed short, unsigned short,
             int, signed int, unsigned int,
             long, signed long, unsigned long,
             float, double, long double, char *, void *, void,
             enum SWIGTYPE, SWIGTYPE *, SWIGTYPE[],
             SWIGTYPE[ANY], SWIGTYPE &     "$1 = $input;";
%typemap(in) SWIGTYPE                      "$1 = *$input;";

/* We don't need to do any actual C-side typechecking, but need to
   use the precedence values to choose which overloaded function
   interfaces to generate when conflicts arise. */

/* predefined precedence values

Symbolic Name                   Precedence Value
------------------------------  ------------------
SWIG_TYPECHECK_POINTER           0  
SWIG_TYPECHECK_VOIDPTR           10 
SWIG_TYPECHECK_BOOL              15 
SWIG_TYPECHECK_UINT8             20 
SWIG_TYPECHECK_INT8              25 
SWIG_TYPECHECK_UINT16            30 
SWIG_TYPECHECK_INT16             35 
SWIG_TYPECHECK_UINT32            40 
SWIG_TYPECHECK_INT32             45 
SWIG_TYPECHECK_UINT64            50 
SWIG_TYPECHECK_INT64             55 
SWIG_TYPECHECK_UINT128           60 
SWIG_TYPECHECK_INT128            65 
SWIG_TYPECHECK_INTEGER           70 
SWIG_TYPECHECK_FLOAT             80 
SWIG_TYPECHECK_DOUBLE            90 
SWIG_TYPECHECK_COMPLEX           100 
SWIG_TYPECHECK_UNICHAR           110 
SWIG_TYPECHECK_UNISTRING         120 
SWIG_TYPECHECK_CHAR              130 
SWIG_TYPECHECK_STRING            140 
SWIG_TYPECHECK_BOOL_ARRAY        1015 
SWIG_TYPECHECK_INT8_ARRAY        1025 
SWIG_TYPECHECK_INT16_ARRAY       1035 
SWIG_TYPECHECK_INT32_ARRAY       1045 
SWIG_TYPECHECK_INT64_ARRAY       1055 
SWIG_TYPECHECK_INT128_ARRAY      1065 
SWIG_TYPECHECK_FLOAT_ARRAY       1080 
SWIG_TYPECHECK_DOUBLE_ARRAY      1090 
SWIG_TYPECHECK_CHAR_ARRAY        1130 
SWIG_TYPECHECK_STRING_ARRAY      1140
*/

%typecheck(SWIG_TYPECHECK_BOOL) bool { $1 = 1; };
%typecheck(SWIG_TYPECHECK_CHAR) char { $1 = 1; };
%typecheck(SWIG_TYPECHECK_FLOAT) float { $1 = 1; };
%typecheck(SWIG_TYPECHECK_DOUBLE) double { $1 = 1; };
%typecheck(SWIG_TYPECHECK_STRING) char * { $1 = 1; };
%typecheck(SWIG_TYPECHECK_INTEGER)
                    unsigned char, signed char,
                    short, signed short, unsigned short,
                    int, signed int, unsigned int,
                    long, signed long, unsigned long,
                    enum SWIGTYPE { $1 = 1; };
%typecheck(SWIG_TYPECHECK_POINTER) SWIGTYPE *, SWIGTYPE &,
				   SWIGTYPE[], SWIGTYPE[ANY],
				   SWIGTYPE { $1 = 1; };

/* This maps C/C++ types to Lisp classes for overload dispatch */

%typemap(lispclass) bool "t";
%typemap(lispclass) char "cl:character";
%typemap(lispclass) unsigned char, signed char,
                    short, signed short, unsigned short,
                    int, signed int, unsigned int,
                    long, signed long, unsigned long,
                    enum SWIGTYPE       "cl:integer";
%typemap(lispclass) float "cl:single-float";
%typemap(lispclass) double "cl:double-float";
%typemap(lispclass) char * "cl:string";

%typemap(out) void                          "";
%typemap(out) bool                          "$result = (int)$1;";
%typemap(out) char, unsigned char, signed char,
              short, signed short, unsigned short,
              int, signed int, unsigned int,
              long, signed long, unsigned long,
              float, double, long double, char *, void *,
              enum SWIGTYPE, SWIGTYPE *,
              SWIGTYPE[ANY], SWIGTYPE &    "$result = $1;";
#ifdef __cplusplus
%typemap(out) SWIGTYPE                     "$result = new $1_ltype($1);";
#else
%typemap(out) SWIGTYPE {
  $result = ($&1_ltype) malloc(sizeof($1_type));
  memmove($result, &$1, sizeof($1_type));
}
#endif

//////////////////////////////////////////////////////////////
// UCS-2 string conversion

// should this be SWIG_TYPECHECK_CHAR?
%typecheck(SWIG_TYPECHECK_UNICHAR) wchar_t { $1 = 1; };

%typemap(in)        wchar_t "$1 = $input;";
%typemap(lin,numinputs=1)       wchar_t "(cl::let (($out (cl:char-code $in)))\n  $body)";
%typemap(lin,numinputs=1)       wchar_t * "(excl:with-native-string ($out $in
:external-format #+little-endian :fat-le #-little-endian :fat)\n
$body)"

%typemap(out)       wchar_t "$result = $1;";
%typemap(lout)      wchar_t "(cl::setq ACL_ffresult (cl::code-char $body))";
%typemap(lout)      wchar_t * "(cl::setq ACL_ffresult (excl:native-to-string $body
:external-format #+little-endian :fat-le #-little-endian :fat))";

%typemap(ffitype)   wchar_t ":unsigned-short";
%typemap(lisptype)  wchar_t "";
%typemap(ctype)     wchar_t "wchar_t";
%typemap(lispclass) wchar_t "cl:character";
%typemap(lispclass) wchar_t * "cl:string";
//////////////////////////////////////////////////////////////

/* Array reference typemaps */
%apply SWIGTYPE & { SWIGTYPE ((&)[ANY]) }

/* const pointers */
%apply SWIGTYPE * { SWIGTYPE *const }

/* name conversion for overloaded operators. */
#ifdef __cplusplus
%rename(__add__)	     *::operator+;
%rename(__pos__)	     *::operator+();
%rename(__pos__)	     *::operator+() const;

%rename(__sub__)	     *::operator-;
%rename(__neg__)	     *::operator-() const;
%rename(__neg__)	     *::operator-();

%rename(__mul__)	     *::operator*;
%rename(__deref__)	     *::operator*();
%rename(__deref__)	     *::operator*() const;

%rename(__div__)	     *::operator/;
%rename(__mod__)	     *::operator%;
%rename(__logxor__)	     *::operator^;
%rename(__logand__)	     *::operator&;
%rename(__logior__)	     *::operator|;
%rename(__lognot__)	     *::operator~();
%rename(__lognot__)	     *::operator~() const;

%rename(__not__)	     *::operator!();
%rename(__not__)	     *::operator!() const;

%rename(__assign__)	     *::operator=;

%rename(__add_assign__)      *::operator+=;
%rename(__sub_assign__)	     *::operator-=;
%rename(__mul_assign__)	     *::operator*=;
%rename(__div_assign__)	     *::operator/=;
%rename(__mod_assign__)	     *::operator%=;
%rename(__logxor_assign__)   *::operator^=;
%rename(__logand_assign__)   *::operator&=;
%rename(__logior_assign__)   *::operator|=;

%rename(__lshift__)	     *::operator<<;
%rename(__lshift_assign__)   *::operator<<=;
%rename(__rshift__)	     *::operator>>;
%rename(__rshift_assign__)   *::operator>>=;

%rename(__eq__)		     *::operator==;
%rename(__ne__)		     *::operator!=;
%rename(__lt__)		     *::operator<;
%rename(__gt__)		     *::operator>;
%rename(__lte__)	     *::operator<=;
%rename(__gte__)	     *::operator>=;

%rename(__and__)	     *::operator&&;
%rename(__or__)		     *::operator||;

%rename(__preincr__)	     *::operator++();
%rename(__postincr__)	     *::operator++(int);
%rename(__predecr__)	     *::operator--();
%rename(__postdecr__)	     *::operator--(int);

%rename(__comma__)	     *::operator,();
%rename(__comma__)	     *::operator,() const;

%rename(__member_ref__)      *::operator->;
%rename(__member_func_ref__) *::operator->*;

%rename(__funcall__)	     *::operator();
%rename(__aref__)	     *::operator[];

%rename(__bool__)	     *::operator bool();
%rename(__bool__)	     *::operator bool() const;
#endif

%insert("lisphead") %{
<<<<<<< HEAD
(eval-when (compile load eval)
=======
(eval-when (:compile-toplevel :load-toplevel :execute)
>>>>>>> e464aa02

  ;; avoid compiling ef-templates at runtime
  (excl:find-external-format :fat)
  (excl:find-external-format :fat-le)

;;; You can define your own identifier converter if you want.
;;; Use the -identifier-converter command line argument to
;;; specify its name.

(eval-when (:compile-toplevel :load-toplevel :execute)
   (cl::defparameter *swig-export-list* nil))

(cl::defconstant *void* :..void..)

;; parsers to aid in finding SWIG definitions in files.
(cl::defun scm-p1 (form)
  (let* ((info (cl::second form))
	 (id (car info))
	 (id-args (if (eq (cl::car form) 'swig-dispatcher)
		      (cl::cdr info)
		      (cl::cddr info))))
    (cl::apply *swig-identifier-converter* id 
	   (cl::progn (cl::when (cl::eq (cl::car form) 'swig-dispatcher)
		    (cl::remf id-args :arities))
		  id-args))))

(cl::defmacro defswig1 (name (&rest args) &body body)
  `(cl::progn (cl::defmacro ,name ,args
	    ,@body)
	  (excl::define-simple-parser ,name scm-p1)) )

(cl::defmacro defswig2 (name (&rest args) &body body)
  `(cl::progn (cl::defmacro ,name ,args
	    ,@body)
	  (excl::define-simple-parser ,name second)))

(defun read-symbol-from-string (string)
  (cl::multiple-value-bind (result position)
      (cl::read-from-string string nil "eof" :preserve-whitespace t)
    (cl::if (cl::and (cl::symbolp result)
    	             (cl::eql position (cl::length string)))
        result
	(cl::multiple-value-bind (sym)
	    (cl::intern string)
	  sym))))

(cl::defun full-name (id type arity class)
  ; We need some kind of a hack here to handle template classes
  ; and other synonym types right. We need the original name.
  (let*( (sym (read-symbol-from-string 
                (if (eq *swig-identifier-converter* 'identifier-convert-lispify)
                  (string-lispify id)
                  id)))
         (sym-class (find-class sym nil))
         (id (cond ( (not sym-class)
                     id )
                   ( (and sym-class
                          (not (eq (class-name sym-class)
                                sym)))
                     (class-name sym-class) )
                   ( t
                     id ))) )
    (cl::case type
      (:getter (cl::format nil "~@[~A_~]~A" class id))
      (:constructor (cl::format nil "new_~A~@[~A~]" id arity))
      (:destructor (cl::format nil "delete_~A" id))
      (:type (cl::format nil "ff_~A" id))
      (:slot id)
      (:ff-operator (cl::format nil "ffi_~A" id))
      (otherwise (cl::format nil "~@[~A_~]~A~@[~A~]"
                         class id arity)))))
  
(cl::defun identifier-convert-null (id &key type class arity)
  (cl::if (cl::eq type :setter)
      `(cl::setf ,(identifier-convert-null
               id :type :getter :class class :arity arity))
      (read-symbol-from-string (full-name id type arity class))))

(cl::defun string-lispify (str)
  (cl::let ( (cname (excl::replace-regexp str "_" "-"))
             (lastcase :other)
             newcase char res ) 
    (cl::dotimes (n (cl::length cname))
      (cl::setf char (cl::schar cname n))
      (excl::if* (cl::alpha-char-p char)
         then
              (cl::setf newcase (cl::if (cl::upper-case-p char) :upper :lower))
              (cl::when (cl::and (cl::eq lastcase :lower)
                                 (cl::eq newcase :upper))
                ;; case change... add a dash
                (cl::push #\- res)
                (cl::setf newcase :other))
              (cl::push (cl::char-downcase char) res)
              (cl::setf lastcase newcase)
         else
              (cl::push char res)
              (cl::setf lastcase :other)))
    (cl::coerce (cl::nreverse res) 'string)))
  
(cl::defun identifier-convert-lispify (cname &key type class arity)
  (cl::assert (cl::stringp cname))
  (cl::when (cl::eq type :setter)
    (cl::return-from identifier-convert-lispify
      `(cl::setf ,(identifier-convert-lispify
               cname :type :getter :class class :arity arity))))
  (cl::setq cname (full-name cname type arity class))
  (cl::if (cl::eq type :constant)
      (cl::setf cname (cl::format nil "*~A*" cname)))
  (read-symbol-from-string (string-lispify cname)))

(cl::defun id-convert-and-export (name &rest kwargs)
  (cl::multiple-value-bind (symbol package)
      (cl::apply *swig-identifier-converter* name kwargs)
    (cl::let ((args (cl::list (cl::if (cl::consp symbol)
    	     	    	         (cl::cadr symbol) symbol)
                      (cl::or package cl::*package*))))
      (cl::apply #'cl::export args)
      (cl::pushnew args *swig-export-list*))
    symbol))

(cl::defmacro swig-insert-id (name namespace &key (type :type) class)
  `(cl::let ((cl::*package* (cl::find-package ,(package-name-for-namespace namespace))))
    (id-convert-and-export ,name :type ,type :class ,class)))

(defswig2 swig-defconstant (string value)
  (cl::let ((symbol (id-convert-and-export string :type :constant)))
    `(cl::eval-when (:compile-toplevel :load-toplevel :execute)
       (cl::defconstant ,symbol ,value))))

(cl::defun maybe-reorder-args (funcname arglist)
  ;; in the foreign setter function the new value will be the last argument
  ;; in Lisp it needs to be the first
  (cl::if (cl::consp funcname)
      (cl::append (cl::last arglist) (cl::butlast arglist))
      arglist))

(cl::defun maybe-return-value (funcname arglist)
  ;; setf functions should return the new value
  (cl::when (cl::consp funcname)
    `(,(cl::if (cl::consp (cl::car arglist))
           (cl::caar arglist)
           (cl::car arglist)))))

(cl::defun swig-anyvarargs-p (arglist)
  (cl::member :SWIG__varargs_ arglist))

(defswig1 swig-defun ((name &optional (mangled-name name)
                            &key (type :operator) class arity)
                      arglist kwargs
		      &body body)
  (cl::let* ((symbol (id-convert-and-export name :type type
                          :arity arity :class class))
             (mangle (excl::if* (cl::string-equal name mangled-name)
                      then (id-convert-and-export 
				    (cl::cond
					  ((cl::eq type :setter) (cl::format nil "~A-set" name))
					  ((cl::eq type :getter) (cl::format nil "~A-get" name))
					  (t name))
				    :type :ff-operator :arity arity :class class)
                      else (cl::intern mangled-name)))
         (defun-args (maybe-reorder-args
                      symbol
		      (cl::mapcar #'cl::car (cl::and (cl::not (cl::equal arglist '(:void)))
					 (cl::loop as i in arglist
					       when (cl::eq (cl::car i) :p+)
					       collect (cl::cdr i))))))
	 (ffargs (cl::if (cl::equal arglist '(:void))
	 	      arglist
		    (cl::mapcar #'cl::cdr arglist)))
	 )
    (cl::when (swig-anyvarargs-p ffargs)
      (cl::setq ffargs '()))
    `(cl::eval-when (:compile-toplevel :load-toplevel :execute)
       (excl::compiler-let ((*record-xref-info* nil))
         (ff:def-foreign-call (,mangle ,mangled-name) ,ffargs ,@kwargs))
       (cl::macrolet ((swig-ff-call (&rest args)
                      (cl::cons ',mangle args)))
         (cl::defun ,symbol ,defun-args
           ,@body
           ,@(maybe-return-value symbol defun-args))))))

(defswig1 swig-defmethod ((name &optional (mangled-name name)
	  	                &key (type :operator) class arity)
                          ffargs kwargs
                          &body body)
  (cl::let* ((symbol (id-convert-and-export name :type type
                          :arity arity :class class))
         (mangle (cl::intern mangled-name))
         (defmethod-args (maybe-reorder-args
                          symbol
                          (cl::unless (cl::equal ffargs '(:void))
                            (cl::loop for (lisparg name dispatch) in ffargs
			    	  when (eq lisparg :p+)
                                  collect `(,name ,dispatch)))))
         (ffargs (cl::if (cl::equal ffargs '(:void))
                     ffargs
                     (cl::loop for (nil name nil . ffi) in ffargs
                           collect `(,name ,@ffi)))))
    `(cl::eval-when (:compile-toplevel :load-toplevel :execute)
       (excl::compiler-let ((*record-xref-info* nil))
         (ff:def-foreign-call (,mangle ,mangled-name) ,ffargs ,@kwargs))
       (cl::macrolet ((swig-ff-call (&rest args)
                      (cl::cons ',mangle args)))
         (cl::defmethod ,symbol ,defmethod-args
           ,@body
           ,@(maybe-return-value symbol defmethod-args))))))

(defswig1 swig-dispatcher ((name &key (type :operator) class arities))
  (cl::let ((symbol (id-convert-and-export name
                         :type type :class class)))
    `(cl::eval-when (:compile-toplevel :load-toplevel :execute)
       (cl::defun ,symbol (&rest args)
         (cl::case (cl::length args)
           ,@(cl::loop for arity in arities
                   for symbol-n = (id-convert-and-export name
                                           :type type :class class :arity arity)
                   collect `(,arity (cl::apply #',symbol-n args)))
	   (t (cl::error "No applicable wrapper-methods for foreign call ~a with args ~a of classes ~a" ',symbol args (cl::mapcar #'(cl::lambda (x) (cl::class-name (cl::class-of x))) args)))
	   )))))

(defswig2 swig-def-foreign-stub (name)
  (cl::let ((lsymbol (id-convert-and-export name :type :class))
	    (symbol (id-convert-and-export name :type :type)))
    `(cl::eval-when (:compile-toplevel :load-toplevel :execute)
	(ff:def-foreign-type ,symbol (:class ))
	(cl::defclass ,lsymbol (ff:foreign-pointer) ()))))

(defswig2 swig-def-foreign-class (name supers &rest rest)
  (cl::let ((lsymbol (id-convert-and-export name :type :class))
	    (symbol (id-convert-and-export name :type :type)))
    `(cl::eval-when (:compile-toplevel :load-toplevel :execute)
       (ff:def-foreign-type ,symbol ,@rest)
       (cl::defclass ,lsymbol ,supers
	 ((foreign-type :initform ',symbol :initarg :foreign-type
			:accessor foreign-pointer-type))))))

(defswig2 swig-def-foreign-type (name &rest rest)
  (cl::let ((symbol (id-convert-and-export name :type :type)))
    `(cl::eval-when (:compile-toplevel :load-toplevel :execute)
       (ff:def-foreign-type ,symbol ,@rest))))

(defswig2 swig-def-synonym-type (synonym of ff-synonym)
  `(cl::eval-when (:compile-toplevel :load-toplevel :execute)
     (cl::setf (cl::find-class ',synonym) (cl::find-class ',of))
     (ff:def-foreign-type ,ff-synonym (:struct ))))

(cl::defun package-name-for-namespace (namespace)
  (excl::list-to-delimited-string
   (cl::cons *swig-module-name*
         (cl::mapcar #'(cl::lambda (name)
                     (cl::string
                      (cl::funcall *swig-identifier-converter*
                               name
                               :type :namespace)))
                 namespace))
   "."))

(cl::defmacro swig-defpackage (namespace)
  (cl::let* ((parent-namespaces (cl::maplist #'cl::reverse (cl::cdr (cl::reverse namespace))))
             (parent-strings (cl::mapcar #'package-name-for-namespace
                                 parent-namespaces))
             (string (package-name-for-namespace namespace)))
    `(cl::eval-when (:compile-toplevel :load-toplevel :execute)
      (cl::defpackage ,string
        (:use :swig :ff #+ignore '(:common-lisp :ff :excl)
              ,@parent-strings ,*swig-module-name*)
	(:import-from :cl :* :nil :t)))))

(cl::defmacro swig-in-package (namespace)
  `(cl::eval-when (:compile-toplevel :load-toplevel :execute)
    (cl::in-package ,(package-name-for-namespace namespace))))

(defswig2 swig-defvar (name mangled-name &key type (ftype :unsigned-natural))
  (cl::let ((symbol (id-convert-and-export name :type type)))
    `(cl::eval-when (:compile-toplevel :load-toplevel :execute)
      (ff:def-foreign-variable (,symbol ,mangled-name) :type ,ftype))))

) ;; eval-when

(cl::eval-when (:compile-toplevel :execute)
  (cl::flet ((starts-with-p (str prefix)
              (cl::and (cl::>= (cl::length str) (cl::length prefix))
                (cl::string= str prefix :end1 (cl::length prefix)))))
    (cl::export (cl::loop for sym being each present-symbol of cl::*package*
                  when (cl::or (starts-with-p (cl::symbol-name sym) (cl::symbol-name :swig-))
                           (starts-with-p (cl::symbol-name sym) (cl::symbol-name :identifier-convert-)))
                  collect sym))))

%}

typedef void *__SWIGACL_FwdReference;

%{

#ifdef __cplusplus
#  define EXTERN   extern "C"
#else
#  define EXTERN   extern
#endif

#define EXPORT   EXTERN SWIGEXPORT

typedef void *__SWIGACL_FwdReference;

#include <string.h>
#include <stdlib.h>
%}<|MERGE_RESOLUTION|>--- conflicted
+++ resolved
@@ -302,11 +302,7 @@
 #endif
 
 %insert("lisphead") %{
-<<<<<<< HEAD
-(eval-when (compile load eval)
-=======
 (eval-when (:compile-toplevel :load-toplevel :execute)
->>>>>>> e464aa02
 
   ;; avoid compiling ef-templates at runtime
   (excl:find-external-format :fat)
