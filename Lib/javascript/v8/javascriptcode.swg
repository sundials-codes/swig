--- conflicted
+++ resolved
@@ -497,15 +497,11 @@
   $jsv8registernspaces
 }
 
-<<<<<<< HEAD
 #if defined(BUILDING_NODE_EXTENSION)
 NODE_MODULE($jsname, $jsname_initialize);
 #endif
 
 
 
-} // extern "C"
-=======
 // } // extern "C"
->>>>>>> 306b265a
 %}