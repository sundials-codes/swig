
/* These map the primitive C types to the appropriate R type
   for use in class representations. 
 */

%typemap("rtype") int, int *, int &      "integer";
%typemap("rtype") long, long *, long &      "integer";
%typemap("rtype") float, float*, float & "numeric";
%typemap("rtype") double, double*, double & "numeric";
%typemap("rtype") char *, char ** "character";
%typemap("rtype") char            "character";
%typemap("rtype") string, string *, string & "character";
%typemap("rtype") std::string, std::string *, std::string & "character";
%typemap("rtype") bool, bool *    "logical";
%typemap("rtype") enum SWIGTYPE   "character";
%typemap("rtype") enum SWIGTYPE *   "character";
%typemap("rtype") enum SWIGTYPE *const   "character";
%typemap("rtype") enum SWIGTYPE &  "character";
%typemap("rtype") enum SWIGTYPE &&  "character";
%typemap("rtype") SWIGTYPE * "$R_class";
%typemap("rtype") SWIGTYPE *const "$R_class";
%typemap("rtype") SWIGTYPE & "$R_class";
%typemap("rtype") SWIGTYPE && "$R_class";
%typemap("rtype") SWIGTYPE "$&R_class";

%typemap("rtypecheck") int, int &, long, long &
  %{ (is.integer($arg) || is.numeric($arg)) && length($arg) == 1 %}
%typemap("rtypecheck") int *, long *
  %{ is.integer($arg) || is.numeric($arg) %}


%typemap("rtypecheck") float, double
  %{ is.numeric($arg) && length($arg) == 1 %}
%typemap("rtypecheck") float *, double *
  %{ is.numeric($arg) %}

%typemap("rtypecheck") bool, bool &
  %{ is.logical($arg) && length($arg) == 1 %}
%typemap("rtypecheck") bool *
  %{ is.logical($arg) %}

/*
  Set up type checks to insure overloading precedence.
  We would like non pointer items to shadow pointer items, so that 
  they get called if length = 1
*/

%typecheck(SWIG_TYPECHECK_BOOL) bool {}
%typecheck(SWIG_TYPECHECK_UINT32) unsigned int {}
%typecheck(SWIG_TYPECHECK_INTEGER) int {}
%typecheck(SWIG_TYPECHECK_FLOAT) float {}
%typecheck(SWIG_TYPECHECK_DOUBLE) double {}

%typecheck(SWIG_TYPECHECK_BOOL_PTR) bool * {}
%typecheck(SWIG_TYPECHECK_INT32_PTR) int * {}
%typecheck(SWIG_TYPECHECK_FLOAT_PTR) float * {}
%typecheck(SWIG_TYPECHECK_DOUBLE_PTR) double * {}
%typecheck(SWIG_TYPECHECK_CHAR_PTR) char * {}

%typecheck(SWIG_TYPECHECK_INT32_ARRAY) int[ANY] {}
%typecheck(SWIG_TYPECHECK_FLOAT_ARRAY) float[ANY] {}
%typecheck(SWIG_TYPECHECK_DOUBLE_ARRAY) double [ANY] {}

/* Have to be careful that as(x, "numeric") is different from as.numeric(x).  
   The latter makes a REALSXP, whereas the former leaves an INTSXP as an
   INTSXP.
*/

/* Force coercion of integer, since by default R sets all constants to
   numeric, which means that you can't directly call a function with an 
   integer using an R numercal literal */

%typemap(scoercein) int, int *, int &
  %{  $input = as.integer($input);     %}
%typemap(scoercein) long, long *, long &
  %{  $input = as.integer($input);     %}
%typemap(scoercein) float, float*, float &,
  double, double *, double &
  %{ %}
%typemap(scoercein) char, char *, char &
  %{  $input = as($input, "character");     %}
%typemap(scoercein) string, string *, string &
  %{  $input = as($input, "character");     %}
%typemap(scoercein) std::string, std::string *, std::string &
  %{  $input = as($input, "character");     %}
%typemap(scoercein) enum SWIGTYPE 
  %{  $input = enumToInteger($input, "$R_class"); %}
%typemap(scoercein) enum SWIGTYPE &
  %{  $input = enumToInteger($input, "$R_class"); %}
%typemap(scoercein) enum SWIGTYPE &&
  %{  $input = enumToInteger($input, "$R_class"); %}
%typemap(scoercein) enum SWIGTYPE *
  %{  $input = enumToInteger($input, "$R_class"); %}
%typemap(scoercein) enum SWIGTYPE *const
  %{  $input = enumToInteger($input, "$R_class"); %}

<<<<<<< HEAD

%typemap(scoercein) SWIGTYPE, SWIGTYPE *, SWIGTYPE *const, SWIGTYPE &, SWIGTYPE &&
  %{ %}
=======
%typemap(scoercein) SWIGTYPE, SWIGTYPE *, SWIGTYPE *const, SWIGTYPE &  
 %{ if (inherits($input, "ExternalReference")) $input = slot($input,"ref") %}
>>>>>>> 38d454a1

/*
%typemap(scoercein) SWIGTYPE *, SWIGTYPE *const
  %{ $input = coerceIfNotSubclass($input, "$R_class") %}

%typemap(scoercein) SWIGTYPE & 
  %{ $input = coerceIfNotSubclass($input, "$R_class") %}

%typemap(scoercein) SWIGTYPE && 
  %{ $input = coerceIfNotSubclass($input, "$R_class") %}

%typemap(scoercein) SWIGTYPE  
  %{ $input = coerceIfNotSubclass($input, "$&R_class") %}
*/

%typemap(scoercein) SWIGTYPE[ANY]  
 %{
    if(is.list($input))
      assert(all(sapply($input, class) == "$R_class"));
 %}


/* **************************************************************** */

%typemap(scoercein) bool, bool *, bool & 
		    "$input = as.logical($input);";
%typemap(scoercein) int, 
                    int *, 
		    int &,
		    long,
		    long *,
		    long &
  "$input = as.integer($input);";

%typemap(scoercein) char *, string, std::string,
string &, std::string &
%{  $input = as($input, "character"); %}

%typemap(scoerceout) enum SWIGTYPE 
  %{  $result = enumFromInteger($result, "$R_class"); %}

%typemap(scoerceout) enum SWIGTYPE &
  %{  $result = enumFromInteger($result, "$R_class"); %}

%typemap(scoerceout) enum SWIGTYPE &&
  %{  $result = enumFromInteger($result, "$R_class"); %}

%typemap(scoerceout) enum SWIGTYPE *
  %{  $result = enumToInteger($result, "$R_class"); %}

%typemap(scoerceout) enum SWIGTYPE *const
  %{  $result = enumToInteger($result, "$R_class"); %}

#%typemap(scoerceout) SWIGTYPE 
#  %{ class($result) <- "$&R_class"; %}

#%typemap(scoerceout) SWIGTYPE & 
#  %{ class($result) <- "$R_class"; %}

#%typemap(scoerceout) SWIGTYPE * 
#  %{ class($result) <- "$R_class"; %}

#%typemap(scoerceout) SWIGTYPE *const
#  %{ class($result) <- "$R_class"; %}

<<<<<<< HEAD
%typemap(scoerceout) SWIGTYPE && 
  %{ class($result) <- "$R_class"; %}

%typemap(scoerceout) SWIGTYPE * 
  %{ class($result) <- "$R_class"; %}
=======
 %typemap(scoerceout) SWIGTYPE 
 %{ $result <- new("$&R_class", ref=$result); %}
 
 %typemap(scoerceout) SWIGTYPE & 
 %{ $result <- new("$R_class", ref=$result) ; %}
 
 %typemap(scoerceout) SWIGTYPE * 
 %{ $result <- new("$R_class", ref=$result) ; %}
 
 %typemap(scoerceout) SWIGTYPE *const
 %{ $result <- new("$R_class", ref=$result) ; %}
>>>>>>> 38d454a1


/* Override the SWIGTYPE * above. */
%typemap(scoerceout) char,
		     char *,
		     char &,
                     float,
		     double,
		     float*,
		     double*,
		     float &,
		     double &,
                     int,
		     int &,
		     long,
		     long &,
                     bool,
		     bool &,
		     string,
		     std::string,
		     string &,
		     std::string &, 
		     void,
		     signed int,
		     signed int &,		     
		     unsigned int,
		     unsigned int &,		     
		     short,
		     short &,		     
		     unsigned short,
		     unsigned short &,		     
		     long long,
		     signed long long,
		     signed long long &,		     
		     unsigned long long,
		     unsigned long long &,		     
		     signed long,
		     signed long &,		     
		     unsigned long,
		     unsigned long &,
		     signed char,
		     signed char &,
		     unsigned char,
		     unsigned char &
 %{    %}

%apply int {size_t,
std::size_t,
ptrdiff_t,
std::ptrdiff_t,
signed int,
unsigned int,
short,
unsigned short,
signed char,
unsigned char}

%apply int* {size_t[],
std::size_t[],
ptrdiff_t[],
std::ptrdiff_t[],
signed int[],
unsigned int[],
short[],
unsigned short[],
signed char[],
unsigned char[]}

%apply int* {size_t[ANY],
std::size_t[ANY],
ptrdiff_t[ANY],
std::ptrdiff_t[ANY],
signed int[ANY],
unsigned int[ANY],
short[ANY],
unsigned short[ANY],
signed char[ANY],
unsigned char[ANY]}

%apply int* {size_t*,
std::size_t*,
ptrdiff_t*,
std::ptrdiff_t*,
signed int*,
unsigned int*,
short*,
unsigned short*,
signed char*,
unsigned char*}

%apply long {
       long long,
       signed long long,
       unsigned long long,
       signed long,
       unsigned long}

%apply long* {
       long long*,
       signed long long*,
       unsigned long long*,
       signed long*,
       unsigned long*,
       long long[],
       signed long long[],
       unsigned long long[],
       signed long[],
       unsigned long[],
       long long[ANY],
       signed long long[ANY],
       unsigned long long[ANY],
       signed long[ANY],
       unsigned long[ANY]}

%apply float* {
       float[],
       float[ANY]
}
%apply double * {
       double[],
       double[ANY]
}

%apply bool* {
       bool[],
       bool[ANY]
}

#if 0
 Just examining the values for a SWIGTYPE.

%typemap(scoerceout) SWIGTYPE  %{

  name = $1_name
  type = $1_type
  ltype = $1_ltype

  mangle = $1_mangle
  descriptor = $1_descriptor

  pointer type = $*1_type
  pointer ltype = $*1_ltype

  pointer descriptor = $*1_descriptor
  basetype = $*_basetype

%}
#endif

<|MERGE_RESOLUTION|>--- conflicted
+++ resolved
@@ -94,14 +94,8 @@
 %typemap(scoercein) enum SWIGTYPE *const
   %{  $input = enumToInteger($input, "$R_class"); %}
 
-<<<<<<< HEAD
-
 %typemap(scoercein) SWIGTYPE, SWIGTYPE *, SWIGTYPE *const, SWIGTYPE &, SWIGTYPE &&
-  %{ %}
-=======
-%typemap(scoercein) SWIGTYPE, SWIGTYPE *, SWIGTYPE *const, SWIGTYPE &  
  %{ if (inherits($input, "ExternalReference")) $input = slot($input,"ref") %}
->>>>>>> 38d454a1
 
 /*
 %typemap(scoercein) SWIGTYPE *, SWIGTYPE *const
@@ -167,17 +161,13 @@
 #%typemap(scoerceout) SWIGTYPE *const
 #  %{ class($result) <- "$R_class"; %}
 
-<<<<<<< HEAD
-%typemap(scoerceout) SWIGTYPE && 
-  %{ class($result) <- "$R_class"; %}
-
-%typemap(scoerceout) SWIGTYPE * 
-  %{ class($result) <- "$R_class"; %}
-=======
  %typemap(scoerceout) SWIGTYPE 
  %{ $result <- new("$&R_class", ref=$result); %}
  
  %typemap(scoerceout) SWIGTYPE & 
+ %{ $result <- new("$R_class", ref=$result) ; %}
+ 
+ %typemap(scoerceout) SWIGTYPE && 
  %{ $result <- new("$R_class", ref=$result) ; %}
  
  %typemap(scoerceout) SWIGTYPE * 
@@ -185,7 +175,6 @@
  
  %typemap(scoerceout) SWIGTYPE *const
  %{ $result <- new("$R_class", ref=$result) ; %}
->>>>>>> 38d454a1
 
 
 /* Override the SWIGTYPE * above. */
