/* -----------------------------------------------------------------------------
 * enumsimple.swg
 *
 * This file provides backwards compatible enum wrapping. SWIG versions 1.3.21
 * and earlier wrapped global enums with constant integers in the module
 * class. Enums declared within a C++ class were wrapped by constant integers
 * in the C# proxy class.
 * ----------------------------------------------------------------------------- */

// const enum SWIGTYPE & typemaps
%typemap(ctype) const enum SWIGTYPE & "int"
%typemap(imtype) const enum SWIGTYPE & "int"
%typemap(cstype) const enum SWIGTYPE & "int"

%typemap(in) const enum SWIGTYPE & ($*1_ltype temp)
%{ temp = ($*1_ltype)$input; 
   $1 = &temp; %}
%typemap(out) const enum SWIGTYPE & %{ $result = (int)*$1; %}

%typemap(directorout,warning=SWIGWARN_TYPEMAP_THREAD_UNSAFE_MSG) const enum SWIGTYPE &
%{ static $*1_ltype temp = ($*1_ltype)$input; 
   $result = &temp; %}
<<<<<<< HEAD
%typemap(directorin) const enum SWIGTYPE & "$input = $1_name;"
=======
%typemap(directorin) const enum SWIGTYPE & "$input = $1;"
>>>>>>> 38d454a1
%typemap(csdirectorin) const enum SWIGTYPE & "$iminput"
%typemap(csdirectorout) const enum SWIGTYPE & "$cscall"

%typecheck(SWIG_TYPECHECK_INT32) const enum SWIGTYPE & ""

%typemap(throws, canthrow=1) const enum SWIGTYPE &
%{ (void)$1;
   SWIG_CSharpSetPendingException(SWIG_CSharpApplicationException, "C++ $1_type exception thrown");
   return $null; %}

%typemap(csin) const enum SWIGTYPE & "$csinput"
%typemap(csout, excode=SWIGEXCODE) const enum SWIGTYPE & {
    int ret = $imcall;$excode
    return ret;
  }

%typemap(csvarout, excode=SWIGEXCODE2) const enum SWIGTYPE & %{
    get {
      int ret = $imcall;$excode
      return ret;
    } %}


// enum SWIGTYPE typemaps
%typemap(ctype) enum SWIGTYPE "int"
%typemap(imtype) enum SWIGTYPE "int"
%typemap(cstype) enum SWIGTYPE "int"

%typemap(in) enum SWIGTYPE %{ $1 = ($1_ltype)$input; %}
%typemap(out) enum SWIGTYPE %{ $result = (int)$1; %}

%typemap(directorout) enum SWIGTYPE  %{ $result = ($1_ltype)$input; %}
%typemap(directorin) enum SWIGTYPE "$input = $1;"
%typemap(csdirectorin) enum SWIGTYPE "$iminput"
%typemap(csdirectorout) enum SWIGTYPE "$cscall"

%typecheck(SWIG_TYPECHECK_INT32) enum SWIGTYPE ""

%typemap(throws, canthrow=1) enum SWIGTYPE
%{ (void)$1;
   SWIG_CSharpSetPendingException(SWIG_CSharpApplicationException, "C++ $1_type exception thrown");
   return $null; %}

%typemap(csin) enum SWIGTYPE "$csinput"
%typemap(csout, excode=SWIGEXCODE) enum SWIGTYPE {
    int ret = $imcall;$excode
    return ret;
  }

%typemap(csvarout, excode=SWIGEXCODE2) enum SWIGTYPE %{
    get {
      int ret = $imcall;$excode
      return ret;
    } %}

%typemap(csbase)           enum SWIGTYPE ""
%typemap(csclassmodifiers) enum SWIGTYPE ""
%typemap(cscode)           enum SWIGTYPE ""
%typemap(csimports)        enum SWIGTYPE ""
%typemap(csinterfaces)     enum SWIGTYPE ""

%typemap(csbody) enum SWIGTYPE ""

%csenum(simple);
<|MERGE_RESOLUTION|>--- conflicted
+++ resolved
@@ -20,11 +20,7 @@
 %typemap(directorout,warning=SWIGWARN_TYPEMAP_THREAD_UNSAFE_MSG) const enum SWIGTYPE &
 %{ static $*1_ltype temp = ($*1_ltype)$input; 
    $result = &temp; %}
-<<<<<<< HEAD
-%typemap(directorin) const enum SWIGTYPE & "$input = $1_name;"
-=======
 %typemap(directorin) const enum SWIGTYPE & "$input = $1;"
->>>>>>> 38d454a1
 %typemap(csdirectorin) const enum SWIGTYPE & "$iminput"
 %typemap(csdirectorout) const enum SWIGTYPE & "$cscall"
 
