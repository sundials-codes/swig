--- conflicted
+++ resolved
@@ -263,28 +263,16 @@
           throw std::invalid_argument("invalid range");
         return new std::vector< CTYPE >($self->begin()+index, $self->begin()+index+count);
       }
-<<<<<<< HEAD
-      void Insert(int index, const value_type& x) throw (std::out_of_range) {
-        if (index>=0 && index<(int)self->size())
-          self->insert(self->begin()+index, x);
-=======
       void Insert(int index, CTYPE const& x) throw (std::out_of_range) {
         if (index>=0 && index<(int)$self->size()+1)
           $self->insert($self->begin()+index, x);
->>>>>>> e464aa02
         else
           throw std::out_of_range("index");
       }
       // Takes a deep copy of the elements unlike ArrayList.InsertRange
-<<<<<<< HEAD
-      void InsertRange(int index, const std::vector<CTYPE >& values) throw (std::out_of_range) {
-        if (index>=0 && index<(int)self->size())
-          self->insert(self->begin()+index, values.begin(), values.end());
-=======
       void InsertRange(int index, const std::vector< CTYPE >& values) throw (std::out_of_range) {
         if (index>=0 && index<(int)$self->size()+1)
           $self->insert($self->begin()+index, values.begin(), values.end());
->>>>>>> e464aa02
         else
           throw std::out_of_range("index");
       }
