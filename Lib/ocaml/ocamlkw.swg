--- conflicted
+++ resolved
@@ -2,11 +2,7 @@
 #define OCAML_OCAMLKW_SWG_
 
 /* Warnings for Ocaml keywords */
-<<<<<<< HEAD
-#define OCAMLKW(x) %namewarn("314: '" #x "' is a ocaml keyword and it will properly renamed")  #x
-=======
 #define OCAMLKW(x) %namewarn("314: '" #x "' is an ocaml keyword and it will be appropriately renamed")  #x
->>>>>>> e464aa02
 
 /*
   from
