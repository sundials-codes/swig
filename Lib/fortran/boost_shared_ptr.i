/* -------------------------------------------------------------------------
 * boost_shared_ptr.i
 * ------------------------------------------------------------------------- */

%include <shared_ptr.i>

#ifndef SWIG_SHARED_PTR_NOT_NULL
#define SWIG_SHARED_PTR_NOT_NULL(f) f
#endif

// Runtime check for a class wrapper not being const.
%fragment("SWIG_check_sp_nonnull", "runtime") %{
#define SWIG_check_sp_nonnull(INPUT, TYPENAME, FNAME, FUNCNAME, RETURNNULL) \
  if (!(INPUT)) { \
    SWIG_exception_impl(FUNCNAME, SWIG_TypeError, \
                        "Cannot pass null " TYPENAME " (class " FNAME ") " \
                        "as a reference", RETURNNULL); \
  }
%}

%define SWIG_SHARED_PTR_TYPEMAPS(CONST, TYPE...)
/* -------------------------------------------------------------------------
 *
 */
#define SWIGSP__ SWIG_SHARED_PTR_QNAMESPACE::shared_ptr<CONST TYPE >

/* -------------------------------------------------------------------------
 * Shared pointers *always* return either NULL or a newly allocated shared
 * pointer.
 * -------------------------------------------------------------------------
 * %naturalvar causes these types to be wrapped as const references rather than
 * pointers when they're member variables.
 */
%naturalvar TYPE;
%naturalvar SWIGSP__;

/* -------------------------------------------------------------------------
 * Copy basic settings from non-SP type (i.e. Fortran will see it the same; we
 *  override the in/out/ctype below)
 */

<<<<<<< HEAD
%typemap(ftype, out={$typemap(ftype, TYPE)}, noblock=1) ALL_SWIGSP__
  {$typemap(ftype, TYPE*)}
%typemap(ftype, out={$typemap(ftype, TYPE)}, noblock=1) CONST_ALL_SWIGSP__
  {$typemap(ftype, const TYPE*)}
=======
%typemap(ftype) SWIGSP__, SWIGSP__ &, SWIGSP__ *, SWIGSP__ *& "$typemap(ftype, " #TYPE ")"
>>>>>>> 8ce8d844

/* -------------------------------------------------------------------------
 * C types: we wrap the *shared pointer* as the value type. The 'in' type is
 * always passed to us as a pointer to a SwigClassWrapper, and the 'out' is
 * returned by value.
 */

%typemap(ctype, out="SwigClassWrapper", null="SwigClassWrapper_uninitialized()", noblock=1, fragment="SwigClassWrapper")
    SWIGSP__, SWIGSP__ &, SWIGSP__ *, SWIGSP__ *&, const SWIGSP__ &, const SWIGSP__ *, const SWIGSP__ *&
{const SwigClassWrapper *}

/* -------------------------------------------------------------------------
 * Original class by value: access the 'cptr' member of the input, return a
 * SP-owned copy of the obtained value.
 * ------------------------------------------------------------------------- */
%typemap(in, noblock=1, fragment="SWIG_check_sp_nonnull") CONST TYPE ($&1_type argp = 0) {
  SWIG_check_sp_nonnull($input, "$1_ltype", "$fclassname", "$decl", return $null)
  argp = $input->cptr ? %static_cast($input->cptr, SWIGSP__*)->get() : NULL;
  $1 = *argp;
}
%typemap(out, noblock=1) CONST TYPE {
 $result.cptr = new SWIGSP__(%new_copy($1, $1_basetype));
 $result.mem = SWIG_MOVE;
}

/* -------------------------------------------------------------------------
 * Original class by pointer. Note that the deleter is determined by the owner
 * mem, but the shared pointer instance itself is in a "moving" mem
 * regardless.
 * ------------------------------------------------------------------------- */
%typemap(in, noblock=1) CONST TYPE * (SWIGSP__* smartarg) {
  smartarg = %static_cast($input->cptr, SWIGSP__*);
  $1 = smartarg ? %const_cast(smartarg->get(), TYPE*) : NULL;
}

// The string "SWIG_NO_NULL_DELETER_$owner" is replaced by the macro
// SWIG_NO_NULL_DELETER_1 if a raw pointer is being emitted via %newobject
//   (for a shared pointer this macro is empty);
// or SWIG_NO_NULL_DELETER_0 if the raw pointer is simply a reference
//   (in which case the macro evaluates to `, SWIG_null_deleter()`, which
//   prevents the memory from being deallocated when the shared pointer is
//   destroyed).
%typemap(out, noblock=1, fragment="SWIG_null_deleter") CONST TYPE * {
  $result.cptr = $1 ? new SWIGSP__($1 SWIG_NO_NULL_DELETER_$owner) : NULL;
  $result.mem = SWIG_MOVE;
}

/* -------------------------------------------------------------------------
 * Original class by reference. Same as by pointer, but with null checks.
 * ------------------------------------------------------------------------- */
%typemap(in, noblock=1, fragment="SWIG_check_sp_nonnull") CONST TYPE& (SWIGSP__* smartarg) {
  SWIG_check_sp_nonnull($input, "$1_ltype", "$fclassname", "$decl", return $null)
  smartarg = %static_cast($input->cptr, SWIGSP__*);
  $1 = %const_cast(smartarg->get(), TYPE*);
}

// Output value is never null. Because we're allocating a shared pointer, we set the memory ownership to MOVE so that the *SP*
// will be properly deallocated. But we also must use a null deleter so that when the SP is deleted the corresponding memory
// will not be.
%typemap(out) CONST TYPE& {
  $result.cptr = new SWIGSP__($1 SWIG_NO_NULL_DELETER_0);
  $result.mem = SWIG_MOVE;
}

/* -------------------------------------------------------------------------
 * SP by value
 * ------------------------------------------------------------------------- */
%typemap(in, noblock=1) SWIG_SHARED_PTR_QNAMESPACE::shared_ptr<CONST TYPE > {
  if ($input->cptr) $1 = *%static_cast($input->cptr, SWIG_SHARED_PTR_QNAMESPACE::shared_ptr<CONST TYPE >*);
}

%typemap(out, noblock=1) SWIGSP__ {
  $result.cptr = %new_copy($1, SWIGSP__);
  $result.mem = SWIG_MOVE;
}

/* -------------------------------------------------------------------------
 * SP by reference
 * ------------------------------------------------------------------------- */
%typemap(in, noblock=1) SWIGSP__& ($*1_ltype tempnull) {
  $1 = $input->cptr ? %static_cast($input->cptr, $1_ltype) : &tempnull;
}

%typemap(out, noblock=1) SWIGSP__& {
  $result.cptr = SWIG_SHARED_PTR_NOT_NULL(*$1) ? new $*1_ltype(*$1) : 0;
  $result.mem = SWIG_MOVE;
}

/* -------------------------------------------------------------------------
 * SP by pointer
 *
 * Make sure that the SP* is allocated.
 * ------------------------------------------------------------------------- */
%typemap(in, noblock=1) SWIGSP__ * ($*1_ltype tempnull) {
  $1 = $input->cptr ? %static_cast($input->cptr, $1_ltype) : &tempnull;
}

%typemap(out, noblock=1, fragment="SWIG_null_deleter") SWIGSP__ * {
  $result = ($1 && SWIG_SHARED_PTR_NOT_NULL(*$1)) ? new $*1_ltype(*($1_ltype)$1) : 0;
  if ($owner) delete $1;
}

/* -------------------------------------------------------------------------
 * Miscellaneous
 * -------------------------------------------------------------------------
 * Various missing typemaps - If ever used (unlikely) ensure compilation error
 * inside the wrapper
 */
%typemap(in) CONST TYPE[], CONST TYPE[ANY], CONST TYPE (CLASS::*) %{
#error "typemaps for $1_type not available"
%}
%typemap(out) CONST TYPE[], CONST TYPE[ANY], CONST TYPE (CLASS::*) %{
#error "typemaps for $1_type not available"
%}

/* -------------------------------------------------------------------------
 * Replace call to "delete (Foo*) arg1;" with call to delete the *shared
 * pointer* (so decrement the reference count instead of forcing the object to
 * be destroyed and causing a double-delete)
 */

%feature("unref") TYPE
%{ (void)$self; delete smart$self; %}

/* -------------------------------------------------------------------------
 * Instantiate shared pointer
 */
%template() SWIGSP__;

/* -------------------------------------------------------------------------
 * Clean up macros
 */
#undef SWIGSP__

%enddef


<|MERGE_RESOLUTION|>--- conflicted
+++ resolved
@@ -39,14 +39,12 @@
  *  override the in/out/ctype below)
  */
 
-<<<<<<< HEAD
-%typemap(ftype, out={$typemap(ftype, TYPE)}, noblock=1) ALL_SWIGSP__
+%typemap(ftype, out={$typemap(ftype, TYPE)}, noblock=1)
+  SWIGSP__, SWIGSP__ &, SWIGSP__ *, SWIGSP__ *&
   {$typemap(ftype, TYPE*)}
-%typemap(ftype, out={$typemap(ftype, TYPE)}, noblock=1) CONST_ALL_SWIGSP__
+%typemap(ftype, out={$typemap(ftype, TYPE)}, noblock=1)
+  const SWIGSP__ &, const SWIGSP__ *, const SWIGSP__ *&
   {$typemap(ftype, const TYPE*)}
-=======
-%typemap(ftype) SWIGSP__, SWIGSP__ &, SWIGSP__ *, SWIGSP__ *& "$typemap(ftype, " #TYPE ")"
->>>>>>> 8ce8d844
 
 /* -------------------------------------------------------------------------
  * C types: we wrap the *shared pointer* as the value type. The 'in' type is
