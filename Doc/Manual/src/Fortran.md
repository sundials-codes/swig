--- conflicted
+++ resolved
@@ -1032,29 +1032,8 @@
 constructed from a `const char *` but can also accept a `std::string` if needed.
 Since Fortran has no implicit constructors, passing a string argument would
 typically require declaring and instantiating a class for that parameter.
-<<<<<<< HEAD
 Instead, like other SWIG languages, Fortran by default integrates "native"
 types such as the built-in string and arrays.
-=======
-To mitigate this annoyance, special typemaps are provided that
-transparently convert between Fortran types and C++ types.
-
-Generally, these typemaps are defined as applying to arguments called `NATIVE`;
-they can be applied to *all* arguments regardless of name with the `%apply`
-directive:
-```swig
-%apply const char *NATIVE { const char * };
-```
-or to the output of a specific function such as `const char *get_foo_string(int
-i);`
-with
-```swig
-%apply const char *NATIVE { const char *get_foo_string };
-```
-
-**NOTE** The `NATIVE` typemap will soon be replaced with a more SWIG-like
-implementation and should not be used at the moment.
->>>>>>> 37720cf5
 
 ## The std::string class
 
