--- conflicted
+++ resolved
@@ -2,14 +2,10 @@
 dnl The macros which aren't shipped with the autotools are stored in the
 dnl Tools/config directory in .m4 files.
 
-<<<<<<< HEAD
-AC_INIT([swig],[2.0.0],[http://www.swig.org])
-=======
 AC_INIT([swig],[2.0.6],[http://www.swig.org])
 
 dnl NB: When this requirement is increased to 2.60 or later, AC_PROG_SED
 dnl     definition below can be removed
->>>>>>> e464aa02
 AC_PREREQ(2.58)
 
 AC_CONFIG_SRCDIR([Source/Swig/swig.h])
@@ -741,15 +737,6 @@
 # First figure out the name of the Python3 executable 
 
 if test "x$PY3BIN" = xyes; then
-<<<<<<< HEAD
-AC_CHECK_PROGS(PYTHON3, [python3 python3.0])
-else
-PYTHON3="$PY3BIN"
-fi
-
-# Check for Python 3.x development tools (header files, static library and python3-config)
-AC_CHECK_PROGS(PY3CONFIG, [$PYTHON3-config python3-config python3.0-config])
-=======
   AC_CHECK_PROGS(PYTHON3, [python3 python3.0 python3.1])
 else
   PYTHON3="$PY3BIN"
@@ -761,7 +748,6 @@
 else
   AC_CHECK_PROGS(PY3CONFIG, [$PYTHON3-config python3-config python3.0-config python3.1-config])
 fi
->>>>>>> e464aa02
 
 if test -n "$PYTHON3" -a -n "$PY3CONFIG"; then
     AC_MSG_CHECKING([for Python 3.x prefix])
