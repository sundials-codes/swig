--- conflicted
+++ resolved
@@ -386,9 +386,6 @@
    *) PHP_SO=$SO;;
 esac
 
-AC_SUBST(PHP5_SO)
-PHP5_SO=$PHP_SO
-
 AC_SUBST(MZSCHEME_SO)
 case $host in
    *) MZSCHEME_SO=.so;;
@@ -491,16 +488,23 @@
    fi
 fi
 # check in a few common install locations
+dirs="/usr/lib*/ /usr/lib*/tcl*/ /usr/local/lib*/ /usr/local/lib*/tcl*/"
+case $host in
+*-*-darwin*)
+  dirs="/System/Library/Frameworks/Tcl.framework/ $dirs"
+  ;;
+*)
+  ;;
+esac
 if test x"${TCLCONFIG}" = x ; then
-    for i in `ls -d -r /usr/lib*/ 2>/dev/null` \
-	     `ls -d -r /usr/lib*/tcl*/ 2>/dev/null` \
-	     `ls -d -r /usr/local/lib*/ 2>/dev/null` \
-	     `ls -d -r /usr/local/lib*/tcl*/ 2>/dev/null` ; do
+  for d in $dirs ; do
+    for i in `ls -d -r $d 2>/dev/null` ; do
 	if test -f $i"tclConfig.sh" ; then
 	    TCLCONFIG=`(cd $i; pwd)`
 	    break
 	fi
     done
+  done
 fi
 if test x"${TCLCONFIG}" = x ; then
     AC_MSG_RESULT(no)
@@ -607,7 +611,7 @@
 else
   # First figure out the name of the Python executable
   if test "x$PYBIN" = xyes; then
-    AC_CHECK_PROGS(PYTHON, [python python2.8 python2.7 python2.6 python2.5 python2.4 python2.3 python2.2 python2.1 python2.0])
+    AC_CHECK_PROGS(PYTHON, [python python2.7])
   else
     PYTHON="$PYBIN"
   fi
@@ -757,7 +761,7 @@
     if test x"$PYOSNAME" = x"nt" -a x"$PYSEPARATOR" = x"\\" -a $PYVER -ge 3; then
       PYTHON3="$PYTHON"
     else
-      for py_ver in 3 3.9 3.8 3.7 3.6 3.5 3.4 3.3 3.2 3.1 3.0 ""; do
+      for py_ver in 3 3.9 3.8 3.7 3.6 3.5 3.4 3.3 3.2 ""; do
         AC_CHECK_PROGS(PYTHON3, [python$py_ver])
         if test -n "$PYTHON3"; then
           AC_CHECK_PROGS(PY3CONFIG, [$PYTHON3-config])
@@ -830,7 +834,8 @@
       PY3PREFIX=`($PY3CONFIG --prefix) 2>/dev/null`
       AC_MSG_RESULT($PY3PREFIX)
       AC_MSG_CHECKING(for Python 3.x exec-prefix)
-      PY3EPREFIX=`($PY3CONFIG --exec-prefix) 2>/dev/null`
+      # Piped through xargs to strip trailing whitespace (bug in msys2 + mingw Python)
+      PY3EPREFIX=`($PY3CONFIG --exec-prefix | xargs) 2>/dev/null`
       AC_MSG_RESULT($PY3EPREFIX)
 
       # Note: I could not think of a standard way to get the version string from different versions.
@@ -914,6 +919,17 @@
   if test "x$PY2TO3BIN" = xyes; then
     py3to2=`echo $PYTHON3 | sed -e "s/python/2to3-/"`
     AC_CHECK_PROGS(PY2TO3, $py3to2 2to3)
+    if test -z "$PY2TO3"; then
+      # Windows distributions don't always have the 2to3 executable
+      AC_MSG_CHECKING(for 2to3.py)
+      py2to3script="$PY3PREFIX/Tools/scripts/2to3.py"
+      if test -f "$py2to3script"; then
+        AC_MSG_RESULT($py2to3script)
+        PY2TO3="$PYTHON3 $py2to3script"
+      else
+        AC_MSG_RESULT(Not found)
+      fi
+    fi
   else
     PY2TO3="$PY2TO3BIN"
   fi
@@ -1255,11 +1271,14 @@
     if test -n "$JAVA_HOME"; then
       JAVA_HOME=`cygpath --mixed "$JAVA_HOME"`
     fi
+    dnl Java uses semicolons and not colons as separators in its classes search path under Windows.
+    JAVA_CLASSPATH_SEP=";"
     ;;
   *-*-mingw*)
     if test -n "$JAVA_HOME"; then
       JAVA_HOME=`${srcdir}/Tools/convertpath -u "$JAVA_HOME"`
     fi
+    JAVA_CLASSPATH_SEP=";"
     ;;
   *-*-darwin*)
     dnl Under OS X JAVA_HOME is not set by default, try to use the system default JRE.
@@ -1272,6 +1291,11 @@
     if test -r "$JAVA_OSX_STD_INCDIR/jni.h"; then
       JAVA_HOME_INCDIR=$JAVA_OSX_STD_INCDIR
     fi
+    JAVA_CLASSPATH_SEP=":"
+    ;;
+  *)
+    dnl Assume generic Unix.
+    JAVA_CLASSPATH_SEP=":"
     ;;
 esac
 
@@ -1352,6 +1376,7 @@
       if test -r "$d/jni.h" ; then
 	JAVAINCDIR=$d
 	JAVAINC=-I\"$d\"
+	JAVA_HOME_MAYBE="`dirname $d`"
 	break
       fi
     done
@@ -1376,6 +1401,26 @@
     AC_MSG_RESULT($JAVAMDDIR)
     JAVAINC="${JAVAINC} ${JAVAMDDIR}"
   fi
+fi
+
+# Auto-detecting JAVA_HOME is not so easy, below will only work up to and including jdk8
+if test -z "$JAVA_HOME" && test -n "$JAVA_HOME_MAYBE" ; then
+  AC_MSG_CHECKING(for java jdk from jni include paths)
+  if test -r "$JAVA_HOME_MAYBE/lib/tools.jar" ; then
+    JAVA_HOME=$JAVA_HOME_MAYBE
+    AC_MSG_RESULT([$JAVA_HOME])
+  else
+    AC_MSG_RESULT(not found)
+  fi
+fi
+
+# Javadoc support required for the Java test-suite is available by default in jdk9+ and in tools.jar in earlier jdk versions
+AC_MSG_CHECKING(for java tools.jar)
+if test -n "$JAVA_HOME" && test -r "$JAVA_HOME/lib/tools.jar" ; then
+  JAVA_TOOLS_JAR="$JAVA_HOME/lib/tools.jar"
+  AC_MSG_RESULT([$JAVA_TOOLS_JAR])
+else
+  AC_MSG_RESULT(not found)
 fi
 
 case $host in
@@ -1443,6 +1488,8 @@
 AC_SUBST(JAVA)
 AC_SUBST(JAVAC)
 AC_SUBST(JAVAINC)
+AC_SUBST(JAVA_CLASSPATH_SEP)
+AC_SUBST(JAVA_TOOLS_JAR)
 AC_SUBST(JAVADYNAMICLINKING)
 AC_SUBST(JAVALIBRARYPREFIX)
 AC_SUBST(JAVASO)
@@ -1952,55 +1999,6 @@
 AC_SUBST(RUBYDYNAMICLINKING)
 
 #-------------------------------------------------------------------------
-# Look for PHP5
-#-------------------------------------------------------------------------
-
-PHP5BIN=
-
-AC_ARG_WITH(php5, AS_HELP_STRING([--without-php5], [Disable PHP5])
-AS_HELP_STRING([--with-php5=path], [Set location of PHP5 executable]),[ PHP5BIN="$withval"], [PHP5BIN="$alllang_default"])
-
-# First, check for "--without-php5" or "--with-php5=no".
-if test x"${PHP5BIN}" = xno; then
-    AC_MSG_NOTICE([Disabling PHP5])
-    PHP5=
-else
-    if test "x$PHP5BIN" = xyes; then
-      AC_CHECK_PROGS(PHP5, [php5 php])
-    else
-      PHP5=$PHP5BIN
-    fi
-
-    if test -n "$PHP5"; then
-      AC_MSG_CHECKING(for PHP5 header files)
-      dnl /usr/bin/php5 -> /usr/bin/php-config5
-      case $PHP5 in
-        *5)
-          PHP5CONFIG=`echo "$PHP5"|sed 's/5$/-config5/'` ;;
-        *)
-          PHP5CONFIG=$PHP5-config ;;
-      esac
-      php5_version=`$PHP5CONFIG --version 2>/dev/null`
-      case $php5_version in
-      5*)
-        PHP5INC=`$PHP5CONFIG --includes 2>/dev/null`
-        if test -n "$PHP5INC"; then
-          AC_MSG_RESULT($PHP5INC)
-        else
-          AC_MSG_RESULT(not found)
-        fi
-        ;;
-      "")
-        AC_MSG_RESULT([could not find $PHP5CONFIG or obtain PHP5 version from it]) ;;
-      *)
-        AC_MSG_RESULT([found PHP $php_version - not PHP 5]) ;;
-      esac
-    fi
-fi
-AC_SUBST(PHP5)
-AC_SUBST(PHP5INC)
-
-#-------------------------------------------------------------------------
 # Look for PHP7
 #-------------------------------------------------------------------------
 
@@ -2050,7 +2048,7 @@
 AC_SUBST(PHPINC)
 
 #----------------------------------------------------------------
-# Look for ocaml
+# Look for OCaml
 #----------------------------------------------------------------
 
 AC_ARG_WITH(ocaml, AS_HELP_STRING([--without-ocaml], [Disable OCaml]), [with_ocaml="$withval"], [with_ocaml="$alllang_default"])
@@ -2065,31 +2063,31 @@
     AC_MSG_NOTICE([Disabling OCaml])
     OCAMLC=
 else
-    AC_MSG_CHECKING(for Ocaml DL load generator)
+    # OCaml DL load generator
     if test -z "$OCAMLDLGEN"; then
 	AC_CHECK_PROGS(OCAMLDLGEN, ocamldlgen)
     fi
 
-    AC_MSG_CHECKING(for Ocaml package tool)
+    # OCaml package tool
 	if test -z "$OCAMLFIND"; then
 	AC_CHECK_PROGS(OCAMLFIND, ocamlfind)
     fi
 
-    AC_MSG_CHECKING(for Ocaml compiler)
+    # OCaml compiler
 	if test -z "$OCAMLC"; then
 	AC_CHECK_PROGS(OCAMLC, ocamlc)
     fi
 
-    AC_MSG_CHECKING(for Ocaml toplevel creator)
+    # OCaml toplevel creator
     if test -z "$OCAMLMKTOP"; then
 	AC_CHECK_PROGS(OCAMLMKTOP, ocamlmktop)
     fi
 
-    AC_MSG_CHECKING(for Ocaml Pre-Processor-Pretty-Printer)
+    # OCaml Pre-Processor-Pretty-Printer
     if test -z "$CAMLP4"; then
 	AC_CHECK_PROGS(CAMLP4, camlp4)
     fi
-fi # Disabling ocaml
+fi
 
 AC_SUBST(OCAMLC)
 AC_SUBST(OCAMLDLGEN)
@@ -2407,35 +2405,36 @@
 if test "x$LUABIN" = xyes; then
    # We look for a versioned Lua binary first, as there can be
    # multiple versions of Lua installed on some systems (like Debian).
-   # The search order should match the include-file and library search
-   # orders below (a Lua shared library built for one version may not
-   # work with a Lua binary of a different version).
    AC_PATH_PROGS(LUABIN, [lua5.4 lua5.3 lua5.2 lua5.1 lua])
 fi
 
 # check version: we need Lua 5.x
 if test "$LUABIN"; then
   AC_MSG_CHECKING(Lua version)
-  # if version 5.x
-  LUAV5=`$LUABIN -e 'if string.sub(_VERSION,5,5)=="5" then print "1" end'`
-  # if not version 5.0
-  LUAV51=`$LUABIN -e 'if string.sub(_VERSION,5,7)~="5.0" then print "1" end'`
-
-  if test -z "$LUAV5"; then
-    AC_MSG_WARN(Not Lua 5.x, SWIG does not support this version of Lua)
+  [LUA_VERSION=`$LUABIN -e 'print(string.match(_VERSION, "%d+[.]%d+"))'`]
+  # For 5.0 and 5.1 header and libraries may be named using 50 or 51.
+  LUA_VERSION_NO_DOTS=
+  if test -n "$LUA_VERSION" ; then
+    AC_MSG_RESULT([Lua $LUA_VERSION.x])
+  else
+    AC_MSG_RESULT([failed])
+  fi
+  case $LUA_VERSION in
+    5.0) LUA_VERSION_NO_DOTS=50 ;;
+    5.1) LUA_VERSION_NO_DOTS=51 ;;
+    5.*) ;;
+    *)
+      AC_MSG_WARN([Not Lua 5.x, SWIG does not support this version of Lua])
     LUABIN=""
-  elif test -z "$LUAV51"; then
-    AC_MSG_RESULT(Lua 5.0.x)
-  else
-    AC_MSG_RESULT(Lua 5.1 or later)
-  fi
+      ;;
+  esac
 fi
 
 if test "$LUABIN"; then
   AC_MSG_CHECKING(whether Lua dynamic loading is enabled)
   # using Lua to check Lua
   # lua 5.0 & 5.1 have different fn names
-  if test -z "$LUAV51"; then
+  if test "$LUA_VERSION" = "5.0"; then
     LUADYNAMICLOADLIB=`$LUABIN -e '_,_,c=loadlib("no_such_lib","") if c~="absent" then print "1" end'`
   else
     LUADYNAMICLOADLIB=`$LUABIN -e '_,_,c=package.loadlib("no_such_lib","") if c~="absent" then print "1" end'`
@@ -2464,7 +2463,12 @@
       # The ordering of the include directories to search should match
       # the ordering of libraries to search in the library test below.
       inc=/usr/include
-      dirs="$inc/lua5.4 $inc/lua5.3 $inc/lua5.2 $inc/lua5.1 $inc/lua51 $inc/lua5.0 $inc/lua50 /usr/local/include"
+      incloc=/usr/local/include
+      dirs="$inc/lua$LUA_VERSION"
+      test -z "$LUA_VERSION_NO_DOTS" || dirs="$dirs $inc/lua$LUA_VERSION_NO_DOTS"
+      dirs="$dirs $incloc/lua$LUA_VERSION"
+      test -z "$LUA_VERSION_NO_DOTS" || dirs="$dirs $incloc/lua$LUA_VERSION_NO_DOTS"
+      dirs="$dirs $incloc"
       for i in $dirs; do
         #echo "$i"
         if test -r $i/lua.h; then
@@ -2487,11 +2491,13 @@
   if test -n "$LUALIB"; then
     AC_CHECK_FILE($LUALIB/liblua.a,[LUALINK="-L$LUALIB -llua"],[LUABIN=])
   else
-    AC_SEARCH_LIBS(lua_close, [lua lua5.4 lua5.3 lua5.2 lua5.1 lua51 lua5.0 lua50], [LUALINK="-l$ac_lib"],[LUABIN=])
+    libs="lua lua$LUA_VERSION"
+    test -z "$LUA_VERSION_NO_DOTS" || libs="$libs lua$LUA_VERSION_NO_DOTS"
+    AC_SEARCH_LIBS(lua_close, [$libs], [LUALINK="-l$ac_lib"],[LUABIN=])
   fi
 
   # adding lualib for lua 5.0
-  if test -z "$LUAV51"; then # extra for lua 5.0
+  if test "$LUA_VERSION" = "5.0"; then
     LUALINK="$LUALINK -llualib"
   fi
 
@@ -2714,12 +2720,7 @@
   FC=
 else
   if test -n "$FCFLAGS" && test "x$GCC" = xyes; then
-<<<<<<< HEAD
-    # NOTE: unit tests use C preprocessor, so -cpp must be set
-    FCFLAGS="-std=f2003 -Wall -Wimplicit-procedure -Wimplicit-interface -cpp"
-=======
     FCFLAGS="-std=f2003 -Wall -Wimplicit-procedure -Wimplicit-interface"
->>>>>>> 37720cf5
   fi
 
   if test "x$FORTRAN" = xyes; then
@@ -2914,13 +2915,6 @@
     SKIP_PHP="1"
 fi
 AC_SUBST(SKIP_PHP)
-
-
-SKIP_PHP5=
-if test -z "$PHP5" || test -z "$PHP5INC" ; then
-    SKIP_PHP5="1"
-fi
-AC_SUBST(SKIP_PHP5)
 
 
 SKIP_OCAML=
@@ -3124,7 +3118,6 @@
     Examples/test-suite/octave/Makefile
     Examples/test-suite/perl5/Makefile
     Examples/test-suite/php/Makefile
-    Examples/test-suite/php5/Makefile
     Examples/test-suite/pike/Makefile
     Examples/test-suite/python/Makefile
     Examples/test-suite/r/Makefile
@@ -3195,7 +3188,6 @@
 test -n "$SKIP_OCTAVE"		|| langs="${langs}octave "
 test -n "$SKIP_PERL5"		|| langs="${langs}perl5 "
 test -n "$SKIP_PHP"		|| langs="${langs}php "
-test -n "$SKIP_PHP5"		|| langs="${langs}php5 "
 test -n "$SKIP_PIKE"		|| langs="${langs}pike "
 test -n "$SKIP_PYTHON"		|| langs="${langs}python "
 test -n "$SKIP_R"		|| langs="${langs}r "
