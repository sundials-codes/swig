dnl Process this file with autoconf to produce a configure script.
dnl The macros which aren't shipped with the autotools are stored in the
dnl Tools/config directory in .m4 files.

AC_INIT([swig],[3.0.5],[http://www.swig.org])

dnl NB: When this requirement is increased to 2.60 or later, AC_PROG_SED
dnl     definition below can be removed
AC_PREREQ(2.58)

AC_CONFIG_SRCDIR([Source/Swig/swig.h])
AC_CONFIG_AUX_DIR([Tools/config])
AC_CONFIG_HEADERS([Source/Include/swigconfig.h])
AC_CANONICAL_HOST
AM_INIT_AUTOMAKE

dnl Some extra defines for the config file
AH_BOTTOM([
/* Default language */
#define SWIG_LANG               "-tcl"

/* Deal with attempt by Microsoft to deprecate C standard runtime functions */
#if defined(_MSC_VER)
# define _CRT_SECURE_NO_DEPRECATE
#endif
])

dnl Check for programs that a user requires to build SWIG
AC_PROG_CC
AC_PROG_CXX
AC_EXEEXT
AC_OBJEXT
AM_PROG_CC_C_O  # Needed for subdir-objects in AUTOMAKE_OPTIONS

AC_COMPILE_WARNINGS # Increase warning levels

AC_DEFINE_UNQUOTED(SWIG_CXX, ["$CXX"], [Compiler that built SWIG])
AC_DEFINE_UNQUOTED(SWIG_PLATFORM, ["$host"], [Platform that SWIG is built for])

dnl Checks for header files.
AC_HEADER_STDC

dnl Checks for types.
AC_LANG_PUSH([C++])
AC_CHECK_TYPES([bool])
AC_LANG_POP([C++])

dnl Look for popen
AC_ARG_WITH(popen, AS_HELP_STRING([--without-popen], [Disable popen]), with_popen="$withval")
if test x"${with_popen}" = xno ; then
AC_MSG_NOTICE([Disabling popen])
else
AC_CHECK_FUNC(popen, AC_DEFINE(HAVE_POPEN, 1, [Define if popen is available]), AC_MSG_NOTICE([Disabling popen]))
fi

dnl PCRE

dnl AX_PATH_GENERIC() relies on AC_PROG_SED() but it is defined only in
dnl autoconf 2.60 so trivially predefine it ourselves for the older versions
m4_ifdef([AC_PROG_SED],, [AC_DEFUN([AC_PROG_SED], [AC_PATH_PROG([SED], sed)])])

AC_ARG_WITH([pcre],
  [AS_HELP_STRING([--without-pcre],
                  [Disable support for regular expressions using PCRE])],
  [],
  [with_pcre=yes])

AC_MSG_CHECKING([whether to enable PCRE support])
AC_MSG_RESULT([$with_pcre])

dnl To make configuring easier, check for a locally built PCRE using the Tools/pcre-build.sh script
if test x"${with_pcre}" = xyes ; then
  AC_MSG_CHECKING([whether to use local PCRE])
  local_pcre_config=no
  if test -z $PCRE_CONFIG; then
    if test -f `pwd`/pcre/pcre-swig-install/bin/pcre-config; then
      PCRE_CONFIG=`pwd`/pcre/pcre-swig-install/bin/pcre-config
      local_pcre_config=$PCRE_CONFIG
    fi
  fi
  AC_MSG_RESULT([$local_pcre_config])
fi
AS_IF([test "x$with_pcre" != xno],
  [AX_PATH_GENERIC([pcre],
    [], dnl Minimal version of PCRE we need -- accept any
    [], dnl custom sed script for version parsing is not needed
    [AC_DEFINE([HAVE_PCRE], [1], [Define if you have PCRE library])
     LIBS="$LIBS $PCRE_LIBS"
     CPPFLAGS="$CPPFLAGS $PCRE_CFLAGS"
    ],
    [AC_MSG_FAILURE([
        Cannot find pcre-config script from PCRE (Perl Compatible Regular Expressions)
        library package. This dependency is needed for configure to complete,
        Either:
        - Install the PCRE developer package on your system (preferred approach).
        - Download the PCRE source tarball, build and install on your system
          as you would for any package built from source distribution.
        - Use the Tools/pcre-build.sh script to build PCRE just for SWIG to statically
          link against. Run 'Tools/pcre-build.sh --help' for instructions.
          (quite easy and does not require privileges to install PCRE on your system)
        - Use configure --without-pcre to disable regular expressions support in SWIG
          (not recommended).])
    ])
  ])


dnl CCache
AC_ARG_ENABLE([ccache], AS_HELP_STRING([--disable-ccache], [disable building and installation of ccache-swig executable (default enabled)]), [enable_ccache=$enableval], [enable_ccache=yes])
AC_MSG_CHECKING([whether to enable ccache-swig])
AC_MSG_RESULT([$enable_ccache])

if test "$enable_ccache" = yes; then
  AC_CONFIG_SUBDIRS(CCache)
  ENABLE_CCACHE=1
fi
AC_SUBST(ENABLE_CCACHE)


echo ""
echo "Checking packages required for SWIG developers."
echo "Note : None of the following packages are required for users to compile and install SWIG from the distributed tarball"
echo ""

AC_PROG_YACC
AC_PROG_RANLIB
AC_CHECK_PROGS(AR, ar aal, ar)
AC_SUBST(AR)
AC_CHECK_PROGS(YODL2MAN, yodl2man)
AC_CHECK_PROGS(YODL2HTML, yodl2html)

if test -n "$YODL2MAN"; then
  AC_MSG_CHECKING([yodl2man version >= 2.02])
  [yodl_version=`$YODL2MAN --version 2>&1 | grep 'yodl version' | sed 's/.*\([0-9][0-9]*\.[0-9][0-9]*\.*[0-9]*\).*/\1/g'`]
  AX_COMPARE_VERSION([$yodl_version],[ge],[2.02], [AC_MSG_RESULT([yes])], [AC_MSG_RESULT([no - $yodl_version found])])
fi

if test -n "$YODL2HTML"; then
  AC_MSG_CHECKING([yodl2html version >= 2.02])
  [yodl_version=`$YODL2HTML --version 2>&1 | grep 'yodl version' | sed 's/.*\([0-9][0-9]*\.[0-9][0-9]*\.[0-9][0-9]*\).*/\1/g'`]
  AX_COMPARE_VERSION([$yodl_version],[ge],[2.02], [AC_MSG_RESULT([yes])], [AC_MSG_RESULT([no - $yodl_version found])])
fi

echo ""
echo "Checking for installed target languages and other information in order to compile and run"
echo "the examples and test-suite invoked by 'make check'."
echo "Note : None of the following packages are required for users to compile and install SWIG from the distributed tarball"
echo ""

dnl Some test cases require Boost
AX_BOOST_BASE(,,,)
AC_SUBST(BOOST_CPPFLAGS)

dnl How to specify include directories that may be system directories.
# -I should not be used on system directories (GCC)
if test "$GCC" = yes; then
    ISYSTEM="-isystem "
else
    ISYSTEM="-I"
fi
AC_MSG_NOTICE(ISYSTEM: $ISYSTEM)

dnl Info for building shared libraries ... in order to run the examples

# SO is the extension of shared libraries (including the dot!)
AC_MSG_CHECKING(SO)
if test -z "$SO"
then
	case $host in
	*-*-hp*) SO=.sl;;
	*-*-darwin*) SO=.bundle;;
	*-*-cygwin* | *-*-mingw*) SO=.dll;;
	*) SO=.so;;
	esac
fi
AC_MSG_RESULT($SO)

# LDSHARED is the ld *command* used to create shared library
# -- "ld" on SunOS 4.x.x, "ld -G" on SunOS 5.x, "ld -shared" on IRIX 5
# (Shared libraries in this instance are shared modules to be loaded into
# Python, as opposed to building Python itself as a shared library.)
AC_MSG_CHECKING(LDSHARED)
if test -z "$LDSHARED"
then
	case $host in
	*-*-aix*) LDSHARED="\$(srcdir)/ld_so_aix \$(CC)";;
	*-*-cygwin* | *-*-mingw*)
            if test "$GCC" = yes; then
                LDSHARED="$CC -shared"
            else
                if test "cl" = $CC ;  then
                    # Microsoft Visual C++ (MSVC)
                    LDSHARED="$CC -nologo -LD"
                else
                    # Unknown compiler try gcc approach
                    LDSHARED="$CC -shared"
                fi
            fi ;;
	*-*-irix5*) LDSHARED="ld -shared";;
	*-*-irix6*) LDSHARED="ld ${SGI_ABI} -shared -all";;
	*-*-sunos4*) LDSHARED="ld";;
	*-*-solaris*) LDSHARED="ld -G";;
	*-*-hp*) LDSHARED="ld -b";;
	*-*-osf*) LDSHARED="ld -shared -expect_unresolved \"*\"";;
	*-sequent-sysv4) LDSHARED="ld -G";;
	*-*-next*)
		if test "$ns_dyld"
		then LDSHARED='$(CC) $(LDFLAGS) -bundle -prebind'
		else LDSHARED='$(CC) $(CFLAGS) -nostdlib -r'
		fi
                if test "$with_next_framework" ; then
		    LDSHARED="$LDSHARED \$(LDLIBRARY)"
		fi ;;
	*-*-linux*) LDSHARED="gcc -shared";;
	*-*-dgux*) LDSHARED="ld -G";;
	*-*-freebsd3*) LDSHARED="gcc -shared";;
	*-*-freebsd* | *-*-openbsd*) LDSHARED="ld -Bshareable";;
	*-*-netbsd*)
		if [[ "`$CC -dM -E - </dev/null | grep __ELF__`" != "" ]]
		then
			LDSHARED="cc -shared"
		else
			LDSHARED="ld -Bshareable"
		fi;;
	*-sco-sysv*) LDSHARED="cc -G -KPIC -Ki486 -belf -Wl,-Bexport";;
	*-*-darwin*) LDSHARED="cc -bundle -undefined suppress -flat_namespace";;
	*)	LDSHARED="ld";;
	esac
fi
AC_MSG_RESULT($LDSHARED)
# CXXSHARED is the ld *command* used to create C++ shared library
# -- "ld" on SunOS 4.x.x, "ld -G" on SunOS 5.x, "ld -shared" on IRIX 5
# (Shared libraries in this instance are shared modules to be loaded into
# Python, as opposed to building Python itself as a shared library.)
AC_MSG_CHECKING(CXXSHARED)
if test -z "$CXXSHARED"
then
	CXXSHARED="$LDSHARED"
fi
AC_MSG_RESULT($CXXSHARED)

#
AC_MSG_CHECKING(TRYLINKINGWITHCXX)
if test -z "$TRYLINKINGWITHCXX"
then
	case $host in
	*-*-solaris*) if test "$GCC" = yes
             then TRYLINKINGWITHCXX="CXXSHARED= $CXX -Wl,-G"
             else TRYLINKINGWITHCXX="CXXSHARED= $CXX -G -L/opt/SUNWspro/lib -lCrun -lCstd"
             fi;;
        *-*-hp*) TRYLINKINGWITHCXX="CXXSHARED= $CXX +z ";;
        *-*-darwin*) TRYLINKINGWITHCXX="CXXSHARED= $CXX -bundle -undefined suppress -flat_namespace";;
        *-*-cygwin* | *-*-mingw*)
            if test "$GCC" = yes; then
                TRYLINKINGWITHCXX="CXXSHARED= $CXX -shared "
            else
                if test "cl" = $CXX ;  then
                    # Microsoft Visual C++ (MSVC)
                    TRYLINKINGWITHCXX="CXXSHARED= $CXX -nologo -LD"
                else
                    TRYLINKINGWITHCXX="#unknown Windows compiler"
                fi
            fi ;;
        *)       TRYLINKINGWITHCXX="CXXSHARED= $CXX -shared ";;
        esac
fi
AC_MSG_RESULT($TRYLINKINGWITHCXX)
# CCSHARED are the C *flags* used to create objects to go into a shared
# library (module) -- this is only needed for a few systems
AC_MSG_CHECKING(CCSHARED)
if test -z "$CCSHARED"
then
	case $host in
	*-*-hp*) if test "$GCC" = yes
		 then CCSHARED="-fpic"
		 else CCSHARED="+z"
		 fi;;
	*-*-linux*) CCSHARED="-fpic";;
	*-*-freebsd* | *-*-openbsd*) CCSHARED="-fpic";;
	*-*-netbsd*) CCSHARED="-fPIC";;
	*-sco-sysv*) CCSHARED="-KPIC -dy -Bdynamic";;
	*-*-irix6*)  case $CC in
		   *gcc*) CCSHARED="-shared";;
		   *) CCSHARED="";;
		   esac;;
	esac
fi
AC_MSG_RESULT($CCSHARED)

# RPATH is the path used to look for shared library files.
AC_MSG_CHECKING(RPATH)
if test -z "$RPATH"
then
	case $host in
	*-*-solaris*) RPATH='-R. -R$(exec_prefix)/lib';;
        *-*-irix*) RPATH='-rpath .:$(exec_prefix)/lib';;
	*-*-linux*) RPATH='-Xlinker -rpath $(exec_prefix)/lib -Xlinker -rpath .';;
	*)	RPATH='';;
	esac
fi
AC_MSG_RESULT($RPATH)

# LINKFORSHARED are the flags passed to the $(CC) command that links
# the a few executables -- this is only needed for a few systems

AC_MSG_CHECKING(LINKFORSHARED)
if test -z "$LINKFORSHARED"
then
	case $host in
	*-*-aix*)	LINKFORSHARED='-Wl,-bE:$(srcdir)/python.exp -lld';;
	*-*-hp*)
	    LINKFORSHARED="-Wl,-E -Wl,+s -Wl,+b\$(BINLIBDEST)/lib-dynload";;
	*-*-linux*) LINKFORSHARED="-Xlinker -export-dynamic";;
	*-*-next*) LINKFORSHARED="-u libsys_s";;
	*-sco-sysv*) LINKFORSHARED="-Bdynamic -dy -Wl,-Bexport";;
	*-*-irix6*) LINKFORSHARED="-all";;
	esac
fi
AC_MSG_RESULT($LINKFORSHARED)

# Optional CFLAGS used to silence/enhance compiler warnings on some platforms.
AC_MSG_CHECKING(PLATCFLAGS)
case $host in
  *-*-solaris*) if test "$GCC" = yes
    then PLATCFLAGS=
    else PLATCFLAGS=
      #    else PLATCFLAGS="-errtags=yes" # Need more work as C examples use ld for linking
    fi;;
  *) PLATCFLAGS=
esac
AC_MSG_RESULT($PLATCFLAGS)

# Add switch if necessary to enable C++11 support - just for tests
AC_ARG_ENABLE([cpp11-testing], AS_HELP_STRING([--enable-cpp11-testing], [enable C++11 testing if supported by compiler (default disabled)]), [enable_cpp11_testing=$enableval], [enable_cpp11_testing=no])
AC_MSG_CHECKING([whether to enable C++11 testing])
AC_MSG_RESULT([$enable_cpp11_testing])

PLATCXXFLAGS="$PLATCFLAGS"
if test x"$enable_cpp11_testing" = xyes; then
  AC_LANG_PUSH([C++])
  CXXFLAGS_SAVED=$CXXFLAGS
  AX_CXX_COMPILE_STDCXX_11([noext], [nostop])
  CXXFLAGS=$CXXFLAGS_SAVED
  AC_LANG_POP([C++])
  if test x"$CXX11FLAGS" != x; then
    PLATCXXFLAGS="$CXX11FLAGS $PLATCXXFLAGS"
  fi
  AC_MSG_CHECKING([for C++11 enabled compiler])
  if test x"$HAVE_CXX11_COMPILER" = x; then
    AC_MSG_RESULT([no])
  else
    AC_MSG_RESULT([$HAVE_CXX11_COMPILER])
  fi
fi

# On darwin 10.7,10.8,10.9 using clang++, need to ensure using
# libc++ for tests and examples to run under mono. May affect
# other language targets as well - problem is an OSX incompatibility
# between libraries depending on libstdc++ and libc++.
CLANGXX=
$CXX -v 2>&1 | grep -i clang >/dev/null && CLANGXX=yes
case $host in
  *-*-darwin11* | *-*-darwin12* |*-*-darwin13*  ) if test "$CLANGXX" = "yes";
    then PLATCXXFLAGS="$PLATCXXFLAGS -stdlib=libc++"
    fi;;
  *) ;;
esac

# Set info about shared libraries.
AC_SUBST(SO)
AC_SUBST(LDSHARED)
AC_SUBST(CCSHARED)
AC_SUBST(CXXSHARED)
AC_SUBST(TRYLINKINGWITHCXX)
AC_SUBST(RPATH)
AC_SUBST(PLATCFLAGS)
AC_SUBST(PLATCXXFLAGS)
AC_SUBST(HAVE_CXX11_COMPILER)
AC_SUBST(LINKFORSHARED)

# This variation is needed on OS-X because there is no (apparent) consistency in shared library naming.
# Sometimes .bundle works, but sometimes .so is needed.  It depends on the target language

AC_SUBST(PYTHON_SO)
case $host in
   *-*-mingw*) PYTHON_SO=.pyd;;
   *-*-darwin*) PYTHON_SO=.so;;
   *) PYTHON_SO=$SO;;
esac

AC_SUBST(TCL_SO)
case $host in
   *-*-darwin*) TCL_SO=.dylib;;
   *) TCL_SO=$SO;;
esac

AC_SUBST(GUILE_SO)
case $host in
   *-*-darwin*) GUILE_SO=.so;;
   *) GUILE_SO=$SO;;
esac

AC_SUBST(PHP_SO)
case $host in
   *-*-darwin*) PHP_SO=.so;;
   *) PHP_SO=$SO;;
esac

AC_SUBST(MZSCHEME_SO)
case $host in
   *) MZSCHEME_SO=.so;;
esac

AC_SUBST(LUA_SO)
case $host in
   *-*-darwin*) LUA_SO=.so;;
   *) LUA_SO=$SO;;
esac

# Check for specific libraries.   Used for SWIG examples
AC_CHECK_LIB(dl, dlopen)	# Dynamic linking for SunOS/Solaris and SYSV
AC_CHECK_LIB(dld, shl_load)	# Dynamic linking for HP-UX

dnl The following three libraries (nsl,inet,socket) are needed on Sequent,
dnl and must be checked for in this order since each library depends on the
dnl preceding one.
dnl
dnl Most SVR4 platforms will need -lsocket and -lnsl.  However on SGI IRIX 5,
dnl these exist but are broken, so we use AC_SEARCH_LIBS which will only try
dnl the library if the function isn't already available without it.
AC_SEARCH_LIBS(t_open, nsl) # SVR4
AC_SEARCH_LIBS(gethostbyname, inet) # Sequent
AC_SEARCH_LIBS(socket, socket) # SVR4 sockets

AC_CHECK_LIB(swill, swill_init, [SWIGLIBS="-lswill $LIBS" SWILL="-DSWIG_SWILL"])
AC_SUBST(SWIGLIBS)
AC_SUBST(SWILL)

# check for --with-libm=...
AC_SUBST(LIBM)
LIBM=-lm
AC_ARG_WITH(libm, [  --with-libm=STRING      math library], [
if test "$withval" != yes
then LIBM=$withval
else AC_MSG_ERROR([proper usage is --with-libm=STRING])
fi])
AC_CHECK_LIB(ieee, main, [LIBM="-lieee $LIBM"])
AC_CHECK_LIB(crypt,crypt, [LIBCRYPT="-lcrypt"])
AC_SUBST(LIBCRYPT)

# check for --with-libc=...
AC_SUBST(LIBC)
AC_ARG_WITH(libc, [  --with-libc=STRING      C library], [
if test "$withval" != yes
then LIBC=$withval
else AC_MSG_ERROR([proper usage is --with-libc=STRING])
fi])

#--------------------------------------------------------------------
# Target languages
#--------------------------------------------------------------------

AC_ARG_WITH(alllang, AS_HELP_STRING([--without-alllang], [Disable all languages]), with_alllang="$withval")

AC_CHECK_PROGS(PKGCONFIG, [pkg-config])

#--------------------------------------------------------------------
# Look for Tcl
#--------------------------------------------------------------------

TCLINCLUDE=
TCLLIB=
TCLPACKAGE=

AC_ARG_WITH(tclconfig, AS_HELP_STRING([--without-tcl], [Disable Tcl])
AS_HELP_STRING([--with-tclconfig=path], [Set location of tclConfig.sh]), [with_tclconfig="$withval"], [with_tclconfig=])
AC_ARG_WITH(tcl,
 [  --with-tcl=path         Set location of Tcl package],[
	TCLPACKAGE="$withval"], [TCLPACKAGE=yes])
AC_ARG_WITH(tclincl,[  --with-tclincl=path     Set location of Tcl include directory],[
	TCLINCLUDE="$ISYSTEM$withval"], [TCLINCLUDE=])
AC_ARG_WITH(tcllib,[  --with-tcllib=path      Set location of Tcl library directory],[
	TCLLIB="-L$withval"], [TCLLIB=])

# First, check for "--without-tcl" or "--with-tcl=no".
if test x"${TCLPACKAGE}" = xno -o x"${with_alllang}" = xno; then
AC_MSG_NOTICE([Disabling Tcl])
else
AC_MSG_CHECKING([for Tcl configuration])
# First check to see if --with-tclconfig was specified.
if test x"${with_tclconfig}" != x ; then
   if test -f "${with_tclconfig}/tclConfig.sh" ; then
      TCLCONFIG=`(cd ${with_tclconfig}; pwd)`
   else
      AC_MSG_ERROR([${with_tcl} directory does not contain tclConfig.sh])
   fi
fi
# check in a few common install locations
if test x"${TCLCONFIG}" = x ; then
    for i in `ls -d -r /usr/lib*/ 2>/dev/null` \
	     `ls -d -r /usr/lib*/tcl*/ 2>/dev/null` \
	     `ls -d -r /usr/local/lib*/ 2>/dev/null` \
	     `ls -d -r /usr/local/lib*/tcl*/ 2>/dev/null` ; do
	if test -f $i"tclConfig.sh" ; then
	    TCLCONFIG=`(cd $i; pwd)`
	    break
	fi
    done
fi
if test x"${TCLCONFIG}" = x ; then
    AC_MSG_RESULT(no)
else
    AC_MSG_RESULT(found $TCLCONFIG/tclConfig.sh)
    . $TCLCONFIG/tclConfig.sh
    if test -z "$TCLINCLUDE"; then
        TCLINCLUDE=`echo $TCL_INCLUDE_SPEC | sed "s/-I/$ISYSTEM/"`
    fi
    if test -z "$TCLLIB"; then
        TCLLIB=$TCL_LIB_SPEC
    fi
fi

if test -z "$TCLINCLUDE"; then
   if test "x$TCLPACKAGE" != xyes; then
	TCLINCLUDE="$ISYSTEM$TCLPACKAGE/include"
   fi
fi

if test -z "$TCLLIB"; then
   if test "x$TCLPACKAGE" != xyes; then
	TCLLIB="-L$TCLPACKAGE/lib -ltcl"
   fi
fi

AC_MSG_CHECKING(for Tcl header files)
if test -z "$TCLINCLUDE"; then
AC_TRY_CPP([#include <tcl.h>], , TCLINCLUDE="")
if test -z "$TCLINCLUDE"; then
	dirs="/usr/local/include /usr/include /opt/local/include"
	for i in $dirs ; do
		if test -r $i/tcl.h; then
			AC_MSG_RESULT($i)
			TCLINCLUDE="$ISYSTEM$i"
			break
		fi
	done
fi
if test -z "$TCLINCLUDE"; then
    	AC_MSG_RESULT(not found)
fi
else
        AC_MSG_RESULT($TCLINCLUDE)
fi

AC_MSG_CHECKING(for Tcl library)
if test -z "$TCLLIB"; then
dirs="/usr/local/lib /usr/lib /opt/local/lib"
for i in $dirs ; do
	if test -r $i/libtcl.a; then
	    AC_MSG_RESULT($i)
	    TCLLIB="-L$i -ltcl"
	    break
	fi
done
if test -z "$TCLLIB"; then
	AC_MSG_RESULT(not found)
fi
else
AC_MSG_RESULT($TCLLIB)
fi

# Cygwin (Windows) needs the library for dynamic linking
case $host in
*-*-cygwin* | *-*-mingw*) TCLDYNAMICLINKING="$TCLLIB";;
*)TCLDYNAMICLINKING="";;
esac

case $host in
*-*-darwin*)
    TCLLDSHARED='$(CC) -dynamiclib -undefined suppress -flat_namespace'
    TCLCXXSHARED='$(CXX) -dynamiclib -undefined suppress -flat_namespace'
    ;;
*)
    TCLLDSHARED='$(LDSHARED)'
    TCLCXXSHARED='$(CXXSHARED)'
    ;;
esac

fi

AC_SUBST(TCLINCLUDE)
AC_SUBST(TCLLIB)
AC_SUBST(TCLDYNAMICLINKING)
AC_SUBST(TCLLDSHARED)
AC_SUBST(TCLCXXSHARED)

#----------------------------------------------------------------
# Look for Python
#----------------------------------------------------------------

PYINCLUDE=
PYLIB=
PYPACKAGE=

AC_ARG_WITH(python, AS_HELP_STRING([--without-python], [Disable Python])
AS_HELP_STRING([--with-python=path], [Set location of Python executable]),[ PYBIN="$withval"], [PYBIN=yes])

# First, check for "--without-python" or "--with-python=no".
if test x"${PYBIN}" = xno -o x"${with_alllang}" = xno ; then
  AC_MSG_NOTICE([Disabling Python])
else
  # First figure out the name of the Python executable
  if test "x$PYBIN" = xyes; then
    AC_CHECK_PROGS(PYTHON, [python python2.8 python2.7 python2.6 python2.5 python2.4 python2.3 python2.2 python2.1 python2.0 python1.6 python1.5 python1.4])
  else
    PYTHON="$PYBIN"
  fi

  if test -n "$PYTHON"; then
    AC_MSG_CHECKING(for Python prefix)
    PYPREFIX=`($PYTHON -c "import sys; print sys.prefix") 2>/dev/null`
    AC_MSG_RESULT($PYPREFIX)
    AC_MSG_CHECKING(for Python exec-prefix)
    PYEPREFIX=`($PYTHON -c "import sys; print sys.exec_prefix") 2>/dev/null`
    AC_MSG_RESULT($PYEPREFIX)


    # Note: I could not think of a standard way to get the version string from different versions.
    # This trick pulls it out of the file location for a standard library file.

    AC_MSG_CHECKING(for Python version)

    # Need to do this hack since autoconf replaces __file__ with the name of the configure file
    filehack="file__"
    PYVERSION=`($PYTHON -c "import string,operator,os.path; print operator.getitem(os.path.split(operator.getitem(os.path.split(string.__$filehack),0)),1)")`
    AC_MSG_RESULT($PYVERSION)

    # Find the directory for libraries this is necessary to deal with
    # platforms that can have apps built for multiple archs: e.g. x86_64
    AC_MSG_CHECKING(for Python lib dir)
    PYLIBDIR=`($PYTHON -c "import sys; print sys.lib") 2>/dev/null`
    if test -z "$PYLIBDIR"; then
      # Fedora patch Python to add sys.lib, for other distros we assume "lib".
      PYLIBDIR="lib"
    fi
    AC_MSG_RESULT($PYLIBDIR)

    # Set the include directory

    AC_MSG_CHECKING(for Python header files)
    if test -r $PYPREFIX/include/$PYVERSION/Python.h; then
      PYINCLUDE="-I$PYPREFIX/include/$PYVERSION -I$PYEPREFIX/$PYLIBDIR/$PYVERSION/config"
    fi
    if test -z "$PYINCLUDE"; then
      if test -r $PYPREFIX/include/Py/Python.h; then
        PYINCLUDE="-I$PYPREFIX/include/Py -I$PYEPREFIX/$PYLIBDIR/python/lib"
      fi
    fi
    AC_MSG_RESULT($PYINCLUDE)

    # Set the library directory blindly.   This probably won't work with older versions
    AC_MSG_CHECKING(for Python library)
    dirs="$PYVERSION/config $PYVERSION/$PYLIBDIR python/$PYLIBDIR"
    for i in $dirs; do
      if test -d $PYEPREFIX/$PYLIBDIR/$i; then
        PYLIB="$PYEPREFIX/$PYLIBDIR/$i"
        break
      fi
    done
    if test -z "$PYLIB"; then
      AC_MSG_RESULT(Not found)
    else
      AC_MSG_RESULT($PYLIB)
    fi

    PYLINK="-l$PYVERSION"
  fi

  # Cygwin (Windows) needs the library for dynamic linking
  case $host in
  *-*-cygwin* | *-*-mingw*)
    PYTHONDYNAMICLINKING="-L$PYLIB $PYLINK"
    DEFS="-DUSE_DL_IMPORT $DEFS"
    ;;
  *)PYTHONDYNAMICLINKING="";;
  esac
fi

AC_SUBST(PYINCLUDE)
AC_SUBST(PYLIB)
AC_SUBST(PYLINK)
AC_SUBST(PYTHONDYNAMICLINKING)


#----------------------------------------------------------------
# Look for Python 3.x
#----------------------------------------------------------------

# mostly copy & pasted from "Look for Python" section,
# did some trim, fix and rename

PY3INCLUDE=
PY3LIB=
PY3PACKAGE=

AC_ARG_WITH(python3, AS_HELP_STRING([--without-python3], [Disable Python 3.x support])
AS_HELP_STRING([--with-python3=path], [Set location of Python 3.x executable]),[ PY3BIN="$withval"], [PY3BIN=yes])

# First, check for "--without-python3" or "--with-python3=no".
if test x"${PY3BIN}" = xno -o x"${with_alllang}" = xno ; then
  AC_MSG_NOTICE([Disabling Python 3.x support])
else
  if test "x$PY3BIN" = xyes; then
    for py_ver in 3 3.6 3.5 3.4 3.3 3.2 3.1 3.0; do
      AC_CHECK_PROGS(PYTHON3, [python$py_ver])
      if test -n "$PYTHON3"; then
        AC_CHECK_PROGS(PY3CONFIG, [$PYTHON3-config])
        if test -n "$PY3CONFIG"; then
          break
        fi
      fi
    done
  else
    PYTHON3="$PY3BIN"
    AC_CHECK_PROGS(PY3CONFIG, [$PYTHON3-config])
  fi


  if test -n "$PYTHON3" -a -n "$PY3CONFIG"; then
    AC_MSG_CHECKING([for Python 3.x prefix])
    PY3PREFIX=`($PY3CONFIG --prefix) 2>/dev/null`
    AC_MSG_RESULT($PY3PREFIX)
    AC_MSG_CHECKING(for Python 3.x exec-prefix)
    PY3EPREFIX=`($PY3CONFIG --exec-prefix) 2>/dev/null`
    AC_MSG_RESULT($PY3EPREFIX)

    # Note: I could not think of a standard way to get the version string from different versions.
    # This trick pulls it out of the file location for a standard library file.

    AC_MSG_CHECKING([for Python 3.x version])

    # Need to do this hack since autoconf replaces __file__ with the name of the configure file
    filehack="file__"
    PY3VERSION=`($PYTHON3 -c "import string,operator,os.path; print(operator.getitem(os.path.split(operator.getitem(os.path.split(string.__$filehack),0)),1))")`
    AC_MSG_RESULT($PY3VERSION)

    # Find the directory for libraries this is necessary to deal with
    # platforms that can have apps built for multiple archs: e.g. x86_64
    AC_MSG_CHECKING([for Python 3.x lib dir])
    PY3LIBDIR=`($PYTHON3 -c "import sys; print(sys.lib)") 2>/dev/null`
    if test -z "$PY3LIBDIR"; then
      # some dists don't have sys.lib  so the best we can do is assume lib
      PY3LIBDIR="lib"
    fi
    AC_MSG_RESULT($PY3LIBDIR)

    # Set the include directory

    AC_MSG_CHECKING([for Python 3.x header files])
    PY3INCLUDE=`($PY3CONFIG --includes) 2>/dev/null`
    AC_MSG_RESULT($PY3INCLUDE)

    # Set the library directory blindly.   This probably won't work with older versions
    AC_MSG_CHECKING([for Python 3.x library])
    dirs="$PY3VERSION/config $PY3VERSION/$PY3LIBDIR python/$PY3LIBDIR"
    for i in $dirs; do
      if test -d $PY3EPREFIX/$PY3LIBDIR/$i; then
        PY3LIB="$PY3EPREFIX/$PY3LIBDIR/$i"
        break
      fi
    done
    if test -z "$PY3LIB"; then
      AC_MSG_RESULT([Not found])
    else
      AC_MSG_RESULT($PY3LIB)
    fi

    PY3LINK="-l$PY3VERSION"
  fi

  # Cygwin (Windows) needs the library for dynamic linking
  case $host in
  *-*-cygwin* | *-*-mingw*)
    PYTHON3DYNAMICLINKING="-L$PYLIB $PY3LINK"
    DEFS="-DUSE_DL_IMPORT $DEFS"
    ;;
  *)PYTHON3DYNAMICLINKING="";;
  esac
fi

AC_SUBST(PY3INCLUDE)
AC_SUBST(PY3LIB)
AC_SUBST(PY3LINK)
AC_SUBST(PYTHON3DYNAMICLINKING)
AC_CHECK_PROGS(PEP8, pep8)

#----------------------------------------------------------------
# Look for Perl5
#----------------------------------------------------------------

PERLBIN=

AC_ARG_WITH(perl5, AS_HELP_STRING([--without-perl5], [Disable Perl5])
AS_HELP_STRING([--with-perl5=path], [Set location of Perl5 executable]),[ PERLBIN="$withval"], [PERLBIN=yes])

# First, check for "--without-perl5" or "--with-perl5=no".
if test x"${PERLBIN}" = xno -o x"${with_alllang}" = xno ; then
AC_MSG_NOTICE([Disabling Perl5])
PERL=
else

# First figure out what the name of Perl5 is

if test "x$PERLBIN" = xyes; then
AC_CHECK_PROGS(PERL, perl perl5.6.1 perl5.6.0 perl5.004 perl5.003 perl5.002 perl5.001 perl5 perl)
else
PERL="$PERLBIN"
fi


# This could probably be simplified as for all platforms and all versions of Perl the following apparently should be run to get the compilation options:
# perl -MExtUtils::Embed -e ccopts
AC_MSG_CHECKING(for Perl5 header files)
if test -n "$PERL"; then
	PERL5DIR=`($PERL -MConfig -le 'print $Config{archlibexp}') 2>/dev/null`
	if test -n "$PERL5DIR" ; then
		dirs="$PERL5DIR $PERL5DIR/CORE"
		PERL5EXT=none
		for i in $dirs; do
			if test -r $i/perl.h; then
				AC_MSG_RESULT($i)
				PERL5EXT="$i"
				break
			fi
		done
		if test "$PERL5EXT" = none; then
			PERL5EXT="$PERL5DIR/CORE"
			AC_MSG_RESULT(could not locate perl.h...using $PERL5EXT)
		fi

		AC_MSG_CHECKING(for Perl5 library)
		PERL5LIB=`($PERL -e 'use Config; $_=$Config{libperl}; s/^lib//; s/$Config{_a}$//; s/\.$Config{so}.*//; print $_, "\n"') 2>/dev/null`
		if test -z "$PERL5LIB" ; then
			AC_MSG_RESULT(not found)
		else
			AC_MSG_RESULT($PERL5LIB)
		fi
    AC_MSG_CHECKING(for Perl5 ccflags)
 		PERL5CCFLAGS=`($PERL -e 'use Config; print $Config{ccflags}, "\n"' | sed "s/-Wdeclaration-after-statement//" | sed "s/-I/$ISYSTEM/") 2>/dev/null`
 		if test -z "$PERL5CCFLAGS" ; then
 			AC_MSG_RESULT(not found)
 		else
 			AC_MSG_RESULT($PERL5CCFLAGS)
 		fi
    AC_MSG_CHECKING(for Perl5 ccdlflags)
    PERL5CCDLFLAGS=`($PERL -e 'use Config; print $Config{ccdlflags}, "\n"') 2>/dev/null`
    if test -z "$PERL5CCDLFLAGS" ; then
      AC_MSG_RESULT(not found)
      else
      AC_MSG_RESULT($PERL5CCDLFLAGS)
    fi
    AC_MSG_CHECKING(for Perl5 cccdlflags)
    PERL5CCCDLFLAGS=`($PERL -e 'use Config; print $Config{cccdlflags}, "\n"') 2>/dev/null`
    if test -z "$PERL5CCCDLFLAGS" ; then
      AC_MSG_RESULT(not found)
      else
      AC_MSG_RESULT($PERL5CCCDLFLAGS)
    fi
    AC_MSG_CHECKING(for Perl5 ldflags)
    PERL5LDFLAGS=`($PERL -e 'use Config; print $Config{ldflags}, "\n"') 2>/dev/null`
    if test -z "$PERL5LDFLAGS" ; then
      AC_MSG_RESULT(not found)
      else
      AC_MSG_RESULT($PERL5LDFLAGS)
    fi
    AC_MSG_CHECKING(for Perl5 Test::More module) # For test-suite
    PERL5TESTMORE=`($PERL -e 'use Test::More; print "good";') 2>/dev/null`
    if test -z "$PERL5TESTMORE" ; then
      AC_MSG_RESULT(not found)
      else
      AC_MSG_RESULT(found)
    fi
	else
		AC_MSG_RESULT(unable to determine perl5 configuration)
		PERL5EXT=$PERL5DIR
	fi
else
       	AC_MSG_RESULT(could not figure out how to run perl5)
fi

# Cygwin (Windows) needs the library for dynamic linking
case $host in
*-*-cygwin* | *-*-mingw*) PERL5DYNAMICLINKING="-L$PERL5EXT -l$PERL5LIB";;
*)PERL5DYNAMICLINKING="";;
esac
fi

AC_SUBST(PERL)
AC_SUBST(PERL5EXT)
AC_SUBST(PERL5DYNAMICLINKING)
AC_SUBST(PERL5LIB)
AC_SUBST(PERL5CCFLAGS)
AC_SUBST(PERL5CCDLFLAGS)
AC_SUBST(PERL5CCCDLFLAGS)
AC_SUBST(PERL5LDFLAGS)

#----------------------------------------------------------------
# Look for Octave
#----------------------------------------------------------------

OCTAVEBIN=
OCTAVE_SO=.oct

AC_ARG_WITH(octave, AS_HELP_STRING([--without-octave], [Disable Octave])
AS_HELP_STRING([--with-octave=path], [Set location of Octave executable]),[OCTAVEBIN="$withval"], [OCTAVEBIN=yes])

# First, check for "--without-octave" or "--with-octave=no".
if test x"${OCTAVEBIN}" = xno -o x"${with_alllang}" = xno ; then
   AC_MSG_NOTICE([Disabling Octave])
   OCTAVE=

# First figure out what the name of Octave is
elif test "x$OCTAVEBIN" = xyes; then
   AC_PATH_PROG(OCTAVE, [octave])

else
   OCTAVE="$OCTAVEBIN"
fi

if test -n "$OCTAVE"; then
   AC_MSG_CHECKING([for mkoctfile])
   mkoctfile="`dirname ${OCTAVE}`/mkoctfile"
   AS_IF([test -x "${mkoctfile}"],[
      AC_MSG_RESULT([${mkoctfile}])
   ],[
      AC_MSG_RESULT([not found, disabling Octave])
      OCTAVE=
   ])
fi
if test -n "$OCTAVE"; then
   AC_MSG_CHECKING([for Octave preprocessor flags])
   OCTAVE_CPPFLAGS=
   for var in CPPFLAGS INCFLAGS ALL_CXXFLAGS; do
      for flag in `env - ${mkoctfile} -p ${var}`; do
         case ${flag} in
            -D*|-I*) OCTAVE_CPPFLAGS="${OCTAVE_CPPFLAGS} ${flag}";;
            *) ;;
         esac
      done
   done
   AC_MSG_RESULT([$OCTAVE_CPPFLAGS])
   AC_MSG_CHECKING([for Octave compiler flags])
   OCTAVE_CXXFLAGS=
   for var in ALL_CXXFLAGS; do
      for flag in `env - ${mkoctfile} -p ${var}`; do
         case ${flag} in
            -g*|-W*) OCTAVE_CXXFLAGS="${OCTAVE_CXXFLAGS} ${flag}";;
            *) ;;
         esac
      done
   done
   save_CXXFLAGS="${CXXFLAGS}"
   CXXFLAGS="-Werror -O0"
   AC_COMPILE_IFELSE([
      AC_LANG_PROGRAM([AC_INCLUDES_DEFAULT],[])
   ],[
      OCTAVE_CXXFLAGS="${OCTAVE_CXXFLAGS} -O0"
   ])
   CXXFLAGS="${save_CXXFLAGS}"
   AC_MSG_RESULT([$OCTAVE_CXXFLAGS])
   AC_MSG_CHECKING([for Octave linker flags])
   OCTAVE_LDFLAGS=
   for var in RDYNAMIC_FLAG LFLAGS RLD_FLAG OCTAVE_LIBS LIBS; do
     OCTAVE_LDFLAGS="${OCTAVE_LDFLAGS} "`env - ${mkoctfile} -p ${var}`
   done
   AC_MSG_RESULT([$OCTAVE_LDFLAGS])
   for octave_opt in --silent --norc --no-history --no-window-system; do
      AC_MSG_CHECKING([if Octave option '${octave_opt}' is supported])
      octave_out=`${OCTAVE} ${octave_opt} /dev/null 2>&1 | sed -n '1p' | sed -n '/unrecognized/p'`
      AS_IF([test "x${octave_out}" = x],[
         AC_MSG_RESULT([yes])
         OCTAVE="${OCTAVE} ${octave_opt}"
      ],[
         AC_MSG_RESULT([no])
      ])
   done
fi

AC_SUBST(OCTAVE)
AC_SUBST(OCTAVE_SO)
AC_SUBST(OCTAVE_CPPFLAGS)
AC_SUBST(OCTAVE_CXXFLAGS)
AC_SUBST(OCTAVE_LDFLAGS)

#----------------------------------------------------------------
# Look for Scilab
#----------------------------------------------------------------

AC_ARG_WITH(scilab, AS_HELP_STRING([--without-scilab], [Disable Scilab])
AS_HELP_STRING([--with-scilab=path], [Set location of Scilab executable]),[SCILABBIN="$withval"], [SCILABBIN=yes])
AC_ARG_WITH(scilab-inc, [  --with-scilab-inc=path  Set location of Scilab include directory], [SCILABINCDIR="$withval"], [SCILABINCDIR=""])

# First, check for "--without-scilab" or "--with-scilab=no".
if test x"${SCILABBIN}" = xno -o x"${with_alllang}" = xno ; then
  AC_MSG_NOTICE([Disabling Scilab])
  SCILAB=
else
  # Check for Scilab executable
  if test "x$SCILABBIN" = xyes; then
    AC_CHECK_PROGS(SCILAB, scilab)
  else
    AC_MSG_CHECKING(for scilab)
    if test -f "$SCILABBIN"; then
      AC_MSG_RESULT($SCILABBIN)
      SCILAB="$SCILABBIN"
    else
      AC_MSG_RESULT(not found)
    fi
  fi

  if test -n "$SCILAB"; then
    # Check for Scilab version (needs api_scilab so needs version 5.3.3 or higher)
    SCILAB_FULL_VERSION=`$SCILAB -version | head -1 | sed -e 's|Scilab version \"\(.*\)\"|\1|g'`

    AC_MSG_CHECKING(Scilab version is 5.3.3 or higher)
    SCILAB_MAJOR_VERSION=`echo $SCILAB_FULL_VERSION | cut -d. -f1`
    SCILAB_MINOR_VERSION=`echo $SCILAB_FULL_VERSION | cut -d. -f2`
    SCILAB_MAINTENANCE_VERSION=`echo $SCILAB_FULL_VERSION | cut -d. -f3`
    SCILAB_VERSION="$SCILAB_MAJOR_VERSION$SCILAB_MINOR_VERSION$SCILAB_MAINTENANCE_VERSION"

    if test $SCILAB_VERSION -ge 533; then
      AC_MSG_RESULT(yes)
    else
      AC_MSG_RESULT(no)
      SCILAB=
    fi

    if test -n "$SCILAB"; then
      # Set Scilab startup options depending on version
      AC_MSG_CHECKING(for Scilab startup options)
      SCILABOPT="-nwni -nb"
      if test $SCILAB_VERSION -ge 540; then
        SCILABOPT+=" -noatomsautoload"
      fi
      AC_MSG_RESULT($SCILABOPT)

      # Check for Scilab header files
      AC_MSG_CHECKING(for Scilab header files)
      if test "$SCILABINCDIR" != ""; then
        dirs="$SCILABINCDIR"
      elif test -n "$PKGCONFIG"; then
        dirs=`$PKGCONFIG scilab --cflags-only-I | sed -e 's/-I//g'`
      else
        dirs=""
      fi
      for i in $dirs; do
        if test -r $i/api_scilab.h; then
          AC_MSG_RESULT($i)
          SCILABINCLUDE="-I$i"
          break;
        fi
        if test -r $i/scilab/api_scilab.h; then
          AC_MSG_RESULT($i/scilab)
          SCILABINCLUDE="-I$i/scilab"
          break;
        fi
      done
      if test "$SCILABINCLUDE" = "" ; then
        AC_MSG_RESULT(not found)
        SCILAB=
      fi
    fi
  fi
fi

AC_SUBST(SCILAB)
AC_SUBST(SCILABINCLUDE)
AC_SUBST(SCILABOPT)


#----------------------------------------------------------------
# Look for java
#----------------------------------------------------------------

AC_ARG_WITH(java, AS_HELP_STRING([--without-java], [Disable Java])
AS_HELP_STRING([--with-java=path], [Set location of java executable]),[JAVABIN="$withval"], [JAVABIN=yes])
AC_ARG_WITH(javac, [  --with-javac=path       Set location of javac executable],[JAVACBIN="$withval"], [JAVACBIN=])

# First, check for "--without-java" or "--with-java=no".
if test x"${JAVABIN}" = xno -o x"${with_alllang}" = xno ; then
AC_MSG_NOTICE([Disabling Java])
JAVA=
else

if test "x$JAVABIN" = xyes; then
  AC_CHECK_PROGS(JAVA, java kaffe guavac)
else
  JAVA="$JAVABIN"
fi

if test -z "$JAVACBIN"; then
  AC_CHECK_PROGS(JAVAC, javac)
else
  JAVAC="$JAVACBIN"
fi

AC_MSG_CHECKING(for java include file jni.h)
AC_ARG_WITH(javaincl, [  --with-javaincl=path    Set location of Java include directory], [JAVAINCDIR="$withval"], [JAVAINCDIR=])

if test -z "$JAVAINCDIR" ; then
  JAVAINCDIR="/usr/j2sdk*/include /usr/local/j2sdk*/include /usr/jdk*/include /usr/local/jdk*/include /opt/j2sdk*/include /opt/jdk*/include /usr/java/include /usr/java/j2sdk*/include /usr/java/jdk*/include /usr/local/java/include /opt/java/include /usr/include/java /usr/local/include/java /usr/lib/java/include /usr/lib/jvm/java*/include /usr/lib64/jvm/java*/include /usr/include/kaffe /usr/local/include/kaffe /usr/include"

  # Add in default installation directory on Windows for Cygwin
  case $host in
  *-*-cygwin* | *-*-mingw*) JAVAINCDIR="c:/Program*Files/Java/jdk*/include d:/Program*Files/Java/jdk*/include c:/j2sdk*/include d:/j2sdk*/include c:/jdk*/include d:/jdk*/include $JAVAINCDIR";;
  *-*-darwin*) JAVAINCDIR="/System/Library/Frameworks/JavaVM.framework/Headers $JAVAINCDIR";;
  *);;
  esac
fi

JAVAINC=""
for d in $JAVAINCDIR ; do
  if test -r "$d/jni.h" ; then
    AC_MSG_RESULT($d)
    JAVAINCDIR=$d
    JAVAINC=-I\"$d\"
    break
  fi
done

if test "$JAVAINC" = "" ; then
  AC_MSG_RESULT(not found)
else
  # now look for <arch>/jni_md.h
  AC_MSG_CHECKING(for java include file jni_md.h)
  JAVAMDDIR=`find "$JAVAINCDIR" -follow -name jni_md.h -print`
  if test "$JAVAMDDIR" = "" ; then
    AC_MSG_RESULT(not found)
  else
    JAVAMDDIR=`dirname "$JAVAMDDIR" | tail -1`
    JAVAINC="${JAVAINC} -I\"$JAVAMDDIR\""
    AC_MSG_RESULT($JAVAMDDIR)
  fi
fi

# java.exe on Cygwin requires the Windows standard (Pascal) calling convention as it is a normal Windows executable and not a Cygwin built executable
case $host in
*-*-cygwin* | *-*-mingw*)
    if test "$GCC" = yes; then
        JAVADYNAMICLINKING=" -mno-cygwin -mthreads -Wl,--add-stdcall-alias"
        JAVACFLAGS="-mno-cygwin -mthreads"
    else
        JAVADYNAMICLINKING=""
        JAVACFLAGS=""
    fi ;;
*-*-darwin*)
        JAVADYNAMICLINKING="-dynamiclib -framework JavaVM"
        JAVACFLAGS=""
        ;;
*)
        JAVADYNAMICLINKING=""
        JAVACFLAGS=""
        ;;
esac

# Java on Windows platforms including Cygwin doesn't use libname.dll, rather name.dll when loading dlls
case $host in
*-*-cygwin* | *-*-mingw*) JAVALIBRARYPREFIX="";;
*)JAVALIBRARYPREFIX="lib";;
esac

# Java on Mac OS X tweaks
case $host in
*-*-darwin*)
    JAVASO=".jnilib"
    JAVALDSHARED='$(CC)'
    JAVACXXSHARED='$(CXX)'
    ;;
*)
    JAVASO=$SO
    JAVALDSHARED='$(LDSHARED)'
    JAVACXXSHARED='$(CXXSHARED)'
    ;;
esac
fi

AC_SUBST(JAVA)
AC_SUBST(JAVAC)
AC_SUBST(JAVAINC)
AC_SUBST(JAVADYNAMICLINKING)
AC_SUBST(JAVALIBRARYPREFIX)
AC_SUBST(JAVASO)
AC_SUBST(JAVALDSHARED)
AC_SUBST(JAVACXXSHARED)
AC_SUBST(JAVACFLAGS)

#----------------------------------------------------------------
# Look for Javascript
#----------------------------------------------------------------
AC_ARG_WITH(javascript, AS_HELP_STRING([--without-javascript], [Disable Javascript]), [with_javascript="$withval"], [with_javascript=yes])

# First, check for "--without-javascript" or "--with-javascript=no".
if test x"${with_javascript}" = xno -o x"${with_alllang}" = xno ; then
  AC_MSG_NOTICE([Disabling Javascript])
  JAVASCRIPT=
else
  JAVASCRIPT=1

  #----------------------------------------------------------------
  # General Javascript settings shared by JSC and V8
  #----------------------------------------------------------------

  case $host in
  *-*-darwin*)
    JSSO=".dylib"
    # HACK: didn't manage to get dynamic module loading working with a g++ compiled interpreter
    JSINTERPRETERCXX='c++'
    JSINTERPRETERLINKFLAGS='-g -Wl,-search_paths_first -Wl,-headerpad_max_install_names'
    ;;
  *)
    JSSO=$SO
    JSINTERPRETERCXX='$(CXX)'
    JSINTERPRETERLINKFLAGS='-ldl'
    ;;
  esac

  #----------------------------------------------------------------
  # Look for Node.js which is the default Javascript engine
  #----------------------------------------------------------------

  AC_CHECK_PROGS(NODEJS, node)

  if test -n "$NODEJS"; then
    # node-gyp is needed to run the test-suite/examples
    AC_CHECK_PROGS(NODEGYP, node-gyp)
    if test -z "$NODEGYP"; then
      NODEJS=
    fi
  fi

  #----------------------------------------------------------------
  # Look for JavascriptCore (Webkit) settings (JSCOREINCDIR, JSCOREDYNAMICLINKING)
  #----------------------------------------------------------------

  # check for include files
  AC_MSG_CHECKING(for JavaScriptCore/JavaScript.h)
  AC_ARG_WITH(jscoreinc, [  --with-jscinc=path    Set location of Javascript include directory], [JSCOREINCDIR="$withval"], [JSCOREINCDIR=])

  JSCOREVERSION=

  if test -z "$JSCOREINCDIR"; then
    JSCOREINCDIR="/usr/include/ /usr/local/include/"

    # Add in default directory for JavaScriptCore headers for Linux and MacOSX
    case $host in
    *-*-linux*)
      JSCOREINCDIR="/usr/include/webkit-1.0/ /usr/include/webkitgtk-1.0/ /usr/local/include/webkit-1.0/JavaScriptCore/ $JSCOREINCDIR"
      ;;
    *-*-darwin*)
      JSCOREINCDIR="/System/Library/Frameworks/JavaScriptCore.framework/Headers/ $JSCOREINCDIR"
      ;;
    *)
      ;;
    esac
  fi

  for d in $JSCOREINCDIR ; do
    if test -r "$d/JavaScriptCore/JavaScript.h" || test -r "$d/JavaScript.h" ; then
      AC_MSG_RESULT($d)
      JSCOREINCDIR=$d
      JSCOREINC=-I\"$d\"
      break
    fi
  done

  if test "$JSCOREINC" = "" ; then
    AC_MSG_RESULT(not found)
  fi

  # check for JavaScriptCore/Webkit libraries
  AC_ARG_WITH(jscorelib,[  --with-jsclib =path      Set location of the JavaScriptCore/Webkit library directory],[JSCORELIB="-L$withval"], [JSCORELIB=])
<<<<<<< HEAD
  AC_MSG_CHECKING(for JavaScriptCore/Webkit library)

  # look for the library when not provided
  if test -z "$JSCORELIB"; then
    case $host in
    *-*-linux*)
      if test -n "$PKGCONFIG"; then
        dirs="/usr/lib64/ /usr/local/lib64/ /usr/lib/ /usr/local/lib/"
        for i in $dirs ; do
          if test -r $i/libjavascriptcoregtk-1.0.so; then
            AC_MSG_RESULT($i)
            JSCORELIB="-L$i -ljavascriptcoregtk-1.0"
            JSCOREVERSION=`$PKGCONFIG --modversion javascriptcoregtk-1.0`
            break
          fi
        done
      fi
=======
>>>>>>> 8fe85e76

  if test -z "$JSCORELIB" -a -n "$PKGCONFIG"; then
    AC_MSG_CHECKING(for JavaScriptCore/Webkit library)
    if pkg-config javascriptcoregtk-1.0; then
      JSCORELIB=`$PKGCONFIG --libs javascriptcoregtk-1.0`
      JSCOREVERSION=`$PKGCONFIG --modversion javascriptcoregtk-1.0`
    fi
    if test -z "$JSCORELIB"; then
      AC_MSG_RESULT(not found)
      JSCENABLED=
    else
      AC_MSG_RESULT([$JSCORELIB])
      JSCOREDYNAMICLINKING="$JSCORELIB"
      JSCENABLED=1
    fi
  fi

  #----------------------------------------------------------------
  # Look for V8 settings (JSV8INCDIR, JSV8DYNAMICLINKING)
  #----------------------------------------------------------------

  # check for include files
  AC_MSG_CHECKING(for V8 Javascript v8.h)
  AC_ARG_WITH(jsv8inc, [  --with-jsv8inc=path    Set location of Javascript v8 include directory], [JSV8INCDIR="$withval"])

  # if not include dir is specified we try to find
  if test -z "$JSV8INCDIR"; then
    # Add in default directory for JavaScriptCore headers for Linux and MacOSX
    case $host in
    *-*-linux*)
      JSV8INCDIR="/usr/include /usr/local/include/ $JSV8INCDIR"
      ;;
    *-*-darwin*)
      JSV8INCDIR="$JSV8INCDIR"
      ;;
    *)
      ;;
    esac
  fi

  for d in $JSV8INCDIR ; do
    if test -r "$d/v8.h" ; then
      JSV8INCDIR=$d
      JSV8INC=-I\"$d\"
      break
    fi
  done

  if test "$JSV8INC" = "" ; then
    AC_MSG_RESULT(not found)
  else
    AC_MSG_RESULT($JSV8INCDIR)
  fi

  # check for V8 library
  AC_MSG_CHECKING(for V8 Javascript library)
  AC_ARG_WITH(jsv8lib,[  --with-jsv8lib=path      Set location of V8 Javascript library directory],[JSV8LIBDIR="$withval"], [JSV8LIB=])

  v8libdirs="$JSV8LIBDIR /usr/lib64/ /usr/local/lib64/ /usr/lib/ /usr/local/lib/"
  for d in $v8libdirs ; do
    if test -r $d/libv8$JSSO; then
      JSV8LIBDIR=$d
      JSV8LIB="-L$d -lv8"
      break
    fi
  done

  if test "$JSV8LIB" = "" ; then
    AC_MSG_RESULT(not found)
    JSV8ENABLED=
  else
    AC_MSG_RESULT($JSV8LIBDIR)
    JSV8ENABLED=1
  fi


  # linking options
  case $host in
  *-*-darwin*)
    JSV8DYNAMICLINKING="$JSV8LIB"
    ;;
  *-*-linux*)
    JSV8DYNAMICLINKING="$JSV8LIB"
    ;;
  *)
    JSV8DYNAMICLINKING=""
    ;;
  esac

fi

AC_SUBST(JSINTERPRETERCXX)
AC_SUBST(JSINTERPRETERLINKFLAGS)

AC_SUBST(JSCOREINC)
AC_SUBST(JSCOREDYNAMICLINKING)
AC_SUBST(JSCOREVERSION)
AC_SUBST(JSV8INC)
AC_SUBST(JSV8DYNAMICLINKING)

AC_SUBST(JSCENABLED)
AC_SUBST(JSV8ENABLED)

AC_SUBST(NODEJS)
AC_SUBST(NODEGYP)

#----------------------------------------------------------------
# Look for gcj
#----------------------------------------------------------------

AC_ARG_WITH(gcj, AS_HELP_STRING([--without-gcj], [Disable GCJ])
AS_HELP_STRING([--with-gcj=path], [Set location of gcj executable]),[GCJBIN="$withval"], [GCJBIN=yes])
AC_ARG_WITH(gcjh, [  --with-gcjh=path        Set location of gcjh executable],[GCJHBIN="$withval"], [GCJHBIN=])

# First, check for "--without-gcj" or "--with-gcj=no".
if test x"${GCJBIN}" = xno -o x"${with_alllang}" = xno ; then
  AC_MSG_NOTICE([Disabling GCJ])
else
  if test "x$GCJBIN" = xyes; then
    AC_CHECK_PROGS(GCJ, gcj)
  else
    GCJ="$GCJBIN"
  fi

  if test -z "$GCJCBIN"; then
    AC_CHECK_PROGS(GCJH, gcjh)
  else
    GCJH="$GCJHBIN"
  fi
fi

AC_SUBST(GCJ)
AC_SUBST(GCJH)

#----------------------------------------------------------------
# Look for Android
#----------------------------------------------------------------

AC_ARG_WITH(android, AS_HELP_STRING([--without-android], [Disable Android])
AS_HELP_STRING([--with-android=path], [Set location of android executable]),[ANDROIDBIN="$withval"], [ANDROIDBIN=yes])
AC_ARG_WITH(adb, [  --with-adb=path       Set location of adb executable - Android Debug Bridge],[ADBBIN="$withval"], [ADBBIN=])
AC_ARG_WITH(ant, [  --with-ant=path       Set location of ant executable for Android],[ANTBIN="$withval"], [ANTBIN=])
AC_ARG_WITH(ndk-build, [  --with-ndk-build=path       Set location of Android ndk-build executable],[NDKBUILDBIN="$withval"], [NDKBUILDBIN=])

# First, check for "--without-android" or "--with-android=no".
if test x"${ANDROIDBIN}" = xno -o x"${with_alllang}" = xno ; then
  AC_MSG_NOTICE([Disabling Android])
  ANDROID=
else
  if test "x$ANDROIDBIN" = xyes; then
    AC_CHECK_PROGS(ANDROID, android)
  else
    ANDROID="$ANDROIDBIN"
  fi

  if test -z "$ADBBIN"; then
    AC_CHECK_PROGS(ADB, adb)
  else
    ADB="$ADBBIN"
  fi

  if test -z "$ANTBIN"; then
    AC_CHECK_PROGS(ANT, ant)
  else
    ANT="$ANTBIN"
  fi

  if test -z "$NDKBUILDBIN"; then
    AC_CHECK_PROGS(NDKBUILD, ndk-build)
  else
    NDKBUILD="$NDKBUILDBIN"
  fi
fi

AC_SUBST(ANDROID)
AC_SUBST(ADB)
AC_SUBST(ANT)
AC_SUBST(NDKBUILD)

#----------------------------------------------------------------
# Look for Guile
#----------------------------------------------------------------

GUILE=
GUILE_CFLAGS=
GUILE_LIBS=

AC_ARG_WITH(guile-config, AS_HELP_STRING([--without-guile], [Disable Guile])
	AS_HELP_STRING([--with-guile-config=path], [Set location of guile-config]),[ GUILE_CONFIG="$withval"], [GUILE_CONFIG=])
AC_ARG_WITH(guile,[  --with-guile=path       Set location of Guile executable],[
	GUILE="$withval"], [GUILE=yes])
AC_ARG_WITH(guile-cflags,[  --with-guile-cflags=cflags   Set cflags required to compile against Guile],[
	GUILE_CFLAGS="$withval"])
AC_ARG_WITH(guile-libs,[  --with-guile-libs=ldflags    Set ldflags needed to link with Guile],[
	GUILE_LIBS="$withval"])

# First, check for "--without-guile" or "--with-guile=no".
if test x"${GUILE}" = xno -o x"${with_alllang}" = xno ; then
  AC_MSG_NOTICE([Disabling Guile])
else
  if test -z "$GUILE_CONFIG" ; then
    AC_PATH_PROG(GUILE_CONFIG, guile-config)
  fi
  if test -n "$GUILE_CONFIG" ; then
    if test x"$GUILE" = xyes; then
      AC_MSG_CHECKING([for guile bindir])
      guile_bindir="`$GUILE_CONFIG info bindir`"
      AC_MSG_RESULT([$guile_bindir])
      GUILE=$guile_bindir/guile
      if ! test -f "$GUILE" ; then
	GUILE=
        AC_PATH_PROG(GUILE, guile)
      fi
    fi

    if test -f "$GUILE" ; then
      AC_MSG_CHECKING([for guile version])
      guile_version=`$GUILE -c '(display (effective-version))'`
      AC_MSG_RESULT([$guile_version])
      AC_MSG_CHECKING([for guile version >= 1.8])
      guile_good_version=`$GUILE -c '(if (>= (string->number (effective-version)) 1.8) (display "yes") (display "no"))'`
      AC_MSG_RESULT([$guile_good_version])
      if test x"$guile_good_version" != xyes ; then
        GUILE=
      fi
    fi

    if test -z "$GUILE_CFLAGS" ; then
      AC_MSG_CHECKING([for guile compile flags])
      GUILE_CFLAGS="`$GUILE_CONFIG compile`" # Note that this can sometimes be empty
      AC_MSG_RESULT([$GUILE_CFLAGS])
    fi

    if test -z "$GUILE_LIBS" ; then
      AC_MSG_CHECKING([for guile link flags])
      GUILE_LIBS="`$GUILE_CONFIG link`"
      AC_MSG_RESULT([$GUILE_LIBS])
    fi
  fi
fi

AC_SUBST(GUILE)
AC_SUBST(GUILE_CFLAGS)
AC_SUBST(GUILE_LIBS)

#----------------------------------------------------------------
# Look for MzScheme
#----------------------------------------------------------------

AC_ARG_WITH(mzscheme, AS_HELP_STRING([--without-mzscheme], [Disable MzScheme])
AS_HELP_STRING([--with-mzscheme=path], [Set location of MzScheme executable]),[ MZSCHEMEBIN="$withval"], [MZSCHEMEBIN=yes])
AC_ARG_WITH(mzc, AS_HELP_STRING([--with-mzc=path], [Set location of MzScheme's mzc]), [ MZCBIN="$withval"], [MZCBIN=])

# First, check for "--without-mzscheme" or "--with-mzscheme=no".
if test x"${MZSCHEMEBIN}" = xno -o x"${with_alllang}" = xno ; then
  AC_MSG_NOTICE([Disabling MzScheme])
  MZC=
else
  if test "x$MZSCHEMEBIN" = xyes; then
     AC_PATH_PROG(MZSCHEME, mzscheme)
  else
     MZSCHEME="$MZSCHEMEBIN"
  fi

  if test -z "$MZCBIN"; then
     AC_PATH_PROG(MZC, mzc)
  fi

  if test -n "$MZSCHEME"; then
    AC_MSG_CHECKING(for MzScheme dynext object)
    MZDYNOBJ=`$MZSCHEME --eval '(begin (require dynext/link) (with-handlers (((lambda args #t) (lambda args #f))) (for-each (lambda (x) (printf "~a" x)) (expand-for-link-variant (current-standard-link-libraries)))))' 2>/dev/null`
    if test -f "$MZDYNOBJ"; then
      :
    else
      # older versions (3.72 approx and earlier)
      MZDYNOBJ=`$MZSCHEME --mute-banner --version --eval '(begin (require (lib "link.ss" "dynext")) (with-handlers (((lambda args #t) (lambda args #f))) (for-each (lambda (x) (display x) (display " ")) ((current-make-standard-link-libraries)))) (with-handlers (((lambda args #t) (lambda args #f))) (for-each (lambda (x) (display x)) (expand-for-link-variant (current-standard-link-libraries)))))' 2>/dev/null`
    fi
    if test -f "$MZDYNOBJ"; then
      AC_MSG_RESULT($MZDYNOBJ)
    else
      AC_MSG_RESULT(not found)
      MZDYNOBJ=""
    fi
  fi
fi
AC_SUBST(MZDYNOBJ)

#----------------------------------------------------------------
# Look for Ruby
#----------------------------------------------------------------

RUBYBIN=

AC_ARG_WITH(ruby, AS_HELP_STRING([--without-ruby], [Disable Ruby])
AS_HELP_STRING([--with-ruby=path], [Set location of Ruby executable]),[ RUBYBIN="$withval"], [RUBYBIN=yes])

# First, check for "--without-ruby" or "--with-ruby=no".
RUBYSO=$SO
if test x"${RUBYBIN}" = xno -o x"${with_alllang}" = xno ; then
AC_MSG_NOTICE([Disabling Ruby])
RUBY=
else

# First figure out what the name of Ruby is

if test "x$RUBYBIN" = xyes; then
	AC_CHECK_PROGS(RUBY, ruby)
else
	RUBY="$RUBYBIN"
fi

AC_MSG_CHECKING(for Ruby header files)
if test -n "$RUBY"; then
        # Try Ruby1.9+ first
        RUBYDIR=`($RUBY -rrbconfig -e 'print RbConfig::CONFIG[["rubyhdrdir"]] || $rubyhdrdir') 2>/dev/null`
	if test x"$RUBYDIR" = x"" || test x"$RUBYDIR" = x"nil"; then
		RUBYDIR=`($RUBY -rrbconfig -e 'print RbConfig::CONFIG[["archdir"]] || $archdir') 2>/dev/null`
        else
                RUBYARCH=`($RUBY -rrbconfig -e 'print RbConfig::CONFIG[["arch"]] || $arch') 2>/dev/null`
        fi
	if test x"$RUBYDIR" != x""; then
		dirs="$RUBYDIR"
		RUBYINCLUDE=
		for i in $dirs; do
			if test -r $i/ruby.h; then
				if test x"$RUBYARCH" = x""; then
					RUBYINCLUDE="-I$i"
				else
					RUBYINCLUDE="-I$i -I$i/$RUBYARCH"
				fi
				AC_MSG_RESULT($RUBYINCLUDE)
				break
			fi
		done
		if test x"$RUBYINCLUDE" = x""; then
			AC_MSG_RESULT(could not locate ruby.h)
		fi

		# Find library and path for linking.
		AC_MSG_CHECKING(for Ruby library)
		RUBYLIB=""
		rb_libdir=`($RUBY -rrbconfig -e 'print RbConfig::CONFIG[["libdir"]]') 2>/dev/null`
		rb_bindir=`($RUBY -rrbconfig -e 'print RbConfig::CONFIG[["bindir"]]') 2>/dev/null`
		dirs="$dirs $rb_libdir $rb_bindir"

        rb_libruby=`($RUBY -rrbconfig -e 'print RbConfig::CONFIG[["LIBRUBY_A"]]') 2>/dev/null`
        RUBYLINK=`($RUBY -rrbconfig -e '
            c = RbConfig::CONFIG
            if c.has_key? "LIBRUBYARG_STATIC" # 1.8.x
                if c[["LIBRUBY"]] == c[["LIBRUBY_A"]]
                    link = c[["LIBRUBYARG_STATIC"]]
                else
                    link = c[["LIBRUBYARG_SHARED"]]
                end
            else # 1.6.x
                link = "-l" + c[["RUBY_INSTALL_NAME"]]
            end

            # Get the target Ruby was built for
            target = c[["target"]]

            if target == "i386-pc-mswin32"
              # Need to change msvcrt-ruby*.lib to -lmsvcrt-ruby*
              ext = File.extname(link)
              # Get index that counts backwards from end of string
              index = -1 - ext.size
              # Strip off the extension
              link = link.slice(0..index)
              puts "-l#{link}"
            else
              puts link
            end') 2>/dev/null`

		if test "$rb_libruby" != ""; then
			for i in $dirs; do
				if (test -r $i/$rb_libruby;) then
					RUBYLIB="$i"
					break
				fi
			done
		fi
		if test "$RUBYLIB" = ""; then
			RUBYLIB="$RUBYDIR"
			AC_MSG_RESULT(not found... using $RUBYDIR)
		else
			AC_MSG_RESULT($RUBYLINK in $RUBYLIB)
		fi
	else
		AC_MSG_RESULT(unable to determine ruby configuration)
	fi

	case $host in
		*-*-mingw*) ;; # do nothing, the default windows libraries are already included
		*) RUBYLINK="$RUBYLINK `($RUBY -rrbconfig -e 'print RbConfig::CONFIG[["LIBS"]]') 2>/dev/null`";;
	esac

	RUBYCCDLFLAGS=`($RUBY -rrbconfig -e 'print RbConfig::CONFIG[["CCDLFLAGS"]]') 2>/dev/null`
	RUBYSO=.`($RUBY -rrbconfig -e 'print RbConfig::CONFIG[["DLEXT"]]') 2>/dev/null`
else
	AC_MSG_RESULT(could not figure out how to run ruby)
fi

case $host in
*-*-cygwin* | *-*-mingw*)	RUBYDYNAMICLINKING="-L$RUBYLIB $RUBYLINK";;
*)		RUBYDYNAMICLINKING="";;
esac
fi

AC_SUBST(RUBYINCLUDE)
AC_SUBST(RUBYLIB)
AC_SUBST(RUBYLINK)
AC_SUBST(RUBYCCDLFLAGS)
AC_SUBST(RUBYSO)
AC_SUBST(RUBYDYNAMICLINKING)

#-------------------------------------------------------------------------
# Look for PHP
#-------------------------------------------------------------------------

PHPBIN=

AC_ARG_WITH(php, AS_HELP_STRING([--without-php], [Disable PHP])
AS_HELP_STRING([--with-php=path], [Set location of PHP executable]),[ PHPBIN="$withval"], [PHPBIN=yes])

# First, check for "--without-php" or "--with-php=no".
if test x"${PHPBIN}" = xno -o x"${with_alllang}" = xno ; then
    AC_MSG_NOTICE([Disabling PHP])
    PHP=
else

    if test "x$PHPBIN" = xyes; then
      AC_CHECK_PROGS(PHP, [php5 php])
    else
      PHP=$PHPBIN
    fi

    AC_MSG_CHECKING(for PHP header files)
    dnl /usr/bin/php5 -> /usr/bin/php-config5
    case $PHP in
      *5)
	PHPCONFIG=`echo "$PHP"|sed 's/5$/-config5/'` ;;
      *)
	PHPCONFIG=$PHP-config ;;
    esac
    php_version=`$PHPCONFIG --version 2>/dev/null`
    case $php_version in
    5*)
	PHPINC=`$PHPCONFIG --includes 2>/dev/null`
	if test -n "$PHPINC"; then
	  AC_MSG_RESULT($PHPINC)
	else
	  AC_MSG_RESULT(not found)
	fi
	;;
    *)
	AC_MSG_RESULT([found PHP $version, but only PHP 5 is supported]) ;;
    esac
fi
AC_SUBST(PHP)
AC_SUBST(PHPINC)

#----------------------------------------------------------------
# Look for ocaml
#----------------------------------------------------------------

AC_ARG_WITH(ocaml, AS_HELP_STRING([--without-ocaml], [Disable OCaml])
AS_HELP_STRING([--with-ocaml=path], [Set location of ocaml executable]),[ OCAMLBIN="$withval"], [OCAMLBIN=yes])
AC_ARG_WITH(ocamlc,[  --with-ocamlc=path      Set location of ocamlc executable],[ OCAMLC="$withval"], [OCAMLC=])
AC_ARG_WITH(ocamldlgen,[  --with-ocamldlgen=path  Set location of ocamldlgen],[ OCAMLDLGEN="$withval" ], [OCAMLDLGEN=])
AC_ARG_WITH(ocamlfind,[  --with-ocamlfind=path   Set location of ocamlfind],[OCAMLFIND="$withval"],[OCAMLFIND=])
AC_ARG_WITH(ocamlmktop,[  --with-ocamlmktop=path  Set location of ocamlmktop executable],[ OCAMLMKTOP="$withval"], [OCAMLMKTOP=])

# First, check for "--without-ocaml" or "--with-ocaml=no".
if test x"${OCAMLBIN}" = xno -o x"${with_alllang}" = xno ; then
    AC_MSG_NOTICE([Disabling OCaml])
    OCAMLBIN=
else

    AC_MSG_CHECKING(for Ocaml DL load generator)
    if test -z "$OCAMLDLGEN"; then
	AC_CHECK_PROGS(OCAMLDLGEN, ocamldlgen, :)
    fi

    AC_MSG_CHECKING(for Ocaml package tool)
	if test -z "$OCAMLFIND"; then
	AC_CHECK_PROGS(OCAMLFIND, ocamlfind, :)
    fi

    AC_MSG_CHECKING(for Ocaml compiler)
	if test -z "$OCAMLC"; then
	AC_CHECK_PROGS(OCAMLC, ocamlc, :)
    fi

    AC_MSG_CHECKING(for Ocaml interpreter)
	if test "x$OCAMLBIN" = xyes; then
	AC_CHECK_PROGS(OCAMLBIN, ocaml, :)
    fi

    AC_MSG_CHECKING(for Ocaml toplevel creator)
    if test -z "$OCAMLMKTOP"; then
	AC_CHECK_PROGS(OCAMLMKTOP, ocamlmktop, :)
    fi

    OCAMLLOC=loc
    if test "$OCAMLC" != ":" ; then
	AC_MSG_CHECKING(for Ocaml header files)
	dirs="/usr/lib/ocaml/caml /usr/local/lib/ocaml/caml"
	dir="`$OCAMLC -where 2>/dev/null`"
	if test "$dir"; then
		dirs="$dir/caml $dirs"
	fi
	for i in $dirs; do
		if test -r $i/mlvalues.h; then
			AC_MSG_RESULT($i)
			OCAMLEXT="$i"
			OCAMLINC="-I$OCAMLEXT"
			break
		fi
	done
	if test -z "$OCAMLINC"; then
		AC_MSG_RESULT(not found)
	fi

	AC_MSG_CHECKING(for Ocaml version 3.08.2 or higher)
	OCAMLVER=`$OCAMLC -version | sed -e 's/.*version //g'`
	AC_COMPARE_VERSION([$OCAMLVER],[3.08.2],[:],[:],[OCAMLLOC=_loc])
	AC_MSG_RESULT($OCAMLVER)
    fi
fi # Disabling ocaml

export OCAMLLOC
export OCAMLVER
export OCAMLINC
export OCAMLBIN
export OCAMLC
export OCAMLDLGEN
export OCAMLFIND
export OCAMLMKTOP

AC_SUBST(OCAMLLOC)
AC_SUBST(OCAMLVER)
AC_SUBST(OCAMLINC)
AC_SUBST(OCAMLBIN)
AC_SUBST(OCAMLC)
AC_SUBST(OCAMLDLGEN)
AC_SUBST(OCAMLFIND)
AC_SUBST(OCAMLMKTOP)

#----------------------------------------------------------------
# Look for Pike
#----------------------------------------------------------------

# Identify the name of the Pike executable
# Priority: configure option, automatic search
PIKEBIN=
AC_ARG_WITH(pike, AS_HELP_STRING([--without-pike], [Disable Pike])
AS_HELP_STRING([--with-pike=path], [Set location of Pike executable]),[PIKEBIN="$withval"], [PIKEBIN=yes])

# First, check for "--without-pike" or "--with-pike=no".
if test x"${PIKEBIN}" = xno -o x"${with_alllang}" = xno ; then
    AC_MSG_NOTICE([Disabling Pike])
    PIKEBIN=
else

if test "x$PIKEBIN" = xyes; then
	AC_CHECK_PROGS(PIKE, pike pike7.8 pike7.6 pike7.4 pike7.2)
else
	PIKE="$PIKEBIN"
fi


# Check for pike-config
# Priority: configure option, guessed from $PIKE, search from list
AC_ARG_WITH(pike-config, AS_HELP_STRING([--with-pike-config=path],
  	[Set location of pike-config script]),
  [PIKECONFIG="$withval"], [PIKECONFIG=""])

if test -z "$PIKECONFIG" -a -n "$PIKE"; then
	AC_CHECK_PROGS(PIKECONFIG, $PIKE-config pike-config \
		pike7.6-config pike7.4-config pike7.2-config)
fi

# Check for a --with-pikeincl option to configure
# Priority: configure option, info from $PIKECONFIG, guessed by pike script
AC_ARG_WITH(pikeincl, AS_HELP_STRING([--with-pikeincl=path],
	[Set location of Pike include directory]),
  [PIKEINCLUDE="-I$withval"], [PIKEINCLUDE=])

if test -n "$PIKE"; then
      AC_MSG_CHECKING([for Pike header files])
      if test -z "$PIKEINCLUDE" -a -n "$PIKECONFIG"; then
        PIKEINCLUDE=`$PIKECONFIG --cflags`
      fi
      if test -z "$PIKEINCLUDE" -a -n "$PIKE"; then
        PIKEINCLUDE=`$PIKE -x cflags`
        if test -z "$PIKEINCLUDE"; then
          PIKEPATH=`which $PIKE`
          PIKEINCLUDE=`$PIKE Tools/check-include-path.pike $PIKEPATH`
          PIKEINCLUDE="-I$PIKEINCLUDE"
        fi
      fi

      if test -z "$PIKEINCLUDE"; then
        AC_MSG_RESULT(not found)
      else
        AC_MSG_RESULT($PIKEINCLUDE)
      fi
fi
fi

AC_SUBST(PIKEINCLUDE)
AC_SUBST(PIKECCDLFLAGS)		dnl XXX: where is this used/defined?
AC_SUBST(PIKEDYNAMICLINKING)	dnl XXX: where is this used/defined?

#----------------------------------------------------------------
# Look for CHICKEN
#----------------------------------------------------------------

CHICKEN=
CHICKEN_CONFIG=
CHICKENHOME=
CHICKENOPTS=
CHICKENLIB=


AC_ARG_WITH(chicken, AS_HELP_STRING([--without-chicken], [Disable CHICKEN])
AS_HELP_STRING([--with-chicken=path], [Set location of CHICKEN executable]),[ CHICKENBIN="$withval"], [CHICKENBIN=yes])

# First, check for "--without-chicken" or "--with-chicken=no".
if test x"${CHICKENBIN}" = xno -o x"${with_alllang}" = xno ; then
AC_MSG_NOTICE([Disabling CHICKEN])
else

if test "x$CHICKENBIN" = xyes; then
AC_CHECK_PROGS(CHICKEN, chicken)
else
CHICKEN="$CHICKENBIN"
fi

AC_ARG_WITH(chickencsc,[  --with-chickencsc=path  Set location of csc executable],[ CHICKEN_CSC="$withval"], [CHICKEN_CSC=])

if test -z "$CHICKEN_CSC"; then
  AC_CHECK_PROGS(CHICKEN_CSC, csc)
  # Both the Microsoft C# compiler and chicken have an executable called csc, so check that this csc is really the chicken one
  if test -n "$CHICKEN_CSC" ; then
    AC_MSG_CHECKING(whether csc is the chicken compiler)
    $CHICKEN_CSC -version 2>/dev/null | grep "chicken" > /dev/null || CHICKEN_CSC=""
    if test -z "$CHICKEN_CSC"; then
      AC_MSG_RESULT(no)
    else
      AC_MSG_RESULT(yes)
    fi
  fi
fi

AC_ARG_WITH(chickencsi,[  --with-chickencsi=path  Set location of csi executable],[ CHICKEN_CSI="$withval"], [CHICKEN_CSI=])

if test -z "$CHICKEN_CSI"; then
AC_CHECK_PROGS(CHICKEN_CSI, csi)
fi

if test -n "$CHICKEN_CSC" ; then

  AC_ARG_WITH(chickenopts,[  --with-chickenopts=args Set compiler options for static CHICKEN generated code],[
	CHICKENOPTS="$withval"], [CHICKENOPTS=])
  AC_ARG_WITH(chickensharedlib,[  --with-chickensharedlib=args    Set linker options for shared CHICKEN generated code],[
	CHICKENSHAREDLIB="$withval"], [CHICKENSHAREDLIB=])
  AC_ARG_WITH(chickenlib,[  --with-chickenlib=args  Set linker options for static CHICKEN generated code],[
	CHICKENLIB="$withval"], [CHICKENLIB=])

  AC_MSG_CHECKING(for compiler options for static CHICKEN generated code)
  if test -z "$CHICKENOPTS"; then
        CHICKENOPTS="`$CHICKEN_CSC -cflags`"
  else
        CHICKENOPTS="`$CHICKEN_CSC -cflags` $CHICKENOPTS"
  fi
  if test -z "$CHICKENOPTS"; then
        AC_MSG_RESULT(not found)
  else
        AC_MSG_RESULT($CHICKENOPTS)
  fi

  AC_MSG_CHECKING(for linker options for shared CHICKEN generated code)
  if test -z "$CHICKENSHAREDLIB"; then
        CHICKENSHAREDLIB="`$CHICKEN_CSC -shared -libs`"
  else
        CHICKENSHAREDLIB="`$CHICKEN_CSC -shared -libs` $CHICKENSHAREDLIB"
  fi
  if test -z "$CHICKENSHAREDLIB"; then
  	AC_MSG_RESULT(not found)
  else
        AC_MSG_RESULT($CHICKENSHAREDLIB)
  fi

  AC_MSG_CHECKING(for linker options for static CHICKEN generated code)
  if test -z "$CHICKENLIB"; then
        CHICKENLIB="`$CHICKEN_CSC -libs`"
  else
        CHICKENLIB="`$CHICKEN_CSC -libs` $CHICKENLIB"
  fi
  if test -z "$CHICKENLIB"; then
  	AC_MSG_RESULT(not found)
  else
        AC_MSG_RESULT($CHICKENLIB)
  fi

fi # have CHICKEN_CONFIG
fi # Check for --without-chicken

AC_SUBST(CHICKEN)
AC_SUBST(CHICKEN_CSC)
AC_SUBST(CHICKEN_CSI)
AC_SUBST(CHICKENOPTS)
AC_SUBST(CHICKENLIB)
AC_SUBST(CHICKENSHAREDLIB)

#----------------------------------------------------------------
# Look for C#
#----------------------------------------------------------------

AC_ARG_WITH(csharp, AS_HELP_STRING([--without-csharp], [Disable CSharp]), [with_csharp="$withval"], [with_csharp=yes])
AC_ARG_WITH(cil-interpreter, [  --with-cil-interpreter=path     Set location of CIL interpreter for CSharp],[CSHARPBIN="$withval"], [CSHARPBIN=])
AC_ARG_WITH(csharp-compiler, [  --with-csharp-compiler=path     Set location of CSharp compiler],[CSHARPCOMPILERBIN="$withval"], [CSHARPCOMPILERBIN=])

# First, check for "--without-csharp" or "--with-csharp=no".
if test x"${with_csharp}" = xno -o x"${with_alllang}" = xno ; then
AC_MSG_NOTICE([Disabling CSharp])
CSHARPCOMPILER=
else

if test -z "$CSHARPCOMPILERBIN" ; then
  case $host in
  *-*-cygwin* | *-*-mingw*)
    # prefer Mono gmcs (.NET 2.0) over mcs (.NET 1.1) - note mcs-1.2.3 has major pinvoke bug
    AC_CHECK_PROGS(CSHARPCOMPILER, csc mono-csc gmcs mcs cscc)
    if test -n "$CSHARPCOMPILER" && test "$CSHARPCOMPILER" = "csc" ; then
      AC_MSG_CHECKING(whether csc is the Microsoft CSharp compiler)
      csc 2>/dev/null | grep "C#" > /dev/null || CSHARPCOMPILER=""
      if test -z "$CSHARPCOMPILER" ; then
        AC_MSG_RESULT(no)
        AC_CHECK_PROGS(CSHARPCOMPILER, mono-csc gmcs mcs cscc)
      else
        AC_MSG_RESULT(yes)
      fi
    fi
    ;;
  *)AC_CHECK_PROGS(CSHARPCOMPILER, mono-csc gmcs mcs cscc);;
  esac
else
  CSHARPCOMPILER="$CSHARPCOMPILERBIN"
fi

CSHARPPATHSEPARATOR="/"
CSHARPCYGPATH_W=echo
if test -z "$CSHARPBIN" ; then
  CSHARPCILINTERPRETER=""
  CSHARPCILINTERPRETER_FLAGS=""
  if test "cscc" = "$CSHARPCOMPILER" ; then
    AC_CHECK_PROGS(CSHARPCILINTERPRETER, ilrun)
  else
    if test "mcs" = "$CSHARPCOMPILER"; then
      # Check that mcs is the C# compiler and not the Unix mcs utility by examining the output of 'mcs --version'
      # The Mono compiler should emit: Mono C# compiler version a.b.c.d
      csharp_version_raw=`(mcs --version) 2>/dev/null`
      csharp_version_searched=`(mcs --version | sed -e "/C#/b" -e "/Mono/b" -e d) 2>/dev/null` # return string if contains 'Mono' or 'C#'
      CSHARPCOMPILER=""
      if test -n "$csharp_version_raw" ; then
        if test "$csharp_version_raw" = "$csharp_version_searched" ; then
          CSHARPCOMPILER="mcs"
        fi
      fi
      if test "mcs" != "$CSHARPCOMPILER" ; then
        echo "mcs is not a working Mono C# compiler"
      fi
    fi
    if test "mcs" = "$CSHARPCOMPILER" || test "gmcs" = "$CSHARPCOMPILER" || test "mono-csc" = "$CSHARPCOMPILER"; then
        AC_CHECK_PROGS(CSHARPCILINTERPRETER, mono) # Mono JIT
        CSHARPCILINTERPRETER_FLAGS="--debug"
    else
      if test "csc" = "$CSHARPCOMPILER"; then
          CSHARPPATHSEPARATOR="\\\\"
          CSHARPCYGPATH_W='cygpath -w'
      fi
    fi
  fi
else
  CSHARPCILINTERPRETER="$CSHARPBIN"
fi

# Cygwin requires the Windows standard (Pascal) calling convention as it is a Windows executable and not a Cygwin built executable
case $host in
*-*-cygwin* | *-*-mingw*)
    if test "$GCC" = yes; then
        CSHARPDYNAMICLINKING=" -mno-cygwin -mthreads -Wl,--add-stdcall-alias"
        CSHARPCFLAGS="-mno-cygwin -mthreads"
    else
        CSHARPDYNAMICLINKING=""
        CSHARPCFLAGS=""
    fi ;;
*)
        CSHARPDYNAMICLINKING=""
        CSHARPCFLAGS=""
        ;;
esac

# CSharp on Windows platforms including Cygwin doesn't use libname.dll, rather name.dll when loading dlls
case $host in
*-*-cygwin* | *-*-mingw*) CSHARPLIBRARYPREFIX="";;
*)CSHARPLIBRARYPREFIX="lib";;
esac

# C#/Mono on Mac OS X tweaks
case $host in
*-*-darwin*)
    CSHARPSO=".so"
    ;;
*)
    CSHARPSO=$SO
    ;;
esac
fi

AC_SUBST(CSHARPCILINTERPRETER_FLAGS)
AC_SUBST(CSHARPCILINTERPRETER)
AC_SUBST(CSHARPPATHSEPARATOR)
AC_SUBST(CSHARPCYGPATH_W)
AC_SUBST(CSHARPCOMPILER)
AC_SUBST(CSHARPDYNAMICLINKING)
AC_SUBST(CSHARPLIBRARYPREFIX) # Is this going to be used?
AC_SUBST(CSHARPCFLAGS)
AC_SUBST(CSHARPSO)

#----------------------------------------------------------------
# Look for Lua
#----------------------------------------------------------------

LUABIN=
LUAINCLUDE=
LUALIB=
LUADYNAMICLOADLIB=
LUAFLAGS=
LUALINK=
# note: if LUABIN is empty then lua tests will not be done
# LUABIN will be cleared if certain dependencies cannot be found

AC_ARG_WITH(lua, AS_HELP_STRING([--without-lua], [Disable Lua])
AS_HELP_STRING([--with-lua=path], [Set location of Lua executable]),[ LUABIN="$withval"], [LUABIN=yes])
AC_ARG_WITH(luaincl,[  --with-luaincl=path     Set location of Lua include directory],[
	LUAINCLUDE="$withval"], [LUAINCLUDE=])
AC_ARG_WITH(lualib,[  --with-lualib=path      Set location of Lua library directory],[
	LUALIB="$withval"], [LUALIB=])

# First, check for "--without-lua" or "--with-lua=no".
if test x"${LUABIN}" = xno -o x"${with_alllang}" = xno ; then
AC_MSG_NOTICE([Disabling Lua])
else

# can we find lua?
if test "x$LUABIN" = xyes; then
   # We look for a versioned Lua binary first, as there can be
   # multiple versions of Lua installed on some systems (like Debian).
   # The search order should match the include-file and library search
   # orders below (a Lua shared library built for one version may not
   # work with a Lua binary of a different version).
   AC_PATH_PROGS(LUABIN, [lua5.2 lua5.1 lua])
fi

# check version: we need Lua 5.x
if test "$LUABIN"; then
  AC_MSG_CHECKING(Lua version)
  # if version 5.x
  LUAV5=`$LUABIN -e 'if string.sub(_VERSION,5,5)=="5" then print "1" end'`
  # if not version 5.0
  LUAV51=`$LUABIN -e 'if string.sub(_VERSION,5,7)~="5.0" then print "1" end'`

  if test -z "$LUAV5"; then
    AC_MSG_WARN(Not Lua 5.x, SWIG does not support this version of Lua)
    LUABIN=""
  elif test -z "$LUAV51"; then
    AC_MSG_RESULT(Lua 5.0.x)
  else
    AC_MSG_RESULT(Lua 5.1 or later)
  fi
fi

if test "$LUABIN"; then
  AC_MSG_CHECKING(whether Lua dynamic loading is enabled)
  # using Lua to check Lua
  # lua 5.0 & 5.1 have different fn names
  if test -z "$LUAV51"; then
    LUADYNAMICLOADLIB=`$LUABIN -e '_,_,c=loadlib("no_such_lib","") if c~="absent" then print "1" end'`
  else
    LUADYNAMICLOADLIB=`$LUABIN -e '_,_,c=package.loadlib("no_such_lib","") if c~="absent" then print "1" end'`
  fi

  if test -z "$LUADYNAMICLOADLIB"; then
    AC_MSG_RESULT(no)
  else
    AC_MSG_RESULT(yes)
  fi

  # look for the header files & set LUAFLAGS accordingly
  # will clear LUABIN if not present
  if test -n "$LUAINCLUDE"; then
    AC_CHECK_FILE($LUAINCLUDE/lua.h,[LUAFLAGS="$ISYSTEM$LUAINCLUDE"],[LUABIN=])
  else
    LUA_OK="1"
    AC_CHECK_HEADER(lua.h,[LUAFLAGS=""],[LUA_OK=""])
    # if we didn't get it, going to have to look elsewhere (the hard way)
    if test -z "$LUA_OK"; then
      AC_MSG_CHECKING(for lua.h in other locations)
      # note: Debian/Ubuntu seem to like /usr/include/lua5.1/lua.h
      # The ordering of the include directories to search should match
      # the ordering of libraries to search in the library test below.
      inc=/usr/include
      dirs="$inc/lua5.2 $inc/lua5.1 $inc/lua51 $inc/lua5.0 $inc/lua50 /usr/local/include"
      for i in $dirs; do
        #echo "$i"
        if test -r $i/lua.h; then
          AC_MSG_RESULT($i/lua.h)
          LUAFLAGS="$ISYSTEM$i"
          break
        fi
      done
      if test -z "$LUAFLAGS"; then
        AC_MSG_RESULT(not found)
        LUABIN="" # clear the bin
      fi
    fi
  fi

  # look for the library files & set LUALINK accordingly
  # will clear LUABIN if not present
  lua_save_LIBS=$LIBS # the code seems to disrupt LIBS, so saving

  if test -n "$LUALIB"; then
    AC_CHECK_FILE($LUALIB/liblua.a,[LUALINK="-L$LUALIB -llua"],[LUABIN=])
  else
    AC_SEARCH_LIBS(lua_close, [lua lua5.2 lua5.1 lua51 lua5.0 lua50], [LUALINK="-l$ac_lib"],[LUABIN=])
  fi

  # adding lualib for lua 5.0
  if test -z "$LUAV51"; then # extra for lua 5.0
    LUALINK="$LUALINK -llualib"
  fi

  LIBS=$lua_save_LIBS	# restore LIBS
fi

fi # if not disabled

AC_SUBST(LUADYNAMICLINKING)
AC_SUBST(LUAFLAGS)
AC_SUBST(LUALINK)
AC_SUBST(LUABIN)

#----------------------------------------------------------------
# Look for Allegro Common Lisp
#----------------------------------------------------------------

ALLEGROCLBIN=

AC_ARG_WITH(allegrocl, AS_HELP_STRING([--without-allegrocl], [Disable Allegro CL])
AS_HELP_STRING([--with-allegrocl=path], [Set location of Allegro CL executable (alisp)]),[ ALLEGROCLBIN="$withval"], [ALLEGROCLBIN=yes])

# First, check for "--without-allegrocl" or "--with-allegrocl=no".
if test x"${ALLEGROCLBIN}" = xno -o x"${with_alllang}" = xno ; then
AC_MSG_NOTICE([Disabling Allegro CL])
ALLEGROCLBIN=
else

# can we find allegrocl?
if test "x$ALLEGROCLBIN" = xyes; then
   AC_PATH_PROG(ALLEGROCLBIN, alisp)
fi
fi

AC_SUBST(ALLEGROCLBIN)

#----------------------------------------------------------------
# Look for GNU CLISP
#----------------------------------------------------------------

CLISPBIN=

AC_ARG_WITH(clisp, AS_HELP_STRING([--without-clisp], [Disable CLISP])
AS_HELP_STRING([--with-clisp=path], [Set location of CLISP executable (clisp)]),[ CLISPBIN="$withval"], [CLISPBIN=yes])

# First, check for "--without-clisp" or "--with-clisp=no".
if test x"${CLISPBIN}" = xno -o x"${with_alllang}" = xno ; then
AC_MSG_NOTICE([Disabling CLISP])
CLISPBIN=
else

# can we find clisp?
if test "x$CLISPBIN" = xyes; then
   AC_PATH_PROG(CLISPBIN, clisp)
fi
fi

AC_SUBST(CLISPBIN)

#----------------------------------------------------------------
# Look for GNU R
#----------------------------------------------------------------

RBIN=

AC_ARG_WITH(r, AS_HELP_STRING([--without-r], [Disable R])
AS_HELP_STRING([--with-r=path], [Set location of R executable (r)]),[ RBIN="$withval"], [RBIN=yes])

# First, check for "--without-r" or "--with-r=no".
if test x"${RBIN}" = xno -o x"${with_alllang}" = xno ; then
AC_MSG_NOTICE([Disabling R])
RBIN=
else

# can we find R?
if test "x$RBIN" = xyes; then
   AC_PATH_PROG(RBIN, R)
fi
fi

AC_SUBST(RBIN)

#----------------------------------------------------------------
# Look for Go compilers
#----------------------------------------------------------------

AC_ARG_WITH(go, AS_HELP_STRING([--without-go], [Disable Go])
AS_HELP_STRING([--with-go=path], [Set location of Go compiler]),[GOBIN="$withval"], [GOBIN=yes])

if test x"${GOBIN}" = xno -o x"${with_alllang}" = xno ; then
  AC_MSG_NOTICE([Disabling Go])
  GO=
  GOC=
  GO1=false
  GO12=false
  GO13=false
  GOGCC=false
  GOOPT=
  GOVERSIONOPTION=
else

  if test "x$GOBIN" = xyes; then
    AC_CHECK_PROGS(GO, go 6g 8g gccgo)
  else
    GO="$GOBIN"
  fi

  GOGCC=false
  GO1=false
  GO12=false
  GO13=false
  GOOPT=
  GOVERSIONOPTION=
  if test -n "$GO" ; then
    if $GO --help 2>/dev/null | grep gccgo >/dev/null 2>&1 ; then
      GOGCC=true
      GOVERSIONOPTION=--version
      AC_MSG_CHECKING([whether gccgo version is too old])
      go_version=[`$GO $GOVERSIONOPTION | sed -n '1p' | sed -e 's/^.* \([0-9.]*\) *$/\1/' -e 's/[.]//g'`]
      if test "x$go_version" = x; then
        AC_MSG_RESULT([could not determine gccgo version - disabling Go])
        GO=
      elif test "$go_version" -lt 470; then
        AC_MSG_RESULT([yes - minimum version is 4.7.0])
        GO=
      else
	AC_MSG_RESULT([no])
        if test "$go_version" -lt 480; then
          GOOPT="-intgosize 32"
	else
	  AC_CHECK_SIZEOF([void *], [4])
	  if test "$ac_cv_sizeof_void_p" = "8"; then
	    GOOPT="-intgosize 64"
	  else
	    GOOPT="-intgosize 32"
	  fi
        fi
      fi
    elif test "`echo $GO | sed -e 's|.*/||'`" = "go"; then
      GO1=true
      GOVERSIONOPTION=version
      GOC=$(sh -c "$(go env) && echo \$GOCHAR")c
      go_version=$($GO $GOVERSIONOPTION | sed -e 's/go version //')
      AC_MSG_CHECKING([whether go version is too old])
      case $go_version in
      go1.0* | go1 )
	AC_MSG_RESULT([yes - minimum version is 1.1])
	GO=
	GOOPT="-intgosize 32"
	;;
      *)
	AC_MSG_RESULT([no])
	if test "$GOC" = "6c"; then
          GOOPT="-intgosize 64"
        else
          GOOPT="-intgosize 32"
	fi
	;;
      esac
      case $go_version in
      go1.0* | go1 | go1.1*)
	GOOPT="$GOOPT -use-shlib"
	;;
      go1.2*)
        GO12=true
	;;
      *)
	GO13=true
	;;
      esac
    else
      GOC=`echo $GO | sed -e 's/g/c/'`
      GOVERSIONOPTION=-V
      AC_MSG_CHECKING([whether Go ($GO) version is too old])
      AC_MSG_RESULT([yes - minimum version is 1.1])
      GO=
      dnl Old code retained for now in case we implement an option for it.
      dnl go_version=`$GO $GOVERSIONOPTION 2>/dev/null | sed -e 's/.*version.* \([[0-9]]*\).*/\1/'`
      dnl go_min_version=7077
      dnl if test "$go_version" != "" -a "$go_version" -lt $go_min_version; then
      dnl   AC_MSG_RESULT([yes - minimum version is $go_min_version])
      dnl   GO=
      dnl else
      dnl   AC_MSG_RESULT([no])
      dnl fi
      GOOPT="-intgosize 32"
      GO12=false
      GO13=false
    fi
  fi
fi

AC_SUBST(GOGCC)
AC_SUBST(GO)
AC_SUBST(GOC)
AC_SUBST(GO1)
AC_SUBST(GO12)
AC_SUBST(GO13)
AC_SUBST(GOOPT)
AC_SUBST(GOVERSIONOPTION)

#----------------------------------------------------------------
# Look for D
#----------------------------------------------------------------

AC_ARG_WITH(d, AS_HELP_STRING([--without-d], [Disable D]), [with_d="$withval"], [with_d=yes])
AC_ARG_WITH(d1-compiler, [  --with-d1-compiler=path  Set location of D1/Tango compiler (DMD compatible)],[D1COMPILERBIN="$withval"], [D1COMPILERBIN=])
AC_ARG_WITH(d2-compiler, [  --with-d2-compiler=path  Set location of D2 compiler (DMD compatible)],[D2COMPILERBIN="$withval"], [D2COMPILERBIN=])


# First, check for "--without-d" or "--with-d=no".
if test x"${with_d}" = xno -o x"${with_alllang}" = xno ; then
  AC_MSG_NOTICE([Disabling D])
  D1COMPILER=
  D2COMPILER=
else
  old_ac_ext=$ac_ext
  ac_ext=d

  if test -z "$D1COMPILERBIN" ; then
    AC_CHECK_PROGS(D1COMPILER, dmd ldmd gdmd)

    if test -n "$D1COMPILER" ; then
      AC_MSG_CHECKING(whether the D1/Tango compiler works)
      cat > conftest.$ac_ext <<_ACEOF
import tango.io.Stdout;
void main() {
}
_ACEOF
      rm -f conftest.$ac_objext
      AS_IF(
        [_AC_DO_STDERR($D1COMPILER conftest.$ac_ext) && test ! -s conftest.err && test -s conftest.$ac_objext],
        [AC_MSG_RESULT([yes])],
        [_AC_MSG_LOG_CONFTEST AC_MSG_RESULT([no])
        D1COMPILER=]
      )
      rm -f core conftest.err conftest.$ac_objext conftest.$ac_ext
    fi
  else
    D1COMPILER="$D1COMPILERBIN"
  fi

  if test -z "$D2COMPILERBIN" ; then
    AC_CHECK_PROGS(D2COMPILER, dmd gdmd)

    if test -n "$D2COMPILER" ; then
      AC_MSG_CHECKING(whether the D2 compiler works)
      cat > conftest.$ac_ext <<_ACEOF
import std.algorithm;
void main() {
}
_ACEOF
      rm -f conftest.$ac_objext
      AS_IF(
        [_AC_DO_STDERR($D2COMPILER conftest.$ac_ext) && test ! -s conftest.err && test -s conftest.$ac_objext],
        [AC_MSG_RESULT([yes])],
        [_AC_MSG_LOG_CONFTEST AC_MSG_RESULT([no])
        D2COMPILER=]
      )
      rm -f core conftest.err conftest.$ac_objext conftest.$ac_ext
    fi
  else
    D2COMPILER="$D2COMPILERBIN"
  fi

  ac_ext=$old_ac_ext
fi

if test -n "$D1COMPILER"; then
  DDEFAULTVERSION=1
elif test -n "$D2COMPILER"; then
  DDEFAULTVERSION=2
fi

# Do not prefix library file names with "lib" on Windows.
case $host in
*-*-cygwin* | *-*-mingw*) DLIBPREFIX="";;
*)DLIBPREFIX="lib";;
esac

AC_SUBST(D1COMPILER)
AC_SUBST(D2COMPILER)
AC_SUBST(DDEFAULTVERSION)
AC_SUBST(DLIBPREFIX)

#----------------------------------------------------------------
# Determine which languages to use for examples/test-suite
#----------------------------------------------------------------

SKIP_TCL=
if test -z "$TCLINCLUDE" || test -z "$TCLLIB" ; then
    SKIP_TCL="1"
fi
AC_SUBST(SKIP_TCL)


SKIP_PERL5=
if test -z "$PERL" || test -z "$PERL5EXT" || test -z "$PERL5TESTMORE"; then
    SKIP_PERL5="1"
fi
AC_SUBST(SKIP_PERL5)


SKIP_OCTAVE=
if test -z "$OCTAVE" ; then
    SKIP_OCTAVE="1"
fi
AC_SUBST(SKIP_OCTAVE)


SKIP_PYTHON=
if (test -z "$PYINCLUDE") &&
   (test -z "$PY3INCLUDE") ; then
    SKIP_PYTHON="1"
fi
AC_SUBST(SKIP_PYTHON)

SKIP_PYTHON3=
if test -z "$PY3INCLUDE" ; then
    SKIP_PYTHON3="1"
fi
AC_SUBST(SKIP_PYTHON3)

SKIP_JAVA=
if test -z "$JAVA" || test -z "$JAVAC" || test -z "$JAVAINC" ; then
    SKIP_JAVA="1"
fi
AC_SUBST(SKIP_JAVA)

SKIP_JAVASCRIPT=
if test -z "$JAVASCRIPT" || ( test -z "$NODEJS" && test -z "$JSCENABLED" && test -z "$JSV8ENABLED" ) ; then
    SKIP_JAVASCRIPT="1"
fi
AC_SUBST(SKIP_JAVASCRIPT)

SKIP_GUILE=
if test -z "$GUILE" || test -z "$GUILE_LIBS" ; then
    SKIP_GUILE="1"
fi
AC_SUBST(SKIP_GUILE)


SKIP_MZSCHEME=
if test -z "$MZC" || test -z "$MZDYNOBJ" ; then
    SKIP_MZSCHEME="1"
fi
AC_SUBST(SKIP_MZSCHEME)


SKIP_RUBY=
if test -z "$RUBY" || test -z "$RUBYINCLUDE" || test -z "$RUBYLIB" ; then
    SKIP_RUBY="1"
fi
AC_SUBST(SKIP_RUBY)


SKIP_PHP=
if test -z "$PHP" || test -z "$PHPINC" ; then
    SKIP_PHP="1"
fi
AC_SUBST(SKIP_PHP)


SKIP_OCAML=
if test -z "$OCAMLBIN" || test -z "$OCAMLINC" ; then
    SKIP_OCAML="1"
fi
AC_SUBST(SKIP_OCAML)


SKIP_PIKE=
if test -z "$PIKE" || test -z "$PIKEINCLUDE" ; then
    SKIP_PIKE="1"
fi
AC_SUBST(SKIP_PIKE)


SKIP_CHICKEN=
if test -z "$CHICKEN_CSC" || test -z "$CHICKEN"; then
    SKIP_CHICKEN="1"
fi
AC_SUBST(SKIP_CHICKEN)


SKIP_CSHARP=
if test -z "$CSHARPCOMPILER" ; then
    SKIP_CSHARP="1"
else
    if test "cscc" = "$CSHARPCOMPILER" && test -z "$CSHARPCILINTERPRETER" ; then
      SKIP_CSHARP="1"
    fi
fi
AC_SUBST(SKIP_CSHARP)

SKIP_MODULA3="1" # Always skipped!
AC_SUBST(SKIP_MODULA3)

SKIP_LUA=
# we need LUABIN & dynamic loading
if test -z "$LUABIN" || test -z "$LUADYNAMICLOADLIB"; then
    SKIP_LUA="1"
fi
AC_SUBST(SKIP_LUA)

SKIP_ALLEGROCL=
if test -z "$ALLEGROCLBIN" ; then
    SKIP_ALLEGROCL="1"
fi
AC_SUBST(SKIP_ALLEGROCL)

SKIP_CLISP=
if test -z "$CLISPBIN" ; then
    SKIP_CLISP="1"
fi
AC_SUBST(SKIP_CLISP)

SKIP_R=
if test -z "$RBIN" ; then
    SKIP_R="1"
fi
AC_SUBST(SKIP_R)

SKIP_CFFI=
#if test -z "$CFFIBIN" ; then
    SKIP_CFFI="1"
#fi
AC_SUBST(SKIP_CFFI)

SKIP_UFFI=
#if test -z "$UFFIBIN" ; then
    SKIP_UFFI="1"
#fi
AC_SUBST(SKIP_UFFI)

SKIP_SCILAB=
if test -z "$SCILAB"; then
    SKIP_SCILAB="1"
fi
AC_SUBST(SKIP_SCILAB)

SKIP_GO=
if test -z "$GO" ; then
    SKIP_GO="1"
fi
AC_SUBST(SKIP_GO)

SKIP_D=
if test -z "$DDEFAULTVERSION" ; then
    SKIP_D="1"
fi
AC_SUBST(SKIP_D)

#----------------------------------------------------------------
# Additional language dependencies
#----------------------------------------------------------------
SKIP_GCJ=
if test -z "$GCJ" || test -z "$GCJH" ; then
  SKIP_GCJ="1"
else
  if test "$GCC" != yes; then
    SKIP_GCJ="1"
  fi
fi
AC_SUBST(SKIP_GCJ)


SKIP_ANDROID=
if test -z "$ANDROID" || test -z "$ADB" || test -z "$ANT" || test -z "$NDKBUILD" ; then
    SKIP_ANDROID="1"
fi
AC_SUBST(SKIP_ANDROID)



#----------------------------------------------------------------
# Miscellaneous
#----------------------------------------------------------------


# Root directory
# Translate path for native Windows compilers for use with 'make check'
ROOT_DIR=`pwd`
case $host in
*-*-cygwin* | *-*-mingw*)
  if (cygpath --mixed $ROOT_DIR) >/dev/null 2>/dev/null; then
    ROOT_DIR=`cygpath --mixed $ROOT_DIR`
  fi
  # Extra files generated by some Windows compilers
  EXTRA_CLEAN="*.stackdump *.exp *.lib *.pdb *.ilk"
  ;;
esac

AC_SUBST(ROOT_DIR)
AC_SUBST(EXTRA_CLEAN)
AC_SUBST(ac_aux_dir)

# Configure SWIG_LIB path

AC_ARG_WITH(swiglibdir,[  --with-swiglibdir=DIR   Put SWIG system-independent libraries into DIR.],
  [swig_lib="$withval"], [swig_lib="${datadir}/swig/${PACKAGE_VERSION}"])
AC_SUBST(swig_lib)
AC_DEFINE_DIR(SWIG_LIB, swig_lib, [Directory for SWIG system-independent libraries])

case $build in
        # Windows does not understand unix directories. Convert into a windows directory with drive letter.
        *-*-mingw*) SWIG_LIB_WIN_UNIX=`cmd //c echo $SWIG_LIB | sed -e "s/[ ]*$//"`;; # This echo converts unix to mixed paths. Then zap unexpected trailing space.
        *-*-cygwin*) SWIG_LIB_WIN_UNIX=`cygpath --mixed "$SWIG_LIB"`;;
        *) SWIG_LIB_WIN_UNIX="";;
esac
AC_DEFINE_UNQUOTED(SWIG_LIB_WIN_UNIX, ["$SWIG_LIB_WIN_UNIX"], [Directory for SWIG system-independent libraries (Unix install on native Windows)])

AC_CONFIG_FILES([
    Makefile
    swig.spec
    Examples/Makefile
    Examples/d/example.mk
    Examples/xml/Makefile
    Examples/test-suite/errors/Makefile
    Examples/test-suite/chicken/Makefile
    Examples/test-suite/csharp/Makefile
    Examples/test-suite/d/Makefile
    Examples/test-suite/guile/Makefile
    Examples/test-suite/java/Makefile
    Examples/test-suite/javascript/Makefile
    Examples/test-suite/mzscheme/Makefile
    Examples/test-suite/ocaml/Makefile
    Examples/test-suite/octave/Makefile
    Examples/test-suite/perl5/Makefile
    Examples/test-suite/php/Makefile
    Examples/test-suite/pike/Makefile
    Examples/test-suite/python/Makefile
    Examples/test-suite/ruby/Makefile
    Examples/test-suite/scilab/Makefile
    Examples/test-suite/tcl/Makefile
    Examples/test-suite/lua/Makefile
    Examples/test-suite/allegrocl/Makefile
    Examples/test-suite/clisp/Makefile
    Examples/test-suite/cffi/Makefile
    Examples/test-suite/uffi/Makefile
    Examples/test-suite/r/Makefile
    Examples/test-suite/go/Makefile
    Source/Makefile
    Tools/javascript/Makefile
])
AC_CONFIG_FILES([preinst-swig], [chmod +x preinst-swig])
AC_CONFIG_FILES([CCache/ccache_swig_config.h])

#--------------------------------------------------------------------
# Building Examples/ out of source directory
#--------------------------------------------------------------------

# If building out of source tree, replicate Examples/ source tree in
# build directory, and copy over Makefiles from source directory.
# Prefix each Makefile with a header which sets SRCDIR to the relative
# source directory, and provides a rule for updating the Makefile from
# its original source.
AC_CONFIG_COMMANDS([Examples],[
  if test "x${srcdir}" != "x." ; then
    AC_MSG_NOTICE([generating Examples build tree])
    for mkfile in `cd ${srcdir} && find Examples/ -type f -name Makefile`; do
      dir=`dirname ${mkfile}`
      d=${dir}
      reldir="";
      while test "x$d" != "x." ; do
        d=`dirname $d`
        reldir="${reldir}../"
      done
      relsrcdir=${reldir}${srcdir}/
      AS_MKDIR_P([${dir}])
      cat <<EOF >${mkfile}
# DO NOT EDIT: instead edit ${relsrcdir}${mkfile}
# and run (cd ${reldir} && ./config.status) to regenerate
SRCDIR = ${relsrcdir}${dir}/

EOF
      cat ${srcdir}/${mkfile} >>${mkfile}
    done
  fi
])

#--------------------------------------------------------------------

AC_OUTPUT

langs=""
test -n "$SKIP_ALLEGROCL"	|| langs="${langs}allegrocl "
test -n "$SKIP_CFFI"		|| langs="${langs}cffi "
test -n "$SKIP_CHICKEN"		|| langs="${langs}chicken "
test -n "$SKIP_CLISP"		|| langs="${langs}clisp "
test -n "$SKIP_CSHARP"		|| langs="${langs}csharp "
test -n "$SKIP_D"		|| langs="${langs}d "
test -n "$SKIP_GO"		|| langs="${langs}go "
test -n "$SKIP_GUILE"		|| langs="${langs}guile "
test -n "$SKIP_JAVA"		|| langs="${langs}java "
test -n "$SKIP_JAVASCRIPT"	|| langs="${langs}javascript "
test -n "$SKIP_LUA"		|| langs="${langs}lua "
test -n "$SKIP_MODULA3"		|| langs="${langs}modula3 "
test -n "$SKIP_MZSCHEME"	|| langs="${langs}mzscheme "
test -n "$SKIP_OCAML"		|| langs="${langs}ocaml "
test -n "$SKIP_OCTAVE"		|| langs="${langs}octave "
test -n "$SKIP_PERL5"		|| langs="${langs}perl5 "
test -n "$SKIP_PHP"		|| langs="${langs}php "
test -n "$SKIP_PIKE"		|| langs="${langs}pike "
test -n "$SKIP_PYTHON"		|| langs="${langs}python "
test -n "$SKIP_R"		|| langs="${langs}r "
test -n "$SKIP_RUBY"		|| langs="${langs}ruby "
test -n "$SKIP_SCILAB"		|| langs="${langs}scilab "
test -n "$SKIP_TCL"		|| langs="${langs}tcl "
test -n "$SKIP_UFFI"		|| langs="${langs}uffi "

echo "
The SWIG test-suite and examples are configured for the following languages:
$langs
"

dnl configure.ac ends here<|MERGE_RESOLUTION|>--- conflicted
+++ resolved
@@ -1278,26 +1278,6 @@
 
   # check for JavaScriptCore/Webkit libraries
   AC_ARG_WITH(jscorelib,[  --with-jsclib =path      Set location of the JavaScriptCore/Webkit library directory],[JSCORELIB="-L$withval"], [JSCORELIB=])
-<<<<<<< HEAD
-  AC_MSG_CHECKING(for JavaScriptCore/Webkit library)
-
-  # look for the library when not provided
-  if test -z "$JSCORELIB"; then
-    case $host in
-    *-*-linux*)
-      if test -n "$PKGCONFIG"; then
-        dirs="/usr/lib64/ /usr/local/lib64/ /usr/lib/ /usr/local/lib/"
-        for i in $dirs ; do
-          if test -r $i/libjavascriptcoregtk-1.0.so; then
-            AC_MSG_RESULT($i)
-            JSCORELIB="-L$i -ljavascriptcoregtk-1.0"
-            JSCOREVERSION=`$PKGCONFIG --modversion javascriptcoregtk-1.0`
-            break
-          fi
-        done
-      fi
-=======
->>>>>>> 8fe85e76
 
   if test -z "$JSCORELIB" -a -n "$PKGCONFIG"; then
     AC_MSG_CHECKING(for JavaScriptCore/Webkit library)
