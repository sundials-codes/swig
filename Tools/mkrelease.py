--- conflicted
+++ resolved
@@ -30,13 +30,7 @@
 print "Build Windows package"
 os.system("./mkwindows.sh " + version) and failed("")
 
-<<<<<<< HEAD
-print "Uploading to Sourceforge"
-os.system("rsync --archive --verbose -P --times -e ssh swig-" + version + ".tar.gz " + username + "@frs.sourceforge.net:uploads/") and failed("")
-os.system("rsync --archive --verbose -P --times -e ssh swigwin-" + version + ".zip " + username + "@frs.sourceforge.net:uploads/") and failed("")
-=======
 print "Uploading to SourceForge"
->>>>>>> e464aa02
 
 swig_dir_sf = username + ",swig@frs.sourceforge.net:/home/frs/project/s/sw/swig/swig/swig-" + version + "/"
 swigwin_dir_sf = username + ",swig@frs.sourceforge.net:/home/frs/project/s/sw/swig/swigwin/swigwin-" + version + "/"
