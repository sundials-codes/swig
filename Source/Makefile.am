--- conflicted
+++ resolved
@@ -90,7 +90,6 @@
 		Swig/typeobj.c			\
 		Swig/typemap.c			\
 		Swig/typesys.c			\
-<<<<<<< HEAD
 		Swig/wrapfunc.c			\
 		DoxygenTranslator/src/DoxygenEntity.h\
 		DoxygenTranslator/src/DoxygenEntity.cpp\
@@ -102,9 +101,6 @@
 		DoxygenTranslator/src/JavaDocConverter.cpp\
 		DoxygenTranslator/src/PyDocConverter.h\
 		DoxygenTranslator/src/PyDocConverter.cpp
-=======
-		Swig/wrapfunc.c
->>>>>>> b115c984
 
 bin_PROGRAMS = eswig
 eswig_LDADD   = @SWIGLIBS@
