--- conflicted
+++ resolved
@@ -2168,18 +2168,9 @@
       return SWIG_NOWRAP;
   }
 
-  // Make sure the enum name isn't a duplicate
-<<<<<<< HEAD
-  // Don't generate wrappers if we're in import mode, but make sure the symbol renaming above is still performed
-  if (ImportMode)
-=======
-  if (enum_name && (add_fsymbol(enum_name, n) == SWIG_NOWRAP))
-    return SWIG_NOWRAP;
-
   if (ImportMode) {
     // Don't generate wrappers if we're in import mode, but make sure the symbol renaming above is still performed. Also make sure to mark that the enum is available for use as a type
     SetFlag(n, "fortran:declared");
->>>>>>> eab60217
     return SWIG_OK;
   }
 
@@ -2662,7 +2653,7 @@
       Setmeta(name, "already_warned", "1");
     }
     Delete(tmpresult);
-  } 
+  }
   
   if (!result) {
     result = Copy(name);
