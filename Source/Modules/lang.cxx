/* -----------------------------------------------------------------------------
 * This file is part of SWIG, which is licensed as a whole under version 3 
 * (or any later version) of the GNU General Public License. Some additional
 * terms also apply to certain portions of SWIG. The full details of the SWIG
 * license and copyrights can be found in the LICENSE and COPYRIGHT files
 * included with the SWIG source code as distributed by the SWIG developers
 * and at http://www.swig.org/legal.html.
 *
 * lang.cxx
 *
 * Language base class functions.  Default C++ handling is also implemented here.
 * ----------------------------------------------------------------------------- */

#include "swigmod.h"
#include "cparse.h"
#include <ctype.h>

/* default mode settings */
static int director_mode = 0;
static int director_protected_mode = 1;
static int all_protected_mode = 0;
static int naturalvar_mode = 0;
Language *Language::this_ = 0;

/* Set director_protected_mode */
void Wrapper_director_mode_set(int flag) {
  director_mode = flag;
}

void Wrapper_director_protected_mode_set(int flag) {
  director_protected_mode = flag;
}

void Wrapper_all_protected_mode_set(int flag) {
  all_protected_mode = flag;
}

void Wrapper_naturalvar_mode_set(int flag) {
  naturalvar_mode = flag;
}

extern "C" {
  int Swig_director_mode() {
    return director_mode;
  }
  int Swig_director_protected_mode() {
    return director_protected_mode;
  }
  int Swig_all_protected_mode() {
    return all_protected_mode;
  }
  void Language_replace_special_variables(String *method, String *tm, Parm *parm) {
    Language::instance()->replaceSpecialVariables(method, tm, parm);
  }
}

/* Some status variables used during parsing */
static int InClass = 0; /* Parsing C++ or not */
static String *ClassName = 0;	/* This is the real name of the current class */
static String *ClassPrefix = 0;	/* Class prefix */
static String *NSpace = 0;	/* Namespace for the nspace feature */
static String *ClassType = 0;	/* Fully qualified type name to use */
static String *DirectorClassName = 0;	/* Director name of the current class */
int Abstract = 0;
int ImportMode = 0;
int IsVirtual = 0;
static String *AttributeFunctionGet = 0;
static String *AttributeFunctionSet = 0;
static Node *CurrentClass = 0;
int line_number = 0;
String *input_file = 0;
int SmartPointer = 0;
static Hash *classhash;

extern int GenerateDefault;
extern int ForceExtern;
extern int AddExtern;

/* import modes */

#define  IMPORT_MODE     1
#define  IMPORT_MODULE   2

/* ----------------------------------------------------------------------
 * Dispatcher::emit_one()
 *
 * Dispatch a single node
 * ---------------------------------------------------------------------- */

int Dispatcher::emit_one(Node *n) {
  int ret = SWIG_OK;

  char *tag = Char(nodeType(n));
  if (!tag) {
    /* Printf(stderr,"SWIG: Fatal internal error. Malformed parse tree
       node!\n"); */
    return SWIG_OK;
  }

  /* Do not proceed if marked with an error */

  if (Getattr(n, "error"))
    return SWIG_OK;

  /* Look for warnings */
  String *wrn = Getattr(n, "feature:warnfilter");
  if (wrn)
    Swig_warnfilter(wrn, 1);

  /* ============================================================
   * C/C++ parsing
   * ============================================================ */

  if (strcmp(tag, "extern") == 0) {
    ret = externDeclaration(n);
  } else if (strcmp(tag, "cdecl") == 0) {
    ret = cDeclaration(n);
  } else if (strcmp(tag, "enum") == 0) {
    ret = enumDeclaration(n);
  } else if (strcmp(tag, "enumitem") == 0) {
    ret = enumvalueDeclaration(n);
  } else if (strcmp(tag, "enumforward") == 0) {
    ret = enumforwardDeclaration(n);
  } else if (strcmp(tag, "class") == 0) {
    ret = classDeclaration(n);
  } else if (strcmp(tag, "classforward") == 0) {
    ret = classforwardDeclaration(n);
  } else if (strcmp(tag, "constructor") == 0) {
    ret = constructorDeclaration(n);
  } else if (strcmp(tag, "destructor") == 0) {
    ret = destructorDeclaration(n);
  } else if (strcmp(tag, "access") == 0) {
    ret = accessDeclaration(n);
  } else if (strcmp(tag, "using") == 0) {
    ret = usingDeclaration(n);
  } else if (strcmp(tag, "namespace") == 0) {
    ret = namespaceDeclaration(n);
  } else if (strcmp(tag, "template") == 0) {
    ret = templateDeclaration(n);
<<<<<<< HEAD
  } 
  /* ===============================================================
   *  Doxygen Comment
   * =============================================================== */  
  else if (strcmp(tag, "doxycomm") == 0) {
	    ret = doxygenComment(n);
=======
  } else if (strcmp(tag, "lambda") == 0) {
    ret = lambdaDeclaration(n);
>>>>>>> 36be36d6
  }

  /* ===============================================================
   *  SWIG directives
   * =============================================================== */

  else if (strcmp(tag, "top") == 0) {
    ret = top(n);
  } else if (strcmp(tag, "extend") == 0) {
    ret = extendDirective(n);
  } else if (strcmp(tag, "apply") == 0) {
    ret = applyDirective(n);
  } else if (strcmp(tag, "clear") == 0) {
    ret = clearDirective(n);
  } else if (strcmp(tag, "constant") == 0) {
    ret = constantDirective(n);
  } else if (strcmp(tag, "fragment") == 0) {
    ret = fragmentDirective(n);
  } else if (strcmp(tag, "import") == 0) {
    ret = importDirective(n);
  } else if (strcmp(tag, "include") == 0) {
    ret = includeDirective(n);
  } else if (strcmp(tag, "insert") == 0) {
    ret = insertDirective(n);
  } else if (strcmp(tag, "module") == 0) {
    ret = moduleDirective(n);
  } else if (strcmp(tag, "native") == 0) {
    ret = nativeDirective(n);
  } else if (strcmp(tag, "pragma") == 0) {
    ret = pragmaDirective(n);
  } else if (strcmp(tag, "typemap") == 0) {
    ret = typemapDirective(n);
  } else if (strcmp(tag, "typemapcopy") == 0) {
    ret = typemapcopyDirective(n);
  } else if (strcmp(tag, "typemapitem") == 0) {
    ret = typemapitemDirective(n);
  } else if (strcmp(tag, "types") == 0) {
    ret = typesDirective(n);
  } else {
    Swig_error(input_file, line_number, "Unrecognized parse tree node type '%s'\n", tag);
    ret = SWIG_ERROR;
  }
  if (wrn)
    Swig_warnfilter(wrn, 0);
  return ret;
}

/* ----------------------------------------------------------------------
 * Dispatcher::emit_children()
 *
 * Emit all children that match the given type. type = 0 means all types.
 * ---------------------------------------------------------------------- */

int Dispatcher::emit_children(Node *n) {
  Node *c;
  char *eo = Char(Getattr(n, "feature:emitonlychildren"));
  for (c = firstChild(n); c; c = nextSibling(c)) {
    if (eo) {
      const char *tag = Char(nodeType(c));
      if (strcmp(tag, "cdecl") == 0) {
	if (checkAttribute(c, "storage", "typedef"))
	  tag = "typedef";
      }
      if (strstr(eo, tag) == 0) {
	continue;
      }
    }
    emit_one(c);
  }
  return SWIG_OK;
}


/* Stubs for dispatcher class.  We don't do anything by default---up to derived class
   to fill in traversal code */

int Dispatcher::defaultHandler(Node *) {
  return SWIG_OK;
}
int Dispatcher::extendDirective(Node *n) {
  return defaultHandler(n);
}
int Dispatcher::applyDirective(Node *n) {
  return defaultHandler(n);
}
int Dispatcher::clearDirective(Node *n) {
  return defaultHandler(n);
}
int Dispatcher::constantDirective(Node *n) {
  return defaultHandler(n);
}
int Dispatcher::fragmentDirective(Node *n) {
  return defaultHandler(n);
}
int Dispatcher::importDirective(Node *n) {
  return defaultHandler(n);
}
int Dispatcher::includeDirective(Node *n) {
  return defaultHandler(n);
}
int Dispatcher::insertDirective(Node *n) {
  return defaultHandler(n);
}
int Dispatcher::moduleDirective(Node *n) {
  return defaultHandler(n);
}
int Dispatcher::nativeDirective(Node *n) {
  return defaultHandler(n);
}
int Dispatcher::pragmaDirective(Node *n) {
  return defaultHandler(n);
}
int Dispatcher::typemapDirective(Node *n) {
  return defaultHandler(n);
}
int Dispatcher::typemapitemDirective(Node *n) {
  return defaultHandler(n);
}
int Dispatcher::typemapcopyDirective(Node *n) {
  return defaultHandler(n);
}
int Dispatcher::typesDirective(Node *n) {
  return defaultHandler(n);
}
int Dispatcher::cDeclaration(Node *n) {
  return defaultHandler(n);
}
int Dispatcher::externDeclaration(Node *n) {
  return defaultHandler(n);
}
int Dispatcher::enumDeclaration(Node *n) {
  return defaultHandler(n);
}
int Dispatcher::enumvalueDeclaration(Node *n) {
  return defaultHandler(n);
}
int Dispatcher::enumforwardDeclaration(Node *n) {
  return defaultHandler(n);
}
int Dispatcher::classDeclaration(Node *n) {
  return defaultHandler(n);
}
int Dispatcher::templateDeclaration(Node *n) {
  return defaultHandler(n);
}
int Dispatcher::lambdaDeclaration(Node *n) {
  return defaultHandler(n);
}
int Dispatcher::classforwardDeclaration(Node *n) {
  return defaultHandler(n);
}
int Dispatcher::constructorDeclaration(Node *n) {
  return defaultHandler(n);
}
int Dispatcher::destructorDeclaration(Node *n) {
  return defaultHandler(n);
}
int Dispatcher::accessDeclaration(Node *n) {
  return defaultHandler(n);
}
int Dispatcher::usingDeclaration(Node *n) {
  return defaultHandler(n);
}
int Dispatcher::namespaceDeclaration(Node *n) {
  return defaultHandler(n);
}
int Dispatcher::doxygenComment(Node *n){
  return defaultHandler(n);
}

/* Allocators */
Language::Language():
none_comparison(NewString("$arg != 0")),
director_ctor_code(NewString("")),
director_prot_ctor_code(0),
symtabs(NewHash()),
classtypes(NewHash()),
enumtypes(NewHash()),
overloading(0),
multiinput(0),
cplus_runtime(0),
directors(0) {
  symbolAddScope(""); // create top level/global symbol table scope
  argc_template_string = NewString("argc");
  argv_template_string = NewString("argv[%d]");

  /* Default director constructor code, passed to Swig_ConstructorToFunction */
  Printv(director_ctor_code, "if ( $comparison ) { /* subclassed */\n", "  $director_new \n", "} else {\n", "  $nondirector_new \n", "}\n", NIL);

  /*
     Default director 'protected' constructor code, disabled by
     default. Each language that needs it, has to define it.
   */
  director_prot_ctor_code = 0;
  director_multiple_inheritance = 1;
  director_language = 0;
  assert(!this_);
  this_ = this;
}

Language::~Language() {
  Delete(symtabs);
  Delete(classtypes);
  Delete(enumtypes);
  Delete(director_ctor_code);
  Delete(none_comparison);
  this_ = 0;
}

  /* -----------------------------------------------------------------------------
   * directorClassName()
   * ----------------------------------------------------------------------------- */

  String *Language::directorClassName(Node *n) {
    String *dirclassname;
    String *nspace = NewString(Getattr(n, "sym:nspace"));
    const char *attrib = "director:classname";
    String *classname = getClassPrefix();

    Replace(nspace, NSPACE_SEPARATOR, "_", DOH_REPLACE_ANY);
    if (Len(nspace) > 0)
      dirclassname = NewStringf("SwigDirector_%s_%s", nspace, classname);
    else
      dirclassname = NewStringf("SwigDirector_%s", classname);
    Setattr(n, attrib, dirclassname);

    Delete(nspace);
    return dirclassname;
  }

/* ----------------------------------------------------------------------
   emit_one()
   ---------------------------------------------------------------------- */

int Language::emit_one(Node *n) {
  int ret;
  int oldext;
  if (!n)
    return SWIG_OK;

  if (GetFlag(n, "feature:ignore")
      && !Getattr(n, "feature:onlychildren"))
    return SWIG_OK;

  oldext = Extend;
  if (Getattr(n, "feature:extend"))
    Extend = 1;

  line_number = Getline(n);
  input_file = Getfile(n);

  /*
     symtab = Getattr(n,"symtab");
     if (symtab) {
     symtab = Swig_symbol_setscope(symtab);
     }
   */
  ret = Dispatcher::emit_one(n);
  /*
     if (symtab) {
     Swig_symbol_setscope(symtab);
     }
   */
  Extend = oldext;
  return ret;
}


static Parm *nonvoid_parms(Parm *p) {
  if (p) {
    SwigType *t = Getattr(p, "type");
    if (SwigType_type(t) == T_VOID)
      return 0;
  }
  return p;
}

/* -----------------------------------------------------------------------------
 * cplus_value_type()
 *
 * Returns the alternative value type needed in C++ for class value
 * types. When swig is not sure about using a plain $ltype value,
 * since the class doesn't have a default constructor, or it can't be
 * assigned, you will get back 'SwigValueWrapper<type >'.
 *
 * ----------------------------------------------------------------------------- */

SwigType *cplus_value_type(SwigType *t) {
  return SwigType_alttype(t, 0);
}

static Node *first_nontemplate(Node *n) {
  while (n) {
    if (Strcmp(nodeType(n), "template") != 0)
      return n;
    n = Getattr(n, "sym:nextSibling");
  }
  return n;
}



/* --------------------------------------------------------------------------
 * swig_pragma()
 *
 * Handle swig pragma directives.  
 * -------------------------------------------------------------------------- */

void swig_pragma(char *lang, char *name, char *value) {
  if (strcmp(lang, "swig") == 0) {
    if ((strcmp(name, "make_default") == 0) || ((strcmp(name, "makedefault") == 0))) {
      GenerateDefault = 1;
    } else if ((strcmp(name, "no_default") == 0) || ((strcmp(name, "nodefault") == 0))) {
      Swig_warning(WARN_DEPRECATED_NODEFAULT, "SWIG", 1, "dangerous, use %%nodefaultctor, %%nodefaultdtor instead.\n");
      GenerateDefault = 0;
    } else if (strcmp(name, "attributefunction") == 0) {
      String *nvalue = NewString(value);
      char *s = strchr(Char(nvalue), ':');
      if (!s) {
	Swig_error(input_file, line_number, "Bad value for attributefunction. Expected \"fmtget:fmtset\".\n");
      } else {
	*s = 0;
	AttributeFunctionGet = NewString(Char(nvalue));
	AttributeFunctionSet = NewString(s + 1);
      }
      Delete(nvalue);
    } else if (strcmp(name, "noattributefunction") == 0) {
      AttributeFunctionGet = 0;
      AttributeFunctionSet = 0;
    }
  }
}

/* --------------------------------------------------------------------------
 * Language::use_naturalvar_mode()
 *
 * Determine whether to use const ref typemaps instead of pointer typemaps
 * for variable access.
 * -------------------------------------------------------------------------- */
int Language::use_naturalvar_mode(Node *n) const {
  if (Getattr(n, "unnamed"))
    return 0;

  // The naturalvar feature can be attached to either the variable name or the variable's type
  // naturalvar on the variable name is more specific and overrides naturalvar on the variable's type
  String *naturalvar = Getattr(n, "feature:naturalvar");
  bool explicitly_off = naturalvar && Strcmp(naturalvar, "0") == 0;
  int nvar = GetFlag(n, "feature:naturalvar");

  if (!explicitly_off && !nvar) {
    /* look for feature in the class */
    SwigType *ty = Getattr(n, "type");
    SwigType *fullty = SwigType_typedef_resolve_all(ty);
    if (SwigType_isclass(fullty)) {
      SwigType *tys = SwigType_strip_qualifiers(fullty);
      if (!CPlusPlus) {
	Replaceall(tys, "struct ", "");
	Replaceall(tys, "union ", "");
	Replaceall(tys, "class ", "");
      }
      Node *typenode = Swig_symbol_clookup(tys, 0);
      if (typenode) {
	naturalvar = Getattr(typenode, "feature:naturalvar");
	explicitly_off = naturalvar && Strcmp(naturalvar, "0") == 0;
	nvar = nvar || GetFlag(typenode, "feature:naturalvar");
      }
      Delete(tys);
    }
    Delete(fullty);
  }
  nvar = nvar || naturalvar_mode;
  return explicitly_off ? 0 : nvar ? CWRAP_NATURAL_VAR : 0;
}

/* ----------------------------------------------------------------------
 * Language::top()   - Top of parsing tree 
 * ---------------------------------------------------------------------- */

int Language::top(Node *n) {
  Node *mod = Getattr(n, "module");
  if (mod) {
    Node *options = Getattr(mod, "options");
    if (options) {
      if (Getattr(options, "naturalvar")) {
	naturalvar_mode = 1;
      }
    }
  }
  classhash = Getattr(n, "classes");
  return emit_children(n);
}

/* ----------------------------------------------------------------------
 * Language::extendDirective()
 * ---------------------------------------------------------------------- */

int Language::extendDirective(Node *n) {
  save_value<int> oldam(Extend, CWRAP_EXTEND);
  save_value<AccessMode> oldmode(cplus_mode, PUBLIC);
  emit_children(n);
  return SWIG_OK;
}

/* ----------------------------------------------------------------------
 * Language::applyDirective()
 * ---------------------------------------------------------------------- */

int Language::applyDirective(Node *n) {

  Parm *pattern = Getattr(n, "pattern");
  Node *c = firstChild(n);
  while (c) {
    Parm *apattern = Getattr(c, "pattern");
    if (ParmList_len(pattern) != ParmList_len(apattern)) {
      Swig_error(input_file, line_number, "Can't apply (%s) to (%s).  Number of arguments don't match.\n", ParmList_str(pattern), ParmList_str(apattern));
    } else {
      if (!Swig_typemap_apply(pattern, apattern)) {
	Swig_warning(WARN_TYPEMAP_APPLY_UNDEF, input_file, line_number, "Can't apply (%s). No typemaps are defined.\n", ParmList_str(pattern));
      }
    }
    c = nextSibling(c);
  }
  return SWIG_OK;
}

/* ----------------------------------------------------------------------
 * Language::clearDirective()
 * ---------------------------------------------------------------------- */

int Language::clearDirective(Node *n) {
  Node *p;
  for (p = firstChild(n); p; p = nextSibling(p)) {
    ParmList *pattern = Getattr(p, "pattern");
    Swig_typemap_clear_apply(pattern);
  }
  return SWIG_OK;
}

/* ----------------------------------------------------------------------
 * Language::constantDirective()
 * ---------------------------------------------------------------------- */

int Language::constantDirective(Node *n) {

  if (CurrentClass && (cplus_mode != PUBLIC))
    return SWIG_NOWRAP;

  if (!GetFlag(n, "feature:allowexcept")) {
    UnsetFlag(n, "feature:except");
  }
  if (Getattr(n, "feature:exceptvar")) {
    Setattr(n, "feature:except", Getattr(n, "feature:exceptvar"));
  }

  if (!ImportMode) {
    Swig_require("constantDirective", n, "name", "?value", NIL);
    String *name = Getattr(n, "name");
    String *value = Getattr(n, "value");
    if (!value) {
      value = Copy(name);
    } else {
      /*      if (checkAttribute(n,"type","char")) {
         value = NewString(value);
         } else {
         value = NewStringf("%(escape)s", value);
         }
       */
      Setattr(n, "rawvalue", value);
      value = NewStringf("%(escape)s", value);
      if (!Len(value))
	Append(value, "\\0");
      /*      Printf(stdout,"'%s' = '%s'\n", name, value); */
    }
    Setattr(n, "value", value);
    this->constantWrapper(n);
    Swig_restore(n);
    return SWIG_OK;
  }
  return SWIG_NOWRAP;
}

/* ----------------------------------------------------------------------
 * Language::fragmentDirective()
 * ---------------------------------------------------------------------- */

int Language::fragmentDirective(Node *n) {
  Swig_fragment_register(n);
  return SWIG_OK;
}

/* ----------------------------------------------------------------------
 * Language::importDirective()
 * ---------------------------------------------------------------------- */

int Language::importDirective(Node *n) {
  int oldim = ImportMode;
  ImportMode = IMPORT_MODE;
  emit_children(n);
  ImportMode = oldim;
  return SWIG_OK;
}

/* ----------------------------------------------------------------------
 * Language::includeDirective()
 * ---------------------------------------------------------------------- */

int Language::includeDirective(Node *n) {
  emit_children(n);
  return SWIG_OK;
}

/* ----------------------------------------------------------------------
 * Language::insertDirective()
 * ---------------------------------------------------------------------- */

int Language::insertDirective(Node *n) {
  /* %insert directive */
  if ((!ImportMode) || Getattr(n, "generated")) {
    String *code = Getattr(n, "code");
    String *section = Getattr(n, "section");
    File *f = 0;
    if (!section) {		/* %{ ... %} */
      f = Swig_filebyname("header");
    } else {
      f = Swig_filebyname(section);
    }
    if (f) {
      Printf(f, "%s\n", code);
    } else {
      Swig_error(input_file, line_number, "Unknown target '%s' for %%insert directive.\n", section);
    }
    return SWIG_OK;
  } else {
    return SWIG_NOWRAP;
  }
}

/* ----------------------------------------------------------------------
 * Language::moduleDirective()
 * ---------------------------------------------------------------------- */

int Language::moduleDirective(Node *n) {
  (void) n;
  /* %module directive */
  return SWIG_OK;
}

/* ----------------------------------------------------------------------
 * Language::nativeDirective()
 * ---------------------------------------------------------------------- */

int Language::nativeDirective(Node *n) {
  if (!ImportMode) {
    return nativeWrapper(n);
  } else {
    return SWIG_NOWRAP;
  }
}

/* ----------------------------------------------------------------------
 * Language::pragmaDirective()
 * ---------------------------------------------------------------------- */

int Language::pragmaDirective(Node *n) {
  /* %pragma directive */
  if (!ImportMode) {
    String *lan = Getattr(n, "lang");
    String *name = Getattr(n, "name");
    String *value = Getattr(n, "value");
    swig_pragma(Char(lan), Char(name), Char(value));
    /*  pragma(Char(lan),Char(name),Char(value)); */
    return SWIG_OK;
  }
  return SWIG_OK;
}

/* ----------------------------------------------------------------------
 * Language::typemapDirective()
 * ---------------------------------------------------------------------- */

int Language::typemapDirective(Node *n) {
  /* %typemap directive */
  String *method = Getattr(n, "method");
  String *code = Getattr(n, "code");
  Parm *kwargs = Getattr(n, "kwargs");
  Node *items = firstChild(n);
  static int namewarn = 0;


  if (code && (Strstr(code, "$source") || (Strstr(code, "$target")))) {
    Swig_warning(WARN_TYPEMAP_SOURCETARGET, Getfile(n), Getline(n), "Deprecated typemap feature ($source/$target).\n");
    if (!namewarn) {
      Swig_warning(WARN_TYPEMAP_SOURCETARGET, Getfile(n), Getline(n), "The use of $source and $target in a typemap declaration is deprecated.\n\
For typemaps related to argument input (in,ignore,default,arginit,check), replace\n\
$source by $input and $target by $1.   For typemaps related to return values (out,\n\
argout,ret,except), replace $source by $1 and $target by $result.  See the file\n\
Doc/Manual/Typemaps.html for complete details.\n");
      namewarn = 1;
    }
  }

  if (Strcmp(method, "except") == 0) {
    Swig_warning(WARN_DEPRECATED_EXCEPT_TM, Getfile(n), Getline(n), "%%typemap(except) is deprecated. Use the %%exception directive.\n");
  }

  if (Strcmp(method, "in") == 0) {
    Hash *k;
    k = kwargs;
    while (k) {
      if (checkAttribute(k, "name", "numinputs")) {
	if (!multiinput && (GetInt(k, "value") > 1)) {
	  Swig_error(Getfile(n), Getline(n), "Multiple-input typemaps (numinputs > 1) not supported by this target language module.\n");
	  return SWIG_ERROR;
	}
	break;
      }
      k = nextSibling(k);
    }
    if (!k) {
      k = NewHash();
      Setattr(k, "name", "numinputs");
      Setattr(k, "value", "1");
      set_nextSibling(k, kwargs);
      Setattr(n, "kwargs", k);
      kwargs = k;
    }
  }

  if (Strcmp(method, "ignore") == 0) {
    Swig_warning(WARN_DEPRECATED_IGNORE_TM, Getfile(n), Getline(n), "%%typemap(ignore) has been replaced by %%typemap(in,numinputs=0).\n");

    Clear(method);
    Append(method, "in");
    Hash *k = NewHash();
    Setattr(k, "name", "numinputs");
    Setattr(k, "value", "0");
    set_nextSibling(k, kwargs);
    Setattr(n, "kwargs", k);
    kwargs = k;
  }

  /* Replace $descriptor() macros */

  if (code) {
    Setfile(code, Getfile(n));
    Setline(code, Getline(n));
    Swig_cparse_replace_descriptor(code);
  }

  while (items) {
    Parm *pattern = Getattr(items, "pattern");
    Parm *parms = Getattr(items, "parms");

    if (code) {
      Swig_typemap_register(method, pattern, code, parms, kwargs);
    } else {
      Swig_typemap_clear(method, pattern);
    }
    items = nextSibling(items);
  }
  return SWIG_OK;

}

/* ----------------------------------------------------------------------
 * Language::typemapcopyDirective()
 * ---------------------------------------------------------------------- */

int Language::typemapcopyDirective(Node *n) {
  String *method = Getattr(n, "method");
  Parm *pattern = Getattr(n, "pattern");
  Node *items = firstChild(n);
  int nsrc = 0;
  nsrc = ParmList_len(pattern);
  while (items) {
    ParmList *npattern = Getattr(items, "pattern");
    if (nsrc != ParmList_len(npattern)) {
      Swig_error(input_file, line_number, "Can't copy typemap. Number of types differ.\n");
    } else {
      if (Swig_typemap_copy(method, pattern, npattern) < 0) {
	Swig_error(input_file, line_number, "Can't copy typemap (%s) %s = %s\n", method, ParmList_str(pattern), ParmList_str(npattern));
      }
    }
    items = nextSibling(items);
  }
  return SWIG_OK;
}

/* ----------------------------------------------------------------------
 * Language::typesDirective()
 * ---------------------------------------------------------------------- */

int Language::typesDirective(Node *n) {
  Parm *parms = Getattr(n, "parms");
  String *convcode = Getattr(n, "convcode"); /* optional user supplied conversion code for custom casting */
  while (parms) {
    SwigType *t = Getattr(parms, "type");
    String *v = Getattr(parms, "value");
    if (!v) {
      SwigType_remember(t);
    } else {
      if (SwigType_issimple(t)) {
	SwigType_inherit(t, v, 0, convcode);
      }
    }
    parms = nextSibling(parms);
  }
  return SWIG_OK;
}

/* ----------------------------------------------------------------------
 * Language::cDeclaration()
 * ---------------------------------------------------------------------- */

int Language::cDeclaration(Node *n) {

  String *name = Getattr(n, "name");
  String *symname = Getattr(n, "sym:name");
  SwigType *type = Getattr(n, "type");
  SwigType *decl = Getattr(n, "decl");
  String *storage = Getattr(n, "storage");
  Node *over;
  File *f_header = 0;
  SwigType *ty, *fullty;

  if (Getattr(n, "feature:onlychildren")) {
    if (GetFlag(n, "feature:ignore")) {
      return SWIG_NOWRAP;
    } else {
      // Found an unignored templated method that has an empty template instantiation (%template())
      // Ignore it unless it has been %rename'd
      if (Strncmp(symname, "__dummy_", 8) == 0) {
	SetFlag(n, "feature:ignore");
	Swig_warning(WARN_LANG_TEMPLATE_METHOD_IGNORE, input_file, line_number,
	    "%%template() contains no name. Template method ignored: %s\n", Swig_name_decl(n));
	return SWIG_NOWRAP;
      }
    }
  }

  /* discards nodes following the access control rules */
  if (cplus_mode != PUBLIC || !is_public(n)) {
    /* except for friends, they are not affected by access control */
    int isfriend = Cmp(storage, "friend") == 0;
    if (!isfriend) {
      /* Check what the director needs. If the method is pure virtual, it is always needed.
       * Also wrap non-virtual protected members if asked for (allprotected mode). */
      if (!(directorsEnabled() && ((is_member_director(CurrentClass, n) && need_nonpublic_member(n)) || isNonVirtualProtectedAccess(n)))) {
          return SWIG_NOWRAP;
      }
      // Prevent wrapping protected overloaded director methods more than once -
      // This bit of code is only needed due to the cDeclaration call in classHandler()
      String *wrapname = NewStringf("nonpublic_%s%s", symname, Getattr(n, "sym:overname"));
      if (Getattr(CurrentClass, wrapname)) {
	Delete(wrapname);
	return SWIG_NOWRAP;
      }
      SetFlag(CurrentClass, wrapname);
      Delete(wrapname);
    }
  }

  if (Cmp(storage, "typedef") == 0) {
    Swig_save("cDeclaration", n, "type", NIL);
    SwigType *t = Copy(type);
    if (t) {
      SwigType_push(t, decl);
      Setattr(n, "type", t);
      typedefHandler(n);
    }
    Swig_restore(n);
    return SWIG_OK;
  }

  /* If in import mode, we proceed no further */
  if (ImportMode)
    return SWIG_NOWRAP;

  /* If we're in extend mode and there is code, replace the $descriptor macros */
  if (Extend) {
    String *code = Getattr(n, "code");
    if (code) {
      Setfile(code, Getfile(n));
      Setline(code, Getline(n));
      Swig_cparse_replace_descriptor(code);
    }
  }

  /* Overloaded symbol check */
  over = Swig_symbol_isoverloaded(n);
  if (!overloading) {
    if (over)
      over = first_nontemplate(over);
    if (over && (over != n)) {
      Swig_warning(WARN_LANG_OVERLOAD_DECL, input_file, line_number, "Overloaded declaration ignored.  %s\n", Swig_name_decl(n));
      Swig_warning(WARN_LANG_OVERLOAD_DECL, Getfile(over), Getline(over), "Previous declaration is %s\n", Swig_name_decl(over));
      return SWIG_NOWRAP;
    }
  }

  if (!validIdentifier(symname)) {
    Swig_warning(WARN_LANG_IDENTIFIER, input_file, line_number, "Can't wrap '%s' unless renamed to a valid identifier.\n", symname);
    return SWIG_NOWRAP;
  }

  ty = NewString(type);
  SwigType_push(ty, decl);
  fullty = SwigType_typedef_resolve_all(ty);
  if (SwigType_isfunction(fullty)) {
    if (!SwigType_isfunction(ty)) {
      Delete(ty);
      ty = fullty;
      fullty = 0;
      ParmList *parms = SwigType_function_parms(ty, n);
      Setattr(n, "parms", parms);
    }
    /* Transform the node into a 'function' node and emit */
    if (!CurrentClass) {
      f_header = Swig_filebyname("header");

      if (AddExtern) {
	if (f_header) {
	  if (Swig_storage_isextern(n) || (ForceExtern && !storage)) {
	    /* we don't need the 'extern' part in the C/C++ declaration,
	       and it produces some problems when namespace and SUN
	       Studio is used.

	       Printf(f_header,"extern %s", SwigType_str(ty,name));

	       In fact generating extern declarations is quite error prone and is
	       no longer the default. Getting it right seems impossible with namespaces
	       and default arguments and when a method is declared with the various Windows
	       calling conventions - SWIG doesn't understand Windows (non standard) calling
	       conventions in the first place, so can't regenerate them.
	     */
	    String *str = SwigType_str(ty, name);
	    Printf(f_header, "%s", str);
	    Delete(str);
	    {
	      DOH *t = Getattr(n, "throws");
	      if (t) {
		Printf(f_header, " throw(");
		while (t) {
		  Printf(f_header, "%s", Getattr(t, "type"));
		  t = nextSibling(t);
		  if (t)
		    Printf(f_header, ",");
		}
		Printf(f_header, ")");
	      }
	    }
	    Printf(f_header, ";\n");
	  } else if (Swig_storage_isexternc(n)) {
	    /* here 'extern "C"' is needed */
	    String *str = SwigType_str(ty, name);
	    Printf(f_header, "extern \"C\" %s;\n", str);
	    Delete(str);
	  }
	}
      }
    }
    /* This needs to check qualifiers */
    if (SwigType_isqualifier(ty)) {
      SwigType *qual = SwigType_pop(ty);
      Setattr(n, "qualifier", qual);
      Delete(qual);
    }
    Delete(SwigType_pop_function(ty));
    DohIncref(type);
    Setattr(n, "type", ty);

    functionHandler(n);

    Setattr(n, "type", type);
    Delete(ty);
    Delete(type);
    return SWIG_OK;
  } else {
    /* Some kind of variable declaration */
    String *declaration = Copy(decl);
    Delattr(n, "decl");
    if (!CurrentClass) {
      if (Swig_storage_isextern(n) || ForceExtern) {
	if (AddExtern) {
	  f_header = Swig_filebyname("header");
	  if (f_header) {
	    String *str = SwigType_str(ty, name);
	    Printf(f_header, "%s %s;\n", Getattr(n, "storage"), str);
	    Delete(str);
	  }
	}
      }
    }
    if (!SwigType_ismutable(ty)) {
      SetFlag(n, "feature:immutable");
    }
    /* If an array and elements are const, then read-only */
    if (SwigType_isarray(ty)) {
      SwigType *tya = SwigType_array_type(ty);
      if (SwigType_isconst(tya)) {
	SetFlag(n, "feature:immutable");
      }
      Delete(tya);
    }
    DohIncref(type);
    Setattr(n, "type", ty);
    variableHandler(n);
    Setattr(n, "type", type);
    Setattr(n, "decl", declaration);
    Delete(ty);
    Delete(type);
    Delete(fullty);
    return SWIG_OK;
  }
}

/* ----------------------------------------------------------------------
 * Language::functionHandler()
 * ---------------------------------------------------------------------- */

int Language::functionHandler(Node *n) {
  String *storage = Getattr(n, "storage");
  int isfriend = CurrentClass && Cmp(storage, "friend") == 0;
  int isstatic = CurrentClass && Swig_storage_isstatic(n) && !(SmartPointer && Getattr(n, "allocate:smartpointeraccess"));
  Parm *p = Getattr(n, "parms");
  if (GetFlag(n, "feature:del")) {
    /* the method acts like a delete operator, ie, we need to disown the parameter */
    if (CurrentClass && !isstatic && !isfriend) {
      SetFlag(n, "feature:self:disown");
    } else {
      if (p)
	SetFlag(p, "wrap:disown");
    }
  }
  if (!CurrentClass) {
    globalfunctionHandler(n);
  } else {
    if (isstatic) {
      staticmemberfunctionHandler(n);
    } else if (isfriend) {
      int oldInClass = InClass;
      InClass = 0;
      globalfunctionHandler(n);
      InClass = oldInClass;
    } else {
      Node *explicit_n = 0;
      if (directorsEnabled() && is_member_director(CurrentClass, n) && !extraDirectorProtectedCPPMethodsRequired()) {
	bool virtual_but_not_pure_virtual = (!(Cmp(storage, "virtual")) && (Cmp(Getattr(n, "value"), "0") != 0));
	if (virtual_but_not_pure_virtual) {
	  // Add additional wrapper which makes an explicit call to the virtual method (ie not a virtual call)
	  explicit_n = Copy(n);
	  String *new_symname = Copy(Getattr(n, "sym:name"));
	  String *suffix = Getattr(parentNode(n), "sym:name");
	  Printv(new_symname, "SwigExplicit", suffix, NIL);
	  Setattr(explicit_n, "sym:name", new_symname);
	  Delattr(explicit_n, "storage");
	  Delattr(explicit_n, "override");
	  Delattr(explicit_n, "hides");
	  SetFlag(explicit_n, "explicitcall");
	  Setattr(n, "explicitcallnode", explicit_n);
	}
      }

      memberfunctionHandler(n);

      if (explicit_n) {
	memberfunctionHandler(explicit_n);
	Delattr(explicit_n, "explicitcall");
	Delete(explicit_n);
      }
    }
  }
  return SWIG_OK;
}

/* ----------------------------------------------------------------------
 * Language::globalfunctionHandler()
 * ---------------------------------------------------------------------- */

int Language::globalfunctionHandler(Node *n) {

  Swig_require("globalfunctionHandler", n, "name", "sym:name", "type", "?parms", NIL);

  String *name = Getattr(n, "name");
  String *symname = Getattr(n, "sym:name");
  SwigType *type = Getattr(n, "type");
  ParmList *parms = Getattr(n, "parms");

  /* Check for callback mode */
  String *cb = GetFlagAttr(n, "feature:callback");
  if (cb) {
    String *cbname = Getattr(n, "feature:callback:name");
    if (!cbname) {
      cbname = NewStringf(cb, symname);
      Setattr(n, "feature:callback:name", cbname);
    }

    callbackfunctionHandler(n);
    if (Cmp(cbname, symname) == 0) {
      Delete(cbname);
      Swig_restore(n);
      return SWIG_NOWRAP;
    }
    Delete(cbname);
  }
  Setattr(n, "parms", nonvoid_parms(parms));
  String *call = Swig_cfunction_call(name, parms);
  String *cres = Swig_cresult(type, Swig_cresult_name(), call);
  Setattr(n, "wrap:action", cres);
  Delete(cres);
  Delete(call);
  functionWrapper(n);

  Swig_restore(n);
  return SWIG_OK;
}

/* ----------------------------------------------------------------------
 * Language::callbackfunctionHandler()
 * ---------------------------------------------------------------------- */

int Language::callbackfunctionHandler(Node *n) {
  Swig_require("callbackfunctionHandler", n, "name", "*sym:name", "*type", "?value", NIL);
  String *type = Getattr(n, "type");
  String *name = Getattr(n, "name");
  String *parms = Getattr(n, "parms");
  String *cbname = Getattr(n, "feature:callback:name");
  String *calltype = NewStringf("(%s (*)(%s))(%s)", SwigType_str(type, 0), ParmList_str(parms), SwigType_namestr(name));
  SwigType *cbty = Copy(type);
  SwigType_add_function(cbty, parms);
  SwigType_add_pointer(cbty);

  Setattr(n, "sym:name", cbname);
  Setattr(n, "type", cbty);
  Setattr(n, "value", calltype);

  Node *ns = symbolLookup(cbname);
  if (!ns)
    constantWrapper(n);

  Delete(cbty);

  Swig_restore(n);
  return SWIG_OK;
}

/* ----------------------------------------------------------------------
 * Language::memberfunctionHandler()
 * ---------------------------------------------------------------------- */

int Language::memberfunctionHandler(Node *n) {

  Swig_require("memberfunctionHandler", n, "*name", "*sym:name", "*type", "?parms", "?value", NIL);

  String *storage = Getattr(n, "storage");
  String *name = Getattr(n, "name");
  String *symname = Getattr(n, "sym:name");
  SwigType *type = Getattr(n, "type");
  String *value = Getattr(n, "value");
  ParmList *parms = Getattr(n, "parms");
  String *cb = GetFlagAttr(n, "feature:callback");

  if (Cmp(storage, "virtual") == 0) {
    if (Cmp(value, "0") == 0) {
      IsVirtual = PURE_VIRTUAL;
    } else {
      IsVirtual = PLAIN_VIRTUAL;
    }
  } else {
    IsVirtual = 0;
  }
  if (cb) {
    Node *cbn = NewHash();
    String *cbname = Getattr(n, "feature:callback:name");
    if (!cbname) {
      cbname = NewStringf(cb, symname);
    }

    SwigType *cbty = Copy(type);
    SwigType_add_function(cbty, parms);
    SwigType_add_memberpointer(cbty, ClassName);
    String *cbvalue = NewStringf("&%s::%s", ClassName, name);
    Setattr(cbn, "sym:name", cbname);
    Setattr(cbn, "type", cbty);
    Setattr(cbn, "value", cbvalue);
    Setattr(cbn, "name", name);
    Setfile(cbn, Getfile(n));
    Setline(cbn, Getline(n));

    memberconstantHandler(cbn);
    Setattr(n, "feature:callback:name", Swig_name_member(NSpace, ClassPrefix, cbname));

    Delete(cb);
    Delete(cbn);
    Delete(cbvalue);
    Delete(cbty);
    Delete(cbname);
    if (Cmp(cbname, symname) == 0) {
      Swig_restore(n);
      return SWIG_NOWRAP;
    }
  }

  String *fname = Swig_name_member(NSpace, ClassPrefix, symname);
  if (Extend && SmartPointer) {
    if (!Getattr(n, "extendsmartclassname")) {
      Setattr(n, "extendsmartclassname", Getattr(CurrentClass, "allocate:smartpointerpointeeclassname"));
    }
  }
  // Set up the type for the cast to this class for use when wrapping const director (virtual) methods.
  // Note: protected director methods or when allprotected mode turned on.
  String *director_type = 0;
  if (!is_public(n) && (is_member_director(CurrentClass, n) || GetFlag(n, "explicitcall") || isNonVirtualProtectedAccess(n))) {
    director_type = Copy(DirectorClassName);
    String *qualifier = Getattr(n, "qualifier");
    if (qualifier)
      SwigType_push(director_type, qualifier);
    SwigType_add_pointer(director_type);
  }

  int DirectorExtraCall = 0;
  if (directorsEnabled() && is_member_director(CurrentClass, n) && !SmartPointer)
    if (extraDirectorProtectedCPPMethodsRequired())
      DirectorExtraCall = CWRAP_DIRECTOR_TWO_CALLS;

  if (GetFlag(n, "explicitcall"))
    DirectorExtraCall = CWRAP_DIRECTOR_ONE_CALL;

  Swig_MethodToFunction(n, NSpace, ClassType, Getattr(n, "template") ? SmartPointer : Extend | SmartPointer | DirectorExtraCall, director_type,
			is_member_director(CurrentClass, n));
  Setattr(n, "sym:name", fname);

  functionWrapper(n);

  Delete(director_type);
  Delete(fname);
  Swig_restore(n);
  return SWIG_OK;
}

/* ----------------------------------------------------------------------
 * Language::staticmemberfunctionHandler()
 * ---------------------------------------------------------------------- */

int Language::staticmemberfunctionHandler(Node *n) {

  Swig_require("staticmemberfunctionHandler", n, "*name", "*sym:name", "*type", NIL);
  Swig_save("staticmemberfunctionHandler", n, "storage", NIL);
  String *name = Getattr(n, "name");
  String *symname = Getattr(n, "sym:name");
  SwigType *type = Getattr(n, "type");
  ParmList *parms = Getattr(n, "parms");
  String *cb = GetFlagAttr(n, "feature:callback");
  String *cname, *mrename;

  if (!Extend) {
    Node *sb = Getattr(n, "cplus:staticbase");
    String *sname = Getattr(sb, "name");
    if (isNonVirtualProtectedAccess(n))
      cname = NewStringf("%s::%s", DirectorClassName, name);
    else
      cname = NewStringf("%s::%s", sname, name);
  } else {
    String *mname = Swig_name_mangle(ClassName);
    cname = Swig_name_member(NSpace, mname, name);
    Delete(mname);
  }
  mrename = Swig_name_member(NSpace, ClassPrefix, symname);

  if (Extend) {
    String *code = Getattr(n, "code");
    String *defaultargs = Getattr(n, "defaultargs");
    String *mangled = Swig_name_mangle(mrename);
    Delete(mrename);
    mrename = mangled;

    if (Getattr(n, "sym:overloaded") && code) {
      Append(cname, Getattr(defaultargs ? defaultargs : n, "sym:overname"));
    }

    if (!defaultargs && code) {
      /* Hmmm. An added static member.  We have to create a little wrapper for this */
      Swig_add_extension_code(n, cname, parms, type, code, CPlusPlus, 0);
    }
  }

  Setattr(n, "name", cname);
  Setattr(n, "sym:name", mrename);

  if (cb) {
    String *cbname = NewStringf(cb, symname);
    Setattr(n, "feature:callback:name", Swig_name_member(NSpace, ClassPrefix, cbname));
    Setattr(n, "feature:callback:staticname", name);
  }
  Delattr(n, "storage");

  globalfunctionHandler(n);

  Delete(cname);
  Delete(mrename);
  Swig_restore(n);
  return SWIG_OK;
}

/* ----------------------------------------------------------------------
 * Language::variableHandler()
 * ---------------------------------------------------------------------- */

int Language::variableHandler(Node *n) {

  /* If not a smart-pointer access or added method. We clear
     feature:except.   There is no way C++ or C would throw
     an exception merely for accessing a member data.

     Caveat:  Some compilers seem to route attribute access through
     methods which can generate exceptions.  The feature:allowexcept
     allows this. Also, the feature:exceptvar can be used to match
     only variables.
   */
  if (!(Extend | SmartPointer)) {
    if (!GetFlag(n, "feature:allowexcept")) {
      UnsetFlag(n, "feature:except");
    }
    if (Getattr(n, "feature:exceptvar")) {
      Setattr(n, "feature:except", Getattr(n, "feature:exceptvar"));
    }
  }

  if (!CurrentClass) {
    globalvariableHandler(n);
  } else {
    Swig_save("variableHandler", n, "feature:immutable", NIL);
    if (SmartPointer) {
      /* If a smart-pointer and it's a constant access, we have to set immutable */
      if (!Getattr(CurrentClass, "allocate:smartpointermutable")) {
	SetFlag(n, "feature:immutable");
      }
    }
    if (Swig_storage_isstatic(n) && !(SmartPointer && Getattr(n, "allocate:smartpointeraccess"))) {
      staticmembervariableHandler(n);
    } else {
      membervariableHandler(n);
    }
    Swig_restore(n);
  }
  return SWIG_OK;
}

/* ----------------------------------------------------------------------
 * Language::globalvariableHandler()
 * ---------------------------------------------------------------------- */

int Language::globalvariableHandler(Node *n) {
  variableWrapper(n);
  return SWIG_OK;
}

/* ----------------------------------------------------------------------
 * Language::membervariableHandler()
 * ---------------------------------------------------------------------- */

int Language::membervariableHandler(Node *n) {

  Swig_require("membervariableHandler", n, "*name", "*sym:name", "*type", NIL);
  Swig_save("membervariableHandler", n, "parms", NIL);

  String *name = Getattr(n, "name");
  String *symname = Getattr(n, "sym:name");
  SwigType *type = Getattr(n, "type");

  if (!AttributeFunctionGet) {
    String *mname = Swig_name_member(0, ClassPrefix, symname);
    String *mrename_get = Swig_name_get(NSpace, mname);
    String *mrename_set = Swig_name_set(NSpace, mname);
    Delete(mname);

    /* Create a function to set the value of the variable */

    int assignable = is_assignable(n);

    if (SmartPointer) {
      if (!Getattr(CurrentClass, "allocate:smartpointermutable")) { 
	assignable = 0;
      }
    }

    if (assignable) {
      int make_set_wrapper = 1;
      String *tm = 0;
      String *target = 0;
      if (!Extend) {
	if (SmartPointer) {
	  if (Swig_storage_isstatic(n)) {
	    Node *sn = Getattr(n, "cplus:staticbase");
	    String *base = Getattr(sn, "name");
	    target = NewStringf("%s::%s", base, name);
	  } else {
	    String *pname = Swig_cparm_name(0, 0);
	    target = NewStringf("(*%s)->%s", pname, name);
	    Delete(pname);
	  }
	} else {
	  String *pname = isNonVirtualProtectedAccess(n) ? NewString("darg") : Swig_cparm_name(0, 0);
	  target = NewStringf("%s->%s", pname, name);
	  Delete(pname);
	}

	// This is an input type typemap lookup and so it should not use Node n
	// otherwise qualification is done on the parameter name for the setter function
	Parm *nin = NewParm(type, name, n);
	tm = Swig_typemap_lookup("memberin", nin, target, 0);
	Delete(nin);
      }

      int flags = Extend | SmartPointer | use_naturalvar_mode(n);
      if (isNonVirtualProtectedAccess(n))
        flags = flags | CWRAP_ALL_PROTECTED_ACCESS;

      Swig_MembersetToFunction(n, ClassType, flags);
      Setattr(n, "memberset", "1");
      if (!Extend) {
	/* Check for a member in typemap here */

	if (!tm) {
	  if (SwigType_isarray(type)) {
	    Swig_warning(WARN_TYPEMAP_VARIN_UNDEF, input_file, line_number, "Unable to set variable of type %s.\n", SwigType_str(type, 0));
	    make_set_wrapper = 0;
	  }
	} else {
	  String *pname0 = Swig_cparm_name(0, 0);
	  String *pname1 = Swig_cparm_name(0, 1);
	  Replace(tm, "$source", pname1, DOH_REPLACE_ANY);
	  Replace(tm, "$target", target, DOH_REPLACE_ANY);
	  Replace(tm, "$input", pname1, DOH_REPLACE_ANY);
	  Replace(tm, "$self", pname0, DOH_REPLACE_ANY);
	  Setattr(n, "wrap:action", tm);
	  Delete(tm);
	  Delete(pname0);
	  Delete(pname1);
	}
	Delete(target);
      }
      if (make_set_wrapper) {
	Setattr(n, "sym:name", mrename_set);
	functionWrapper(n);
      } else {
	SetFlag(n, "feature:immutable");
      }
      /* Restore parameters */
      Setattr(n, "type", type);
      Setattr(n, "name", name);
      Setattr(n, "sym:name", symname);
      Delattr(n, "memberset");

      /* Delete all attached typemaps and typemap attributes */
      Iterator ki;
      for (ki = First(n); ki.key; ki = Next(ki)) {
	if (Strncmp(ki.key, "tmap:", 5) == 0)
	  Delattr(n, ki.key);
      }
    }
    /* Emit get function */
    {
      int flags = Extend | SmartPointer | use_naturalvar_mode(n);
      if (isNonVirtualProtectedAccess(n))
        flags = flags | CWRAP_ALL_PROTECTED_ACCESS;
      Swig_MembergetToFunction(n, ClassType, flags);
      Setattr(n, "sym:name", mrename_get);
      Setattr(n, "memberget", "1");
      functionWrapper(n);
      Delattr(n, "memberget");
    }
    Delete(mrename_get);
    Delete(mrename_set);

  } else {

    /* This code is used to support the attributefunction directive 
       where member variables are converted automagically to 
       accessor functions */

#if 0
    Parm *p;
    String *gname;
    SwigType *vty;
    p = NewParm(type, 0, n);
    gname = NewStringf(AttributeFunctionGet, symname);
    if (!Extend) {
      ActionFunc = Copy(Swig_cmemberget_call(name, type));
      cpp_member_func(Char(gname), Char(gname), type, 0);
      Delete(ActionFunc);
    } else {
      String *cname = Swig_name_get(NSpace, name);
      cpp_member_func(Char(cname), Char(gname), type, 0);
      Delete(cname);
    }
    Delete(gname);
    if (!GetFlag(n, "feature:immutable")) {
      gname = NewStringf(AttributeFunctionSet, symname);
      vty = NewString("void");
      if (!Extend) {
	ActionFunc = Copy(Swig_cmemberset_call(name, type));
	cpp_member_func(Char(gname), Char(gname), vty, p);
	Delete(ActionFunc);
      } else {
	String *cname = Swig_name_set(NSpace, name);
	cpp_member_func(Char(cname), Char(gname), vty, p);
	Delete(cname);
      }
      Delete(gname);
    }
    ActionFunc = 0;
#endif
  }
  Swig_restore(n);
  return SWIG_OK;
}

/* ----------------------------------------------------------------------
 * Language::staticmembervariableHandler()
 * ---------------------------------------------------------------------- */

int Language::staticmembervariableHandler(Node *n) {
  Swig_require("staticmembervariableHandler", n, "*name", "*sym:name", "*type", "?value", NIL);
  String *value = Getattr(n, "value");
  String *classname = !SmartPointer ? (isNonVirtualProtectedAccess(n) ? DirectorClassName : ClassName) : Getattr(CurrentClass, "allocate:smartpointerpointeeclassname");

  if (!value || !Getattr(n, "hasconsttype")) {
    String *name = Getattr(n, "name");
    String *symname = Getattr(n, "sym:name");
    String *cname, *mrename;

    /* Create the variable name */
    mrename = Swig_name_member(0, ClassPrefix, symname);
    cname = NewStringf("%s::%s", classname, name);

    Setattr(n, "sym:name", mrename);
    Setattr(n, "name", cname);

    /* Wrap as an ordinary global variable */
    variableWrapper(n);

    Delete(mrename);
    Delete(cname);
  } else {

    /* This is a C++ static member declaration with an initializer and it's const.
       Certain C++ compilers optimize this out so that there is no linkage to a
       memory address.  Example:

       class Foo {
       public:
         static const int x = 3;
       };

       Some discussion of this in section 9.4 of the C++ draft standard.

       Also, we have to manage the case:

       class Foo {
       public:
       %extend {
         static const int x = 3;
       }
       };

       in which there's no actual Foo::x variable to refer to. In this case,
       the best we can do is to wrap the given value verbatim.
     */


    String *name = Getattr(n, "name");
    String *cname = NewStringf("%s::%s", classname, name);
    if (Extend) {
      /* the variable is a synthesized one.
         There's nothing we can do; we just keep the given value */
    } else {
      /* we refer to the value as Foo::x */
      String *value = SwigType_namestr(cname);
      Setattr(n, "value", value);
    }

    SwigType *t1 = SwigType_typedef_resolve_all(Getattr(n, "type"));
    SwigType *t2 = SwigType_strip_qualifiers(t1);
    Setattr(n, "type", t2);
    Delete(t1);
    Delete(t2);
    SetFlag(n, "wrappedasconstant");
    memberconstantHandler(n);
    Delete(cname);
  }

  Swig_restore(n);
  return SWIG_OK;
}


/* ----------------------------------------------------------------------
 * Language::externDeclaration()
 * ---------------------------------------------------------------------- */

int Language::externDeclaration(Node *n) {
  return emit_children(n);
}

/* ----------------------------------------------------------------------
 * Language::enumDeclaration()
 * ---------------------------------------------------------------------- */

int Language::enumDeclaration(Node *n) {
  String *oldNSpace = NSpace;
  NSpace = Getattr(n, "sym:nspace");

  if (!ImportMode) {
    emit_children(n);
  }

  NSpace = oldNSpace;

  return SWIG_OK;
}

/* ----------------------------------------------------------------------
 * Language::enumvalueDeclaration()
 * ---------------------------------------------------------------------- */

int Language::enumvalueDeclaration(Node *n) {
  if (CurrentClass && (cplus_mode != PUBLIC))
    return SWIG_NOWRAP;

  Swig_require("enumvalueDeclaration", n, "*name", "?value", NIL);
  String *value = Getattr(n, "value");
  String *name = Getattr(n, "name");
  String *tmpValue;

  if (value)
    tmpValue = NewString(value);
  else
    tmpValue = NewString(name);
  Setattr(n, "value", tmpValue);

  if (!CurrentClass || !cparse_cplusplus) {
    Setattr(n, "name", tmpValue);	/* for wrapping of enums in a namespace when emit_action is used */
    constantWrapper(n);
  } else {
    memberconstantHandler(n);
  }

  Delete(tmpValue);
  Swig_restore(n);
  return SWIG_OK;
}

/* ----------------------------------------------------------------------
 * Language::enumforwardDeclaration()
 * ---------------------------------------------------------------------- */

int Language::enumforwardDeclaration(Node *n) {
  (void) n;
  if (GetFlag(n, "enumMissing"))
    enumDeclaration(n); // Generate an empty enum in target language
  return SWIG_OK;
}

/* ----------------------------------------------------------------------------- 
 * Language::memberconstantHandler()
 * ----------------------------------------------------------------------------- */

int Language::memberconstantHandler(Node *n) {

  Swig_require("memberconstantHandler", n, "*name", "*sym:name", "value", NIL);

  if (!GetFlag(n, "feature:allowexcept")) {
    UnsetFlag(n, "feature:except");
  }
  if (Getattr(n, "feature:exceptvar")) {
    Setattr(n, "feature:except", Getattr(n, "feature:exceptvar"));
  }

  String *name = Getattr(n, "name");
  String *symname = Getattr(n, "sym:name");
  String *value = Getattr(n, "value");

  String *mrename = Swig_name_member(0, ClassPrefix, symname);
  Setattr(n, "sym:name", mrename);

  String *new_name = 0;
  if (Extend)
    new_name = Copy(value);
  else
    new_name = NewStringf("%s::%s", isNonVirtualProtectedAccess(n) ? DirectorClassName : ClassName, name);
  Setattr(n, "name", new_name);

  constantWrapper(n);
  Delete(mrename);
  Delete(new_name);
  Swig_restore(n);
  return SWIG_OK;
}

/* ----------------------------------------------------------------------
 * Language::typedefHandler() 
 * ---------------------------------------------------------------------- */

int Language::typedefHandler(Node *n) {
  /* since this is a recurring issue, we are going to remember the
     typedef pointer, if already it is not a pointer or reference, as
     in

     typedef void NT;
     int func(NT *p); 

     see director_basic.i for example.
   */
  SwigType *name = Getattr(n, "name");
  SwigType *decl = Getattr(n, "decl");
  if (!SwigType_ispointer(decl) && !SwigType_isreference(decl)) {
    SwigType *pname = Copy(name);
    SwigType_add_pointer(pname);
    SwigType_remember(pname);
    Delete(pname);
  }
  return SWIG_OK;
}

/* ----------------------------------------------------------------------
 * Language::classDirectorMethod()
 * ---------------------------------------------------------------------- */

int Language::classDirectorMethod(Node *n, Node *parent, String *super) {
  (void) n;
  (void) parent;
  (void) super;
  return SWIG_OK;
}

/* ----------------------------------------------------------------------
 * Language::classDirectorConstructor()
 * ---------------------------------------------------------------------- */

int Language::classDirectorConstructor(Node *n) {
  (void) n;
  return SWIG_OK;
}

/* ----------------------------------------------------------------------
 * Language::classDirectorDefaultConstructor()
 * ---------------------------------------------------------------------- */

int Language::classDirectorDefaultConstructor(Node *n) {
  (void) n;
  return SWIG_OK;
}

static String *vtable_method_id(Node *n) {
  String *nodeType = Getattr(n, "nodeType");
  int is_destructor = (Cmp(nodeType, "destructor") == 0);
  if (is_destructor)
    return 0;
  String *name = Getattr(n, "name");
  String *decl = Getattr(n, "decl");
  String *local_decl = SwigType_typedef_resolve_all(decl);
  String *tmp = SwigType_pop_function(local_decl);
  Delete(local_decl);
  local_decl = tmp;
  Node *method_id = NewStringf("%s|%s", name, local_decl);
  Delete(local_decl);
  return method_id;
}


/* ----------------------------------------------------------------------
 * Language::unrollVirtualMethods()
 * ---------------------------------------------------------------------- */
int Language::unrollVirtualMethods(Node *n, Node *parent, List *vm, int default_director, int &virtual_destructor, int protectedbase) {
  Node *ni;
  String *nodeType;
  String *classname;
  String *decl;
  bool first_base = false;
  // recurse through all base classes to build the vtable
  List *bl = Getattr(n, "bases");
  if (bl) {
    Iterator bi;
    for (bi = First(bl); bi.item; bi = Next(bi)) {
      if (first_base && !director_multiple_inheritance)
	break;
      unrollVirtualMethods(bi.item, parent, vm, default_director, virtual_destructor);
      first_base = true;
    }
  }
  // recurse through all protected base classes to build the vtable, as needed
  bl = Getattr(n, "protectedbases");
  if (bl) {
    Iterator bi;
    for (bi = First(bl); bi.item; bi = Next(bi)) {
      if (first_base && !director_multiple_inheritance)
	break;
      unrollVirtualMethods(bi.item, parent, vm, default_director, virtual_destructor, 1);
      first_base = true;
    }
  }
  // find the methods that need directors
  classname = Getattr(n, "name");
  for (ni = Getattr(n, "firstChild"); ni; ni = nextSibling(ni)) {
    /* we only need to check the virtual members */
    nodeType = Getattr(ni, "nodeType");
    int is_using = (Cmp(nodeType, "using") == 0);
    Node *nn = is_using ? firstChild(ni) : ni; /* assume there is only one child node for "using" nodes */
    if (is_using) {
      if (nn)
	nodeType = Getattr(nn, "nodeType");
      else
	continue; // A private "using" node
    }
    if (!checkAttribute(nn, "storage", "virtual"))
      continue;
    /* we need to add methods(cdecl) and destructor (to check for throw decl) */
    int is_destructor = (Cmp(nodeType, "destructor") == 0);
    if ((Cmp(nodeType, "cdecl") == 0) || is_destructor) {
      decl = Getattr(nn, "decl");
      /* extra check for function type and proper access */
      if (SwigType_isfunction(decl) && (((!protectedbase || dirprot_mode()) && is_public(nn)) || need_nonpublic_member(nn))) {
	String *name = Getattr(nn, "name");
	Node *method_id = is_destructor ? NewStringf("~destructor") : vtable_method_id(nn);
	/* Make sure that the new method overwrites the existing: */
	int len = Len(vm);
	const int DO_NOT_REPLACE = -1;
	int replace = DO_NOT_REPLACE;
	for (int i = 0; i < len; i++) {
	  Node *item = Getitem(vm, i);
	  String *check_vmid = Getattr(item, "vmid");

	  if (Strcmp(method_id, check_vmid) == 0) {
	    replace = i;
	    break;
	  }
	}
	/* filling a new method item */
	String *fqdname = NewStringf("%s::%s", classname, name);
	Hash *item = NewHash();
	Setattr(item, "fqdname", fqdname);
	Node *m = Copy(nn);

	/* Store the complete return type - needed for non-simple return types (pointers, references etc.) */
	SwigType *ty = NewString(Getattr(m, "type"));
	SwigType_push(ty, decl);
	if (SwigType_isqualifier(ty)) {
	  Delete(SwigType_pop(ty));
	}
	Delete(SwigType_pop_function(ty));
	Setattr(m, "returntype", ty);

	String *mname = NewStringf("%s::%s", Getattr(parent, "name"), name);
	/* apply the features of the original method found in the base class */
	Swig_features_get(Swig_cparse_features(), 0, mname, Getattr(m, "decl"), m);
	Setattr(item, "methodNode", m);
	Setattr(item, "vmid", method_id);
	if (replace == DO_NOT_REPLACE)
	  Append(vm, item);
	else
	  Setitem(vm, replace, item);
	Setattr(nn, "directorNode", m);

	Delete(mname);
      }
      if (is_destructor) {
	virtual_destructor = 1;
      }
    }
  }

  /*
     We delete all the nodirector methods. This prevents the
     generation of 'empty' director classes.

     But this has to be done outside the previous 'for'
     an the recursive loop!.
   */
  if (n == parent) {
    int len = Len(vm);
    for (int i = 0; i < len; i++) {
      Node *item = Getitem(vm, i);
      Node *m = Getattr(item, "methodNode");
      /* retrieve the director features */
      int mdir = GetFlag(m, "feature:director");
      int mndir = GetFlag(m, "feature:nodirector");
      /* 'nodirector' has precedence over 'director' */
      int dir = (mdir || mndir) ? (mdir && !mndir) : 1;
      /* check if the method was found only in a base class */
      Node *p = Getattr(m, "parentNode");
      if (p != n) {
	Node *c = Copy(m);
	Setattr(c, "parentNode", n);
	int cdir = GetFlag(c, "feature:director");
	int cndir = GetFlag(c, "feature:nodirector");
	dir = (cdir || cndir) ? (cdir && !cndir) : dir;
	Delete(c);
      }
      if (dir) {
	/* be sure the 'nodirector' feature is disabled  */
	if (mndir)
	  Delattr(m, "feature:nodirector");
      } else {
	/* or just delete from the vm, since is not a director method */
	Delitem(vm, i);
	len--;
	i--;
      }
    }
  }

  return SWIG_OK;
}


/* ----------------------------------------------------------------------
 * Language::classDirectorDisown()
 * ---------------------------------------------------------------------- */

int Language::classDirectorDisown(Node *n) {
  Node *disown = NewHash();
  String *mrename;
  String *symname = Getattr(n, "sym:name");
  mrename = Swig_name_disown(NSpace, symname);
  String *type = NewString(ClassType);
  String *name = NewString("self");
  SwigType_add_pointer(type);
  Parm *p = NewParm(type, name, n);
  Delete(name);
  Delete(type);
  type = NewString("void");
  String *action = NewString("");
  Printv(action, "{\n", "Swig::Director *director = SWIG_DIRECTOR_CAST(arg1);\n", "if (director) director->swig_disown();\n", "}\n", NULL);
  Setfile(disown, Getfile(n));
  Setline(disown, Getline(n));
  Setattr(disown, "wrap:action", action);
  Setattr(disown, "name", mrename);
  Setattr(disown, "sym:name", mrename);
  Setattr(disown, "type", type);
  Setattr(disown, "parms", p);
  Delete(action);
  Delete(mrename);
  Delete(type);
  Delete(p);

  functionWrapper(disown);
  Delete(disown);
  return SWIG_OK;
}

/* ----------------------------------------------------------------------
 * Language::classDirectorConstructors()
 * ---------------------------------------------------------------------- */

int Language::classDirectorConstructors(Node *n) {
  Node *ni;
  String *nodeType;
  Node *parent = Swig_methodclass(n);
  int default_ctor = Getattr(parent, "allocate:default_constructor") ? 1 : 0;
  int protected_ctor = 0;
  int constructor = 0;

  /* emit constructors */
  for (ni = Getattr(n, "firstChild"); ni; ni = nextSibling(ni)) {
    nodeType = Getattr(ni, "nodeType");
    if (Cmp(nodeType, "constructor") == 0) {
      if (GetFlag(ni, "feature:ignore"))
        continue;

      Parm *parms = Getattr(ni, "parms");
      if (is_public(ni)) {
	/* emit public constructor */
	classDirectorConstructor(ni);
	constructor = 1;
	if (default_ctor)
	  default_ctor = !ParmList_numrequired(parms);
      } else {
	/* emit protected constructor if needed */
	if (need_nonpublic_ctor(ni)) {
	  classDirectorConstructor(ni);
	  constructor = 1;
	  protected_ctor = 1;
	  if (default_ctor)
	    default_ctor = !ParmList_numrequired(parms);
	}
      }
    }
  }
  /* emit default constructor if needed */
  if (!constructor) {
    if (!default_ctor) {
      /* we get here because the class has no public, protected or
         default constructor, therefore, the director class can't be
         created, ie, is kind of abstract. */
      Swig_warning(WARN_LANG_DIRECTOR_ABSTRACT, Getfile(n), Getline(n), "Director class '%s' can't be constructed\n", SwigType_namestr(Getattr(n, "name")));
      return SWIG_OK;
    }
    classDirectorDefaultConstructor(n);
    default_ctor = 1;
  }
  /* this is just to support old java behavior, ie, the default
     constructor is always emitted, even when protected, and not
     needed, since there is a public constructor already defined.  

     (scottm) This code is needed here to make the director_abstract +
     test generate compileable code (Example2 in director_abastract.i).

     (mmatus) This is very strange, since swig compiled with gcc3.2.3
     doesn't need it here....
   */
  if (!default_ctor && !protected_ctor) {
    if (Getattr(parent, "allocate:default_base_constructor")) {
      classDirectorDefaultConstructor(n);
    }
  }

  return SWIG_OK;
}

/* ----------------------------------------------------------------------
 * Language::classDirectorMethods()
 * ---------------------------------------------------------------------- */

int Language::classDirectorMethods(Node *n) {
  Node *vtable = Getattr(n, "vtable");

  int len = Len(vtable);
  for (int i = 0; i < len; i++) {
    Node *item = Getitem(vtable, i);
    String *method = Getattr(item, "methodNode");
    String *fqdname = Getattr(item, "fqdname");
    if (GetFlag(method, "feature:nodirector"))
      continue;

    String *wrn = Getattr(method, "feature:warnfilter");
    if (wrn)
      Swig_warnfilter(wrn, 1);

    String *type = Getattr(method, "nodeType");
    if (!Cmp(type, "destructor")) {
      classDirectorDestructor(method);
    } else {
      Swig_require("classDirectorMethods", method, "*type", NIL);
      assert(Getattr(method, "returntype"));
      Setattr(method, "type", Getattr(method, "returntype"));
      if (classDirectorMethod(method, n, fqdname) == SWIG_OK)
	SetFlag(item, "director");
      Swig_restore(method);
    }
    if (wrn)
      Swig_warnfilter(wrn, 0);
  }

  return SWIG_OK;
}

/* ----------------------------------------------------------------------
 * Language::classDirectorInit()
 * ---------------------------------------------------------------------- */

int Language::classDirectorInit(Node *n) {
  (void) n;
  return SWIG_OK;
}

/* ----------------------------------------------------------------------
 * Language::classDirectorDestructor()
 * ---------------------------------------------------------------------- */

int Language::classDirectorDestructor(Node *n) {
  /* 
     Always emit the virtual destructor in the declaration and in the
     compilation unit.  Been explicit here can't make any damage, and
     can solve some nasty C++ compiler problems.
   */
  File *f_directors = Swig_filebyname("director");
  File *f_directors_h = Swig_filebyname("director_h");
  if (Getattr(n, "throw")) {
    Printf(f_directors_h, "    virtual ~%s() throw ();\n", DirectorClassName);
    Printf(f_directors, "%s::~%s() throw () {\n}\n\n", DirectorClassName, DirectorClassName);
  } else {
    Printf(f_directors_h, "    virtual ~%s();\n", DirectorClassName);
    Printf(f_directors, "%s::~%s() {\n}\n\n", DirectorClassName, DirectorClassName);
  }
  return SWIG_OK;
}

/* ----------------------------------------------------------------------
 * Language::classDirectorEnd()
 * ---------------------------------------------------------------------- */

int Language::classDirectorEnd(Node *n) {
  (void) n;
  return SWIG_OK;
}

/* ----------------------------------------------------------------------
 * Language::classDirector()
 * ---------------------------------------------------------------------- */

int Language::classDirector(Node *n) {
  Node *module = Getattr(n, "module");
  String *classtype = Getattr(n, "classtype");
  Hash *directormap = 0;
  if (module) {
    directormap = Getattr(module, "wrap:directormap");
    if (directormap == 0) {
      directormap = NewHash();
      Setattr(module, "wrap:directormap", directormap);
    }
  }
  List *vtable = NewList();
  int virtual_destructor = 0;
  unrollVirtualMethods(n, n, vtable, 0, virtual_destructor);

  // Emit all the using base::member statements for non virtual members (allprotected mode)
  Node *ni;
  String *using_protected_members_code = NewString("");
  for (ni = Getattr(n, "firstChild"); ni; ni = nextSibling(ni)) {
    Node *nodeType = Getattr(ni, "nodeType");
    bool cdeclaration = (Cmp(nodeType, "cdecl") == 0);
    if (cdeclaration && !GetFlag(ni, "feature:ignore")) {
      if (isNonVirtualProtectedAccess(ni)) {
        Node *overloaded = Getattr(ni, "sym:overloaded");
        // emit the using base::member statement (but only once if the method is overloaded)
        if (!overloaded || (overloaded && (overloaded == ni)))
          Printf(using_protected_members_code, "    using %s::%s;\n", SwigType_namestr(ClassName), Getattr(ni, "name"));
      }
    }
  }

  if (virtual_destructor || Len(vtable) > 0) {
    if (!virtual_destructor) {
      String *classtype = Getattr(n, "classtype");
      Swig_warning(WARN_LANG_DIRECTOR_VDESTRUCT, input_file, line_number, "Director base class %s has no virtual destructor.\n", classtype);
    }

    Setattr(n, "vtable", vtable);
    if (directormap != 0) {
      Setattr(directormap, classtype, n);
    }
    classDirectorInit(n);
    classDirectorConstructors(n);
    classDirectorMethods(n);

    File *f_directors_h = Swig_filebyname("director_h");
    Printv(f_directors_h, using_protected_members_code, NIL);

    classDirectorEnd(n);
  }
  Delete(vtable);
  Delete(using_protected_members_code);
  return SWIG_OK;
}

/* ----------------------------------------------------------------------
 * Language::classDeclaration()
 * ---------------------------------------------------------------------- */

static void addCopyConstructor(Node *n) {
  Node *cn = NewHash();
  set_nodeType(cn, "constructor");
  Setattr(cn, "access", "public");
  Setfile(cn, Getfile(n));
  Setline(cn, Getline(n));

  String *cname = Getattr(n, "name");
  SwigType *type = Copy(cname);
  String *name = Swig_scopename_last(cname);
  String *cc = NewStringf("r.q(const).%s", type);
  String *decl = NewStringf("f(%s).", cc);
  String *oldname = Getattr(n, "sym:name");

  if (Getattr(n, "allocate:has_constructor")) {
    // to work properly with '%rename Class', we must look
    // for any other constructor in the class, which has not been
    // renamed, and use its name as oldname.
    Node *c;
    for (c = firstChild(n); c; c = nextSibling(c)) {
      const char *tag = Char(nodeType(c));
      if (strcmp(tag, "constructor") == 0) {
	String *cname = Getattr(c, "name");
	String *csname = Getattr(c, "sym:name");
	String *clast = Swig_scopename_last(cname);
	if (Equal(csname, clast)) {
	  oldname = csname;
	  break;
	}
      }
    }
  }

  String *symname = Swig_name_make(cn, cname, name, decl, oldname);
  if (Strcmp(symname, "$ignore") != 0) {
    Parm *p = NewParm(cc, "other", n);

    Setattr(cn, "name", name);
    Setattr(cn, "sym:name", symname);
    SetFlag(cn, "feature:new");
    Setattr(cn, "decl", decl);
    Setattr(cn, "parentNode", n);
    Setattr(cn, "parms", p);
    Setattr(cn, "copy_constructor", "1");

    Symtab *oldscope = Swig_symbol_setscope(Getattr(n, "symtab"));
    Node *on = Swig_symbol_add(symname, cn);
    Swig_features_get(Swig_cparse_features(), Swig_symbol_qualifiedscopename(0), name, decl, cn);
    Swig_symbol_setscope(oldscope);

    if (on == cn) {
      Node *access = NewHash();
      set_nodeType(access, "access");
      Setattr(access, "kind", "public");
      appendChild(n, access);
      appendChild(n, cn);
      Setattr(n, "has_copy_constructor", "1");
      Setattr(n, "copy_constructor_decl", decl);
      Setattr(n, "allocate:copy_constructor", "1");
      Delete(access);
    }
  }
  Delete(cn);
  Delete(name);
  Delete(decl);
  Delete(symname);
}

static void addDefaultConstructor(Node *n) {
  Node *cn = NewHash();
  set_nodeType(cn, "constructor");
  Setattr(cn, "access", "public");
  Setfile(cn, Getfile(n));
  Setline(cn, Getline(n));

  String *cname = Getattr(n, "name");
  String *name = Swig_scopename_last(cname);
  String *decl = NewString("f().");
  String *oldname = Getattr(n, "sym:name");
  String *symname = Swig_name_make(cn, cname, name, decl, oldname);
  if (Strcmp(symname, "$ignore") != 0) {
    Setattr(cn, "name", name);
    Setattr(cn, "sym:name", symname);
    SetFlag(cn, "feature:new");
    Setattr(cn, "decl", decl);
    Setattr(cn, "parentNode", n);
    Setattr(cn, "default_constructor", "1");
    Symtab *oldscope = Swig_symbol_setscope(Getattr(n, "symtab"));
    Node *on = Swig_symbol_add(symname, cn);
    Swig_features_get(Swig_cparse_features(), Swig_symbol_qualifiedscopename(0), name, decl, cn);
    Swig_symbol_setscope(oldscope);

    if (on == cn) {
      Node *access = NewHash();
      set_nodeType(access, "access");
      Setattr(access, "kind", "public");
      appendChild(n, access);
      appendChild(n, cn);
      Setattr(n, "has_default_constructor", "1");
      Setattr(n, "allocate:default_constructor", "1");
      Delete(access);
    }
  }
  Delete(cn);
  Delete(name);
  Delete(decl);
  Delete(symname);
}

static void addDestructor(Node *n) {
  Node *cn = NewHash();
  set_nodeType(cn, "destructor");
  Setattr(cn, "access", "public");
  Setfile(cn, Getfile(n));
  Setline(cn, Getline(n));

  String *cname = Getattr(n, "name");
  String *name = Swig_scopename_last(cname);
  Insert(name, 0, "~");
  String *decl = NewString("f().");
  String *symname = Swig_name_make(cn, cname, name, decl, 0);
  if (Strcmp(symname, "$ignore") != 0) {
    String *possible_nonstandard_symname = NewStringf("~%s", Getattr(n, "sym:name"));

    Setattr(cn, "name", name);
    Setattr(cn, "sym:name", symname);
    Setattr(cn, "decl", "f().");
    Setattr(cn, "parentNode", n);

    Symtab *oldscope = Swig_symbol_setscope(Getattr(n, "symtab"));
    Node *nonstandard_destructor = Equal(possible_nonstandard_symname, symname) ? 0 : Swig_symbol_clookup(possible_nonstandard_symname, 0);
    Node *on = Swig_symbol_add(symname, cn);
    Swig_features_get(Swig_cparse_features(), Swig_symbol_qualifiedscopename(0), name, decl, cn);
    Swig_symbol_setscope(oldscope);

    if (on == cn) {
      // SWIG accepts a non-standard named destructor in %extend that uses a typedef for the destructor name
      // For example: typedef struct X {} XX; %extend X { ~XX() {...} }
      // Don't add another destructor if a nonstandard one has been declared
      if (!nonstandard_destructor) {
	Node *access = NewHash();
	set_nodeType(access, "access");
	Setattr(access, "kind", "public");
	appendChild(n, access);
	appendChild(n, cn);
	Setattr(n, "has_destructor", "1");
	Setattr(n, "allocate:destructor", "1");
	Delete(access);
      }
    }
    Delete(possible_nonstandard_symname);
  }
  Delete(cn);
  Delete(name);
  Delete(decl);
  Delete(symname);
}

int Language::classDeclaration(Node *n) {
  String *ochildren = Getattr(n, "feature:onlychildren");
  if (ochildren) {
    Setattr(n, "feature:emitonlychildren", ochildren);
    emit_children(n);
    Delattr(n, "feature:emitonlychildren");
    SetFlag(n, "feature:ignore");
    return SWIG_NOWRAP;
  }

  // save class local variables for nested classes support
  int oldInClass = InClass;
  String *oldClassType = ClassType;
  String *oldClassPrefix = ClassPrefix;
  String *oldClassName = ClassName;
  String *oldDirectorClassName = DirectorClassName;
  String *oldNSpace = NSpace;
  Node *oldCurrentClass = CurrentClass;
  int dir = 0;

  String *kind = Getattr(n, "kind");
  String *name = Getattr(n, "name");
  String *tdname = Getattr(n, "tdname");
  String *unnamed = Getattr(n, "unnamed");
  String *symname = Getattr(n, "sym:name");

  int strip = CPlusPlus ? 1 : unnamed && tdname;

  if (cplus_mode != PUBLIC)
    return SWIG_NOWRAP;
  if (!name) {
    Swig_warning(WARN_LANG_CLASS_UNNAMED, input_file, line_number, "Can't generate wrappers for unnamed struct/class.\n");
    return SWIG_NOWRAP;
  }

  /* Check symbol name for template.   If not renamed. Issue a warning */
  if (!validIdentifier(symname)) {
    Swig_warning(WARN_LANG_IDENTIFIER, input_file, line_number, "Can't wrap class %s unless renamed to a valid identifier.\n", SwigType_namestr(symname));
    return SWIG_NOWRAP;
  }
  AccessMode oldAccessMode = cplus_mode;
  Node *outerClass = Getattr(n, "nested:outer");
  if (outerClass && oldAccessMode != PUBLIC)
    return SWIG_NOWRAP;
  ClassName = Copy(name);
  ClassPrefix = Copy(symname);
  if (Cmp(kind, "class") == 0) {
    cplus_mode = PRIVATE;
  } else {
    cplus_mode = PUBLIC;
  }
  for (; outerClass; outerClass = Getattr(outerClass, "nested:outer")) {
    Push(ClassPrefix, "_");
    Push(ClassPrefix, Getattr(outerClass, "sym:name"));
  }
  if (strip) {
    ClassType = Copy(name);
  } else {
    ClassType = NewStringf("%s %s", kind, name);
  }
  Setattr(n, "classtypeobj", Copy(ClassType));
  Setattr(n, "classtype", SwigType_namestr(ClassType));

  InClass = 1;
  CurrentClass = n;
  NSpace = Getattr(n, "sym:nspace");
  int oldAbstract = Abstract;

  /* Call classHandler() here */
  if (!ImportMode) {
    if (directorsEnabled()) {
      int ndir = GetFlag(n, "feature:director");
      int nndir = GetFlag(n, "feature:nodirector");
      /* 'nodirector' has precedence over 'director' */
      dir = (ndir || nndir) ? (ndir && !nndir) : 0;
    }
    int abstract = !dir && abstractClassTest(n);
    int odefault = (GenerateDefault && !GetFlag(n, "feature:nodefault"));

    /* default constructor */
    if (!abstract && !GetFlag(n, "feature:nodefaultctor") && odefault) {
      if (!Getattr(n, "has_constructor") && !Getattr(n, "allocate:has_constructor") && (Getattr(n, "allocate:default_constructor"))) {
	addDefaultConstructor(n);
      }
    }
    /* copy constructor */
    if (CPlusPlus && !abstract && GetFlag(n, "feature:copyctor")) {
      if (!Getattr(n, "has_copy_constructor") && !Getattr(n, "allocate:has_copy_constructor")
	  && (Getattr(n, "allocate:copy_constructor"))
	  && (!GetFlag(n, "feature:ignore"))) {
	addCopyConstructor(n);
      }
    }
    /* default destructor */
    if (!GetFlag(n, "feature:nodefaultdtor") && odefault) {
      if (!Getattr(n, "has_destructor") && (!Getattr(n, "allocate:has_destructor"))
	  && (Getattr(n, "allocate:default_destructor"))
	  && (!GetFlag(n, "feature:ignore"))) {
	addDestructor(n);
      }
    }

    if (dir) {
      DirectorClassName = directorClassName(n);
      classDirector(n);
    }
    /* check for abstract after resolving directors */

    Abstract = abstractClassTest(n);
    classHandler(n);
  } else {
    Abstract = abstractClassTest(n);
    Language::classHandler(n);
  }

  Abstract = oldAbstract;
  cplus_mode = oldAccessMode;
  NSpace = oldNSpace;
  InClass = oldInClass;
  CurrentClass = oldCurrentClass;
  Delete(ClassType);
  ClassType = oldClassType;
  Delete(ClassPrefix);
  ClassPrefix = oldClassPrefix;
  Delete(ClassName);
  ClassName = oldClassName;
  if (dir) {
    Delete(DirectorClassName);
  }
  DirectorClassName = oldDirectorClassName;
  return SWIG_OK;
}

/* ----------------------------------------------------------------------
 * Language::classHandler()
 * ---------------------------------------------------------------------- */

int Language::classHandler(Node *n) {
  save_value<int> oldExtend(Extend);
  if (Getattr(n, "template"))
    Extend = 0;
  bool hasDirector = Swig_directorclass(n) ? true : false;

  /* Emit all of the class members */
  emit_children(n);

  /* Look for smart pointer handling */
  if (Getattr(n, "allocate:smartpointer")) {
    List *methods = Getattr(n, "allocate:smartpointer");
    cplus_mode = PUBLIC;
    SmartPointer = CWRAP_SMART_POINTER;
    if (Getattr(n, "allocate:smartpointerconst") && Getattr(n, "allocate:smartpointermutable")) {
      SmartPointer |= CWRAP_SMART_POINTER_OVERLOAD;
    }
    Iterator c;
    for (c = First(methods); c.item; c = Next(c)) {
      emit_one(c.item);
    }
    SmartPointer = 0;
  }

  cplus_mode = PUBLIC;

  /* emit director disown method */
  if (hasDirector) {
    classDirectorDisown(n);

    /* Emit additional protected virtual methods - only needed if the language module
     * codes logic in the C++ layer instead of the director proxy class method - primarily
     * to catch public use of protected methods by the scripting languages. */
    if (dirprot_mode() && extraDirectorProtectedCPPMethodsRequired()) {
      Node *vtable = Getattr(n, "vtable");
      String *symname = Getattr(n, "sym:name");
      save_value<AccessMode> old_mode(cplus_mode);
      cplus_mode = PROTECTED;
      int len = Len(vtable);
      for (int i = 0; i < len; i++) {
	Node *item = Getitem(vtable, i);
	Node *method = Getattr(item, "methodNode");
	SwigType *type = Getattr(method, "nodeType");
	if (Strcmp(type, "cdecl") != 0)
	  continue;
	if (GetFlag(method, "feature:ignore"))
	  continue;
	String *methodname = Getattr(method, "sym:name");
	String *wrapname = NewStringf("%s_%s", symname, methodname);
	if (!symbolLookup(wrapname, "") && (!is_public(method))) {
	  Node *m = Copy(method);
	  Setattr(m, "director", "1");
	  Setattr(m, "parentNode", n);
	  /*
	   * There is a bug that needs fixing still... 
	   * This area of code is creating methods which have not been overridden in a derived class (director methods that are protected in the base)
	   * If the method is overloaded, then Swig_overload_dispatch() incorrectly generates a call to the base wrapper, _wrap_xxx method
	   * See director_protected_overloaded.i - Possibly sym:overname needs correcting here.
	  Printf(stdout, "new method: %s::%s(%s)\n", Getattr(parentNode(m), "name"), Getattr(m, "name"), ParmList_str_defaultargs(Getattr(m, "parms")));
	  */
	  cDeclaration(m);
	  Delete(m);
	}
	Delete(wrapname);
      }
    }
  }

  return SWIG_OK;
}

/* ----------------------------------------------------------------------
 * Language::classforwardDeclaration()
 * ---------------------------------------------------------------------- */

int Language::classforwardDeclaration(Node *n) {
  (void) n;
  return SWIG_OK;
}

/* ----------------------------------------------------------------------
 * Language::constructorDeclaration()
 * ---------------------------------------------------------------------- */

int Language::constructorDeclaration(Node *n) {
  String *name = Getattr(n, "name");
  String *symname = Getattr(n, "sym:name");

  if (!symname)
    return SWIG_NOWRAP;
  if (!CurrentClass)
    return SWIG_NOWRAP;
  if (ImportMode)
    return SWIG_NOWRAP;

  if (Extend) {
    /* extend default constructor can be safely ignored if there is already one */
    int num_required = ParmList_numrequired(Getattr(n, "parms"));
    if ((num_required == 0) && Getattr(CurrentClass, "has_default_constructor")) {
      return SWIG_NOWRAP;
    }
    if ((num_required == 1) && Getattr(CurrentClass, "has_copy_constructor")) {
      String *ccdecl = Getattr(CurrentClass, "copy_constructor_decl");
      if (ccdecl && (Strcmp(ccdecl, Getattr(n, "decl")) == 0)) {
	return SWIG_NOWRAP;
      }
    }
  }

  /* clean protected overloaded constructors, in case they are not needed anymore */
  Node *over = Swig_symbol_isoverloaded(n);
  if (over && !Getattr(CurrentClass, "sym:cleanconstructor")) {
    int dirclass = Swig_directorclass(CurrentClass);
    Node *nn = over;
    while (nn) {
      if (!is_public(nn)) {
	if (!dirclass || !need_nonpublic_ctor(nn)) {
	  SetFlag(nn, "feature:ignore");
	}
      }
      nn = Getattr(nn, "sym:nextSibling");
    }
    clean_overloaded(over);
    Setattr(CurrentClass, "sym:cleanconstructor", "1");
  }

  if ((cplus_mode != PUBLIC)) {
    /* check only for director classes */
    if (!Swig_directorclass(CurrentClass) || !need_nonpublic_ctor(n))
      return SWIG_NOWRAP;
  }

  /* Name adjustment for %name */
  Swig_save("constructorDeclaration", n, "sym:name", NIL);

  {
    String *base = Swig_scopename_last(name);
    if ((Strcmp(base, symname) == 0) && (Strcmp(symname, ClassPrefix) != 0)) {
      Setattr(n, "sym:name", ClassPrefix);
    }
    Delete(base);
  }

  /* Only create a constructor if the class is not abstract */
  if (!Abstract) {
    Node *over;
    over = Swig_symbol_isoverloaded(n);
    if (over)
      over = first_nontemplate(over);
    if ((over) && (!overloading)) {
      /* If the symbol is overloaded.  We check to see if it is a copy constructor.  If so, 
         we invoke copyconstructorHandler() as a special case. */
      if (Getattr(n, "copy_constructor") && (!Getattr(CurrentClass, "has_copy_constructor"))) {
	copyconstructorHandler(n);
	Setattr(CurrentClass, "has_copy_constructor", "1");
      } else {
	if (Getattr(over, "copy_constructor"))
	  over = Getattr(over, "sym:nextSibling");
	if (over != n) {
	  Swig_warning(WARN_LANG_OVERLOAD_CONSTRUCT, input_file, line_number,
		       "Overloaded constructor ignored.  %s\n", Swig_name_decl(n));
	  Swig_warning(WARN_LANG_OVERLOAD_CONSTRUCT, Getfile(over), Getline(over),
		       "Previous declaration is %s\n", Swig_name_decl(over));
	} else {
	  constructorHandler(n);
	}
      }
    } else {
      String *expected_name = ClassName;
      String *scope = Swig_scopename_check(ClassName) ? Swig_scopename_prefix(ClassName) : 0;
      String *actual_name = scope ? NewStringf("%s::%s", scope, name) : NewString(name);
      Delete(scope);
      if (!Equal(actual_name, expected_name) && !SwigType_istemplate(expected_name)) {
	bool illegal_name = true;
	if (Extend) {
	  // Check for typedef names used as a constructor name in %extend. This is deprecated except for anonymous
	  // typedef structs which have had their symbol names adjusted to the typedef name in the parser.
	  SwigType *name_resolved = SwigType_typedef_resolve_all(actual_name);
	  SwigType *expected_name_resolved = SwigType_typedef_resolve_all(expected_name);

	  if (!CPlusPlus) {
	    if (Strncmp(name_resolved, "struct ", 7) == 0)
	      Replace(name_resolved, "struct ", "", DOH_REPLACE_FIRST);
	    else if (Strncmp(name_resolved, "union ", 6) == 0)
	      Replace(name_resolved, "union ", "", DOH_REPLACE_FIRST);
	  }

	  illegal_name = !Equal(name_resolved, expected_name_resolved);
	  if (!illegal_name)
	    Swig_warning(WARN_LANG_EXTEND_CONSTRUCTOR, input_file, line_number, "Use of an illegal constructor name '%s' in %%extend is deprecated, the constructor name should be '%s'.\n", 
		SwigType_str(Swig_scopename_last(actual_name), 0), SwigType_str(Swig_scopename_last(expected_name), 0));
	  Delete(name_resolved);
	  Delete(expected_name_resolved);
	}
	if (illegal_name) {
	  Swig_warning(WARN_LANG_RETURN_TYPE, input_file, line_number, "Function %s must have a return type. Ignored.\n", Swig_name_decl(n));
	  Swig_restore(n);
	  return SWIG_NOWRAP;
	}
      }
      constructorHandler(n);
    }
  }
  Setattr(CurrentClass, "has_constructor", "1");

  Swig_restore(n);
  return SWIG_OK;
}

/* ----------------------------------------------------------------------
 * get_director_ctor_code()
 * ---------------------------------------------------------------------- */

static String *get_director_ctor_code(Node *n, String *director_ctor_code, String *director_prot_ctor_code, List *&abstracts) {
  String *director_ctor = director_ctor_code;
  int use_director = Swig_directorclass(n);
  if (use_director) {
    Node *pn = Swig_methodclass(n);
    abstracts = Getattr(pn, "abstracts");
    if (director_prot_ctor_code) {
      int is_notabstract = GetFlag(pn, "feature:notabstract");
      int is_abstract = abstracts && !is_notabstract;
      if (is_protected(n) || is_abstract) {
	director_ctor = director_prot_ctor_code;
	abstracts = Copy(abstracts);
	Delattr(pn, "abstracts");
      } else {
	if (is_notabstract) {
	  abstracts = Copy(abstracts);
	  Delattr(pn, "abstracts");
	} else {
	  abstracts = 0;
	}
      }
    }
  }
  return director_ctor;
}


/* ----------------------------------------------------------------------
 * Language::constructorHandler()
 * ---------------------------------------------------------------------- */

int Language::constructorHandler(Node *n) {
  Swig_require("constructorHandler", n, "?name", "*sym:name", "?type", "?parms", NIL);
  String *symname = Getattr(n, "sym:name");
  String *mrename = Swig_name_construct(NSpace, symname);
  String *nodeType = Getattr(n, "nodeType");
  int constructor = (!Cmp(nodeType, "constructor"));
  List *abstracts = 0;
  String *director_ctor = get_director_ctor_code(n, director_ctor_code,
						 director_prot_ctor_code,
						 abstracts);
  if (!constructor) {
    /* if not originally a constructor, still handle it as one */
    Setattr(n, "handled_as_constructor", "1");
  }

  Swig_ConstructorToFunction(n, NSpace, ClassType, none_comparison, director_ctor, CPlusPlus, Getattr(n, "template") ? 0 : Extend, DirectorClassName);
  Setattr(n, "sym:name", mrename);
  functionWrapper(n);
  Delete(mrename);
  Swig_restore(n);
  if (abstracts)
    Setattr(Swig_methodclass(n), "abstracts", abstracts);
  return SWIG_OK;
}

/* ----------------------------------------------------------------------
 * Language::copyconstructorHandler()
 * ---------------------------------------------------------------------- */

int Language::copyconstructorHandler(Node *n) {
  Swig_require("copyconstructorHandler", n, "?name", "*sym:name", "?type", "?parms", NIL);
  String *symname = Getattr(n, "sym:name");
  String *mrename = Swig_name_copyconstructor(NSpace, symname);
  List *abstracts = 0;
  String *director_ctor = get_director_ctor_code(n, director_ctor_code,
						 director_prot_ctor_code,
						 abstracts);
  Swig_ConstructorToFunction(n, NSpace, ClassType, none_comparison, director_ctor, CPlusPlus, Getattr(n, "template") ? 0 : Extend, DirectorClassName);
  Setattr(n, "sym:name", mrename);
  functionWrapper(n);
  Delete(mrename);
  Swig_restore(n);
  if (abstracts)
    Setattr(Swig_methodclass(n), "abstracts", abstracts);
  return SWIG_OK;
}

/* ----------------------------------------------------------------------
 * Language::destructorDeclaration()
 * ---------------------------------------------------------------------- */

int Language::destructorDeclaration(Node *n) {

  if (!CurrentClass)
    return SWIG_NOWRAP;
  if (cplus_mode != PUBLIC && !Getattr(CurrentClass, "feature:unref"))
    return SWIG_NOWRAP;
  if (ImportMode)
    return SWIG_NOWRAP;

  Swig_save("destructorDeclaration", n, "name", "sym:name", NIL);

  char *c = GetChar(n, "sym:name");
  if (c && (*c == '~')) {
    Setattr(n, "sym:name", c + 1);
  }

  String *name = Getattr(n, "name");
  String *symname = Getattr(n, "sym:name");

  if ((Strcmp(name, symname) == 0) || (Strcmp(symname, ClassPrefix) != 0)) {
    Setattr(n, "sym:name", ClassPrefix);
  }

  String *expected_name = ClassName;
  String *scope = Swig_scopename_check(ClassName) ? Swig_scopename_prefix(ClassName) : 0;
  String *actual_name = scope ? NewStringf("%s::%s", scope, name) : NewString(name);
  Delete(scope);
  Replace(actual_name, "~", "", DOH_REPLACE_FIRST);
  if (!Equal(actual_name, expected_name) && !(Getattr(n, "template"))) {
    bool illegal_name = true;
    if (Extend) {
      // Check for typedef names used as a destructor name in %extend. This is deprecated except for anonymous
      // typedef structs which have had their symbol names adjusted to the typedef name in the parser.
      SwigType *name_resolved = SwigType_typedef_resolve_all(actual_name);
      SwigType *expected_name_resolved = SwigType_typedef_resolve_all(expected_name);

      if (!CPlusPlus) {
	if (Strncmp(name_resolved, "struct ", 7) == 0)
	  Replace(name_resolved, "struct ", "", DOH_REPLACE_FIRST);
	else if (Strncmp(name_resolved, "union ", 6) == 0)
	  Replace(name_resolved, "union ", "", DOH_REPLACE_FIRST);
      }

      illegal_name = !Equal(name_resolved, expected_name_resolved);
      if (!illegal_name)
	Swig_warning(WARN_LANG_EXTEND_DESTRUCTOR, input_file, line_number, "Use of an illegal destructor name '%s' in %%extend is deprecated, the destructor name should be '%s'.\n", 
	    SwigType_str(Swig_scopename_last(actual_name), 0), SwigType_str(Swig_scopename_last(expected_name), 0));
      Delete(name_resolved);
      Delete(expected_name_resolved);
    }

    if (illegal_name) {
      Swig_warning(WARN_LANG_ILLEGAL_DESTRUCTOR, input_file, line_number, "Illegal destructor name %s. Ignored.\n", Swig_name_decl(n));
      Swig_restore(n);
      return SWIG_NOWRAP;
    }
  }
  destructorHandler(n);

  Setattr(CurrentClass, "has_destructor", "1");
  Swig_restore(n);
  return SWIG_OK;
}

/* ----------------------------------------------------------------------
 * Language::destructorHandler()
 * ---------------------------------------------------------------------- */

int Language::destructorHandler(Node *n) {
  Swig_require("destructorHandler", n, "?name", "*sym:name", NIL);
  Swig_save("destructorHandler", n, "type", "parms", NIL);

  String *symname = Getattr(n, "sym:name");
  String *mrename;
  char *csymname = Char(symname);
  if (*csymname == '~')
    csymname += 1;

  mrename = Swig_name_destroy(NSpace, csymname);

  Swig_DestructorToFunction(n, NSpace, ClassType, CPlusPlus, Extend);
  Setattr(n, "sym:name", mrename);
  functionWrapper(n);
  Delete(mrename);
  Swig_restore(n);
  return SWIG_OK;
}

/* ----------------------------------------------------------------------
 * Language::accessDeclaration()
 * ---------------------------------------------------------------------- */

int Language::accessDeclaration(Node *n) {
  String *kind = Getattr(n, "kind");
  if (Cmp(kind, "public") == 0) {
    cplus_mode = PUBLIC;
  } else if (Cmp(kind, "private") == 0) {
    cplus_mode = PRIVATE;
  } else if (Cmp(kind, "protected") == 0) {
    cplus_mode = PROTECTED;
  }
  return SWIG_OK;
}

/* -----------------------------------------------------------------------------
 * Language::namespaceDeclaration()
 * ----------------------------------------------------------------------------- */

int Language::namespaceDeclaration(Node *n) {
  if (Getattr(n, "alias"))
    return SWIG_OK;
  if (Getattr(n, "unnamed"))
    return SWIG_OK;
  emit_children(n);
  return SWIG_OK;
}

int Language::validIdentifier(String *s) {
  char *c = Char(s);
  while (*c) {
    if (!(isalnum(*c) || (*c == '_')))
      return 0;
    c++;
  }
  return 1;
}

/* -----------------------------------------------------------------------------
 * Language::usingDeclaration()
 * ----------------------------------------------------------------------------- */

int Language::usingDeclaration(Node *n) {
  if ((cplus_mode == PUBLIC) || (!is_public(n) && dirprot_mode())) {
    Node *np = Copy(n);
    Node *c;
    for (c = firstChild(np); c; c = nextSibling(c)) {
      /* it seems for some cases this is needed, like A* A::boo() */
      if (CurrentClass)
	Setattr(c, "parentNode", CurrentClass);
      emit_one(c);
    }
    Delete(np);
  }
  return SWIG_OK;
}

/* Stubs. Language modules need to implement these */

/* ----------------------------------------------------------------------
 * Language::doxygenComment()
 * ---------------------------------------------------------------------- */
int Language::doxygenComment(Node *n){
	
  String *comment = Getattr(n, "comment");
  Printf(stdout, "doxygenComment   : %s\n", comment);

  return SWIG_OK;
	
}

/* ----------------------------------------------------------------------
 * Language::constantWrapper()
 * ---------------------------------------------------------------------- */

int Language::constantWrapper(Node *n) {
  String *name = Getattr(n, "sym:name");
  SwigType *type = Getattr(n, "type");
  String *value = Getattr(n, "value");
  String *str = SwigType_str(type, name);
  Printf(stdout, "constantWrapper   : %s = %s\n", str, value);
  Delete(str);
  return SWIG_OK;
}

/* ----------------------------------------------------------------------
 * Language::variableWrapper()
 * ---------------------------------------------------------------------- */

int Language::variableWrapper(Node *n) {
  Swig_require("variableWrapper", n, "*name", "*sym:name", "*type", "?parms", "?varset", "?varget", NIL);
  String *symname = Getattr(n, "sym:name");
  SwigType *type = Getattr(n, "type");
  String *name = Getattr(n, "name");

  Delattr(n,"varset");
  Delattr(n,"varget");

  /* If no way to set variables.  We simply create functions */
  int assignable = is_assignable(n);
  int flags = use_naturalvar_mode(n);
  if (!GetFlag(n, "wrappedasconstant"))
    flags = flags | Extend;

  if (assignable) {
    int make_set_wrapper = 1;
    String *tm = Swig_typemap_lookup("globalin", n, name, 0);

    Swig_VarsetToFunction(n, flags);
    String *sname = Swig_name_set(NSpace, symname);
    Setattr(n, "sym:name", sname);
    Delete(sname);

    if (!tm) {
      if (SwigType_isarray(type)) {
	Swig_warning(WARN_TYPEMAP_VARIN_UNDEF, input_file, line_number, "Unable to set variable of type %s.\n", SwigType_str(type, 0));
	make_set_wrapper = 0;
      }
    } else {
      String *pname0 = Swig_cparm_name(0, 0);
      Replace(tm, "$source", pname0, DOH_REPLACE_ANY);
      Replace(tm, "$target", name, DOH_REPLACE_ANY);
      Replace(tm, "$input", pname0, DOH_REPLACE_ANY);
      Setattr(n, "wrap:action", tm);
      Delete(tm);
      Delete(pname0);
    }
    if (make_set_wrapper) {
      Setattr(n, "varset", "1");
      functionWrapper(n);
    } else {
      SetFlag(n, "feature:immutable");
    }
    /* Restore parameters */
    Setattr(n, "sym:name", symname);
    Setattr(n, "type", type);
    Setattr(n, "name", name);
    Delattr(n, "varset");

    /* Delete all attached typemaps and typemap attributes */
    Iterator ki;
    for (ki = First(n); ki.key; ki = Next(ki)) {
      if (Strncmp(ki.key, "tmap:", 5) == 0)
	Delattr(n, ki.key);
    }
  }

  Swig_VargetToFunction(n, flags);
  String *gname = Swig_name_get(NSpace, symname);
  Setattr(n, "sym:name", gname);
  Delete(gname);
  Setattr(n, "varget", "1");
  functionWrapper(n);
  Delattr(n, "varget");
  Swig_restore(n);
  return SWIG_OK;
}

/* ----------------------------------------------------------------------
 * Language::functionWrapper()
 * ---------------------------------------------------------------------- */

int Language::functionWrapper(Node *n) {
  String *name = Getattr(n, "sym:name");
  SwigType *type = Getattr(n, "type");
  ParmList *parms = Getattr(n, "parms");

  Printf(stdout, "functionWrapper   : %s\n", SwigType_str(type, NewStringf("%s(%s)", name, ParmList_str_defaultargs(parms))));
  Printf(stdout, "           action : %s\n", Getattr(n, "wrap:action"));
  return SWIG_OK;
}

/* -----------------------------------------------------------------------------
 * Language::nativeWrapper()
 * ----------------------------------------------------------------------------- */

int Language::nativeWrapper(Node *n) {
  (void) n;
  return SWIG_OK;
}

void Language::main(int argc, char *argv[]) {
  (void) argc;
  (void) argv;
}

/* -----------------------------------------------------------------------------
 * Language::addSymbol()
 *
 * Adds a symbol entry into the target language symbol tables.
 * Returns 1 if the symbol is added successfully.
 * Prints an error message and returns 0 if a conflict occurs.
 * The scope is optional for target languages and if supplied must be a fully
 * qualified scope and the symbol s must not contain any scope qualifiers.
 * ----------------------------------------------------------------------------- */

int Language::addSymbol(const String *s, const Node *n, const_String_or_char_ptr scope) {
  //Printf( stdout, "addSymbol: %s %s\n", s, scope );
  Hash *symbols = Getattr(symtabs, scope ? scope : "");
  if (!symbols) {
    symbols = symbolAddScope(scope);
  } else {
    Node *c = Getattr(symbols, s);
    if (c && (c != n)) {
      if (scope && Len(scope) > 0)
	Swig_error(input_file, line_number, "'%s' is multiply defined in the generated target language module in scope '%s'.\n", s, scope);
      else
	Swig_error(input_file, line_number, "'%s' is multiply defined in the generated target language module.\n", s);
      Swig_error(Getfile(c), Getline(c), "Previous declaration of '%s'\n", s);
      return 0;
    }
  }
  Setattr(symbols, s, n);
  return 1;
}

/* -----------------------------------------------------------------------------
 * Language::symbolAddScope()
 *
 * Creates a scope (symbols Hash) for given name. This method is auxiliary,
 * you don't have to call it - addSymbols will lazily create scopes automatically.
 * If scope with given name already exists, then do nothing.
 * Returns newly created (or already existing) scope.
 * ----------------------------------------------------------------------------- */
Hash* Language::symbolAddScope(const_String_or_char_ptr scope) {
  Hash *symbols = symbolScopeLookup(scope);
  if(!symbols) {
    // The order in which the following code is executed is important. In the Language
    // constructor addScope("") is called to create a top level scope.
    // Thus we must first add a symbols hash to symtab and only then add pseudo
    // symbols to the top-level scope.

    // New scope which has not been added by the target language - lazily created.
    symbols = NewHash();
    Setattr(symtabs, scope, symbols);

    // Add the new scope as a symbol in the top level scope.
    // Alternatively the target language must add it in before attempting to add symbols into the scope.
    const_String_or_char_ptr top_scope = "";
    Hash *topscope_symbols = Getattr(symtabs, top_scope);
    Hash *pseudo_symbol = NewHash();
    Setattr(pseudo_symbol, "sym:scope", "1");
    Setattr(topscope_symbols, scope, pseudo_symbol);
  }
  return symbols;
}

/* -----------------------------------------------------------------------------
 * Language::symbolScopeLookup()
 *
 * Lookup and returns a symtable (hash) representing given scope. Hash contains
 * all symbols in this scope.
 * ----------------------------------------------------------------------------- */
Hash* Language::symbolScopeLookup( const_String_or_char_ptr scope ) {
  Hash *symbols = Getattr(symtabs, scope ? scope : "");
  return symbols;
}

/* -----------------------------------------------------------------------------
 * Language::symbolScopePseudoSymbolLookup()
 *
 * For every scope there is a special pseudo-symbol in the top scope (""). It
 * exists solely to detect name clashes. This pseudo symbol may contain a few properties,
 * but more could be added. This is also true for the top level scope ("").
 * It contains a pseudo symbol with name "" (empty). Pseudo symbol contains the
 * following properties:
 *   sym:scope = "1" - a flag that this is a scope pseudo symbol
 *
 * Pseudo symbols are a Hash*, not a Node*.
 * There is no difference from symbolLookup() method except for signature
 * and return type.
 * ----------------------------------------------------------------------------- */
Hash* Language::symbolScopePseudoSymbolLookup( const_String_or_char_ptr scope )
{
  /* Getting top scope */
  const_String_or_char_ptr top_scope = "";
  Hash *symbols = Getattr(symtabs, top_scope);
  return Getattr(symbols, scope);
}

/* -----------------------------------------------------------------------------
 * Language::dumpSymbols()
 * ----------------------------------------------------------------------------- */

void Language::dumpSymbols() {
  Printf(stdout, "LANGUAGE SYMBOLS start  =======================================\n");

  Node *table = symtabs;
  Iterator ki = First(table);
  while (ki.key) {
    String *k = ki.key;
    Printf(stdout, "===================================================\n");
    Printf(stdout, "%s -\n", k);
    {
      Symtab *symtab = Getattr(table, k);
      Iterator it = First(symtab);
      while (it.key) {
	String *symname = it.key;
	Printf(stdout, "  %s\n", symname);
	it = Next(it);
      }
    }
    ki = Next(ki);
  }

  Printf(stdout, "LANGUAGE SYMBOLS finish =======================================\n");
}

/* -----------------------------------------------------------------------------
 * Language::symbolLookup()
 * ----------------------------------------------------------------------------- */

Node *Language::symbolLookup(String *s, const_String_or_char_ptr scope) {
  Hash *symbols = Getattr(symtabs, scope ? scope : "");
  if (!symbols) {
    return NULL;
  }
  return Getattr(symbols, s);
}

/* -----------------------------------------------------------------------------
 * Language::classLookup()
 *
 * Tries to locate a class from a type definition
 * ----------------------------------------------------------------------------- */

Node *Language::classLookup(const SwigType *s) const {
  Node *n = 0;

  /* Look in hash of cached values */
  n = Getattr(classtypes, s);
  if (!n) {
    Symtab *stab = 0;
    SwigType *ty1 = SwigType_typedef_resolve_all(s);
    SwigType *ty2 = SwigType_strip_qualifiers(ty1);

    String *base = SwigType_base(ty2);

    Replaceall(base, "class ", "");
    Replaceall(base, "struct ", "");
    Replaceall(base, "union ", "");

    if (strncmp(Char(base), "::", 2) == 0) {
      String *oldbase = base;
      base = NewString(Char(base) + 2);
      Delete(oldbase);
    }

    String *prefix = SwigType_prefix(ty2);

    /* Do a symbol table search on the base type */
    while (!n) {
      Hash *nstab;
      n = Swig_symbol_clookup(base, stab);
      if (!n)
	break;
      if (Strcmp(nodeType(n), "class") == 0)
	break;
      n = parentNode(n);
      if (!n)
	break;
      nstab = Getattr(n, "sym:symtab");
      n = 0;
      if ((!nstab) || (nstab == stab)) {
	break;
      }
      stab = nstab;
    }
    if (n) {
      /* Found a match.  Look at the prefix.  We only allow
         the cases where where we want a proxy class for the particular type */
      bool acceptable_prefix = 
	(Len(prefix) == 0) ||			      // simple type (pass by value)
	(Strcmp(prefix, "p.") == 0) ||		      // pointer
	(Strcmp(prefix, "r.") == 0) ||		      // reference
	(Strcmp(prefix, "z.") == 0) ||		      // rvalue reference
	SwigType_prefix_is_simple_1D_array(prefix);   // Simple 1D array (not arrays of pointers/references)
      // Also accept pointer by const reference, not non-const pointer reference
      if (!acceptable_prefix && (Strcmp(prefix, "r.p.") == 0)) {
	Delete(prefix);
	prefix = SwigType_prefix(ty1);
	acceptable_prefix = (Strncmp(prefix, "r.q(const", 9) == 0);
      }
      if (acceptable_prefix) {
	SwigType *cs = Copy(s);
	Setattr(classtypes, cs, n);
	Delete(cs);
      } else {
	n = 0;
      }
    }
    Delete(prefix);
    Delete(base);
    Delete(ty2);
    Delete(ty1);
  }
  if (n && (GetFlag(n, "feature:ignore") || Getattr(n, "feature:onlychildren"))) {
    n = 0;
  }

  return n;
}

/* -----------------------------------------------------------------------------
 * Language::enumLookup()
 *
 * Finds and returns the Node containing the enum declaration for the (enum) 
 * type passed in.
 * ----------------------------------------------------------------------------- */

Node *Language::enumLookup(SwigType *s) {
  Node *n = 0;

  /* Look in hash of cached values */
  n = Getattr(enumtypes, s);
  if (!n) {
    Symtab *stab = 0;
    SwigType *lt = SwigType_ltype(s);
    SwigType *ty1 = SwigType_typedef_resolve_all(lt);
    SwigType *ty2 = SwigType_strip_qualifiers(ty1);

    String *base = SwigType_base(ty2);

    Replaceall(base, "enum ", "");
    String *prefix = SwigType_prefix(ty2);

    if (strncmp(Char(base), "::", 2) == 0) {
      String *oldbase = base;
      base = NewString(Char(base) + 2);
      Delete(oldbase);
    }

    /* Look for type in symbol table */
    while (!n) {
      Hash *nstab;
      n = Swig_symbol_clookup(base, stab);
      if (!n)
	break;
      if (Equal(nodeType(n), "enum"))
	break;
      if (Equal(nodeType(n), "enumforward") && GetFlag(n, "enumMissing"))
	break;
      n = parentNode(n);
      if (!n)
	break;
      nstab = Getattr(n, "sym:symtab");
      n = 0;
      if ((!nstab) || (nstab == stab)) {
	break;
      }
      stab = nstab;
    }
    if (n) {
      /* Found a match.  Look at the prefix.  We only allow simple types. */
      if (Len(prefix) == 0) {	/* Simple type */
	Setattr(enumtypes, Copy(s), n);
      } else {
	n = 0;
      }
    }
    Delete(prefix);
    Delete(base);
    Delete(ty2);
    Delete(ty1);
    Delete(lt);
  }
  if (n && (GetFlag(n, "feature:ignore"))) {
    n = 0;
  }

  return n;
}

/* -----------------------------------------------------------------------------
 * Language::allow_overloading()
 * ----------------------------------------------------------------------------- */

void Language::allow_overloading(int val) {
  overloading = val;
}

/* -----------------------------------------------------------------------------
 * Language::allow_multiple_input()
 * ----------------------------------------------------------------------------- */

void Language::allow_multiple_input(int val) {
  multiinput = val;
}

/* -----------------------------------------------------------------------------
 * Language::enable_cplus_runtime_mode()
 * ----------------------------------------------------------------------------- */

void Language::enable_cplus_runtime_mode() {
  cplus_runtime = 1;
}

/* -----------------------------------------------------------------------------
 * Language::cplus_runtime_mode()
 * ----------------------------------------------------------------------------- */

int Language::cplus_runtime_mode() {
  return cplus_runtime;
}

/* -----------------------------------------------------------------------------
 * Language::allow_directors()
 * ----------------------------------------------------------------------------- */

void Language::allow_directors(int val) {
  directors = val;
}

/* -----------------------------------------------------------------------------
 * Language::directorsEnabled()
 * ----------------------------------------------------------------------------- */

int Language::directorsEnabled() const {
  return director_language && CPlusPlus && (directors || director_mode);
}

/* -----------------------------------------------------------------------------
 * Language::allow_dirprot()
 * ----------------------------------------------------------------------------- */

void Language::allow_dirprot(int val) {
  director_protected_mode = val;
}

/* -----------------------------------------------------------------------------
 * Language::allow_allprotected()
 * ----------------------------------------------------------------------------- */

void Language::allow_allprotected(int val) {
  all_protected_mode = val;
}

/* -----------------------------------------------------------------------------
 * Language::dirprot_mode()
 * ----------------------------------------------------------------------------- */

int Language::dirprot_mode() const {
  return directorsEnabled() ? director_protected_mode : 0;
}

/* -----------------------------------------------------------------------------
 * Language::need_nonpublic_ctor()
 * ----------------------------------------------------------------------------- */

int Language::need_nonpublic_ctor(Node *n) {
  /* 
     detects when a protected constructor is needed, which is always
     the case if 'dirprot' mode is used.  However, if that is not the
     case, we will try to strictly emit what is minimal to don't break
     the generated, while preserving compatibility with java, which
     always try to emit the default constructor.

     rules:

     - when dirprot mode is used, the protected constructors are
     always needed.

     - the protected default constructor is always needed.

     - if dirprot mode is not used, the protected constructors will be
     needed only if:

     - there is no any public constructor in the class, and
     - there is no protected default constructor

     In that case, all the declared protected constructors are
     needed since we don't know which one to pick up.

     Note: given all the complications here, I am always in favor to
     always enable 'dirprot', since is the C++ idea of protected
     members, and use %ignore for the method you don't whan to add in
     the director class.
   */
  if (directorsEnabled()) {
    if (is_protected(n)) {
      if (dirprot_mode()) {
	/* when using dirprot mode, the protected constructors are
	   always needed */
	return 1;
      } else {
	int is_default_ctor = !ParmList_numrequired(Getattr(n, "parms"));
	if (is_default_ctor) {
	  /* the default protected constructor is always needed, for java compatibility */
	  return 1;
	} else {
	  /* check if there is a public constructor */
	  Node *parent = Swig_methodclass(n);
	  int public_ctor = Getattr(parent, "allocate:default_constructor")
	      || Getattr(parent, "allocate:public_constructor");
	  if (!public_ctor) {
	    /* if not, the protected constructor will be needed only
	       if there is no protected default constructor declared */
	    int no_prot_default_ctor = !Getattr(parent, "allocate:default_base_constructor");
	    return no_prot_default_ctor;
	  }
	}
      }
    }
  }
  return 0;
}

/* -----------------------------------------------------------------------------
 * Language::need_nonpublic_member()
 * ----------------------------------------------------------------------------- */
int Language::need_nonpublic_member(Node *n) {
  if (directorsEnabled() && DirectorClassName) {
    if (is_protected(n)) {
      if (dirprot_mode()) {
	/* when using dirprot mode, the protected members are always needed. */
	return 1;
      } else {
	/* if the method is pure virtual, we need it. */
	int pure_virtual = (Cmp(Getattr(n, "value"), "0") == 0);
	return pure_virtual;
      }
    }
  }
  return 0;
}


/* -----------------------------------------------------------------------------
 * Language::is_smart_pointer()
 * ----------------------------------------------------------------------------- */

int Language::is_smart_pointer() const {
  return SmartPointer;
}

/* -----------------------------------------------------------------------------
 * Language::()
 * ----------------------------------------------------------------------------- */

bool Language::isNonVirtualProtectedAccess(Node *n) const {
  // Ideally is_non_virtual_protected_access() would contain all this logic, see
  // comments therein about vtable. 
  return DirectorClassName && is_non_virtual_protected_access(n);
}

/* -----------------------------------------------------------------------------
 * Language::extraDirectorProtectedCPPMethodsRequired()
 * ----------------------------------------------------------------------------- */

bool Language::extraDirectorProtectedCPPMethodsRequired() const {
  return true;
}

Language::NestedClassSupport Language::nestedClassesSupport() const {
  return NCS_Unknown;
}
/* -----------------------------------------------------------------------------
 * Language::is_wrapping_class()
 * ----------------------------------------------------------------------------- */

int Language::is_wrapping_class() const {
  return InClass;
}

/* -----------------------------------------------------------------------------
 * Language::getCurrentClass()
 * ----------------------------------------------------------------------------- */

Node *Language::getCurrentClass() const {
  return CurrentClass;
}

/* -----------------------------------------------------------------------------
 * Language::getNSpace()
 * ----------------------------------------------------------------------------- */

String *Language::getNSpace() const {
  return NSpace;
}

/* -----------------------------------------------------------------------------
 * Language::getClassName()
 * ----------------------------------------------------------------------------- */

String *Language::getClassName() const {
  return ClassName;
}

/* -----------------------------------------------------------------------------
 * Language::getClassPrefix()
 * ----------------------------------------------------------------------------- */

String *Language::getClassPrefix() const {
  return ClassPrefix;
}

/* -----------------------------------------------------------------------------
 * Language::getClassType()
 * ----------------------------------------------------------------------------- */

String *Language::getClassType() const {
  return ClassType;
}

/* -----------------------------------------------------------------------------
 * Language::abstractClassTest()
 * ----------------------------------------------------------------------------- */
//#define SWIG_DEBUG
int Language::abstractClassTest(Node *n) {
  /* check for non public operator new */
  if (GetFlag(n, "feature:notabstract"))
    return 0;
  if (Getattr(n, "allocate:nonew"))
    return 1;
  /* now check for the rest */
  List *abstracts = Getattr(n, "abstracts");
  if (!abstracts)
    return 0;
  int labs = Len(abstracts);
#ifdef SWIG_DEBUG
  List *bases = Getattr(n, "allbases");
  Printf(stderr, "testing %s %d %d\n", Getattr(n, "name"), labs, Len(bases));
#endif
  if (!labs)
    return 0;			/*strange, but need to be fixed */
  if (abstracts && !directorsEnabled())
    return 1;
  if (!GetFlag(n, "feature:director"))
    return 1;

  Node *dirabstract = 0;
  Node *vtable = Getattr(n, "vtable");
  if (vtable) {
#ifdef SWIG_DEBUG
    Printf(stderr, "vtable %s %d %d\n", Getattr(n, "name"), Len(vtable), labs);
#endif
    for (int i = 0; i < labs; i++) {
      Node *ni = Getitem(abstracts, i);
      Node *method_id = vtable_method_id(ni);
      if (!method_id)
	continue;
      bool exists_item = false;
      int len = Len(vtable);
      for (int i = 0; i < len; i++) {
	Node *item = Getitem(vtable, i);
	String *check_item = Getattr(item, "vmid");
	if (Strcmp(method_id, check_item) == 0) {
	  exists_item = true;
	  break;
	}
      }
#ifdef SWIG_DEBUG
      Printf(stderr, "method %s %d\n", method_id, exists_item ? 1 : 0);
#endif
      Delete(method_id);
      if (!exists_item) {
	dirabstract = ni;
	break;
      }
    }
    if (dirabstract) {
      if (is_public(dirabstract)) {
	Swig_warning(WARN_LANG_DIRECTOR_ABSTRACT, Getfile(n), Getline(n),
		     "Director class '%s' is abstract, abstract method '%s' is not accesible, maybe due to multiple inheritance or 'nodirector' feature\n",
		     SwigType_namestr(Getattr(n, "name")), Getattr(dirabstract, "name"));
      } else {
	Swig_warning(WARN_LANG_DIRECTOR_ABSTRACT, Getfile(n), Getline(n),
		     "Director class '%s' is abstract, abstract method '%s' is private\n", SwigType_namestr(Getattr(n, "name")), Getattr(dirabstract, "name"));
      }
      return 1;
    }
  } else {
    return 1;
  }
  return 0;
}

void Language::setSubclassInstanceCheck(String *nc) {
  none_comparison = nc;
}

void Language::setOverloadResolutionTemplates(String *argc, String *argv) {
  Delete(argc_template_string);
  argc_template_string = Copy(argc);
  Delete(argv_template_string);
  argv_template_string = Copy(argv);
}

int Language::is_assignable(Node *n) {
  if (GetFlag(n, "feature:immutable"))
    return 0;
  SwigType *type = Getattr(n, "type");
  Node *cn = 0;
  SwigType *ftd = SwigType_typedef_resolve_all(type);
  SwigType *td = SwigType_strip_qualifiers(ftd);
  if (SwigType_type(td) == T_USER) {
    cn = Swig_symbol_clookup(td, 0);
    if (cn) {
      if ((Strcmp(nodeType(cn), "class") == 0)) {
	if (Getattr(cn, "allocate:noassign")) {
	  SetFlag(n, "feature:immutable");
	  Delete(ftd);
	  Delete(td);
	  return 0;
	}
      }
    }
  }
  Delete(ftd);
  Delete(td);
  return 1;
}

String *Language::runtimeCode() {
  return NewString("");
}

String *Language::defaultExternalRuntimeFilename() {
  return 0;
}

/* -----------------------------------------------------------------------------
 * Language::replaceSpecialVariables()
 * Language modules should implement this if special variables are to be handled
 * correctly in the $typemap(...) special variable macro.
 * method - typemap method name
 * tm - string containing typemap contents
 * parm - a parameter describing the typemap type to be handled
 * ----------------------------------------------------------------------------- */
void Language::replaceSpecialVariables(String *method, String *tm, Parm *parm) {
  (void)method;
  (void)tm;
  (void)parm;
}

Language *Language::instance() {
  return this_;
}

Hash *Language::getClassHash() const {
  return classhash;
}<|MERGE_RESOLUTION|>--- conflicted
+++ resolved
@@ -137,17 +137,11 @@
     ret = namespaceDeclaration(n);
   } else if (strcmp(tag, "template") == 0) {
     ret = templateDeclaration(n);
-<<<<<<< HEAD
-  } 
-  /* ===============================================================
-   *  Doxygen Comment
-   * =============================================================== */  
+  }
   else if (strcmp(tag, "doxycomm") == 0) {
-	    ret = doxygenComment(n);
-=======
+    ret = doxygenComment(n);
   } else if (strcmp(tag, "lambda") == 0) {
     ret = lambdaDeclaration(n);
->>>>>>> 36be36d6
   }
 
   /* ===============================================================
