/* -----------------------------------------------------------------------------
 * This file is part of SWIG, which is licensed as a whole under version 3 
 * (or any later version) of the GNU General Public License. Some additional
 * terms also apply to certain portions of SWIG. The full details of the SWIG
 * license and copyrights can be found in the LICENSE and COPYRIGHT files
 * included with the SWIG source code as distributed by the SWIG developers
 * and at http://www.swig.org/legal.html.
 *
 * csharp.cxx
 *
 * C# language module for SWIG.
 * ----------------------------------------------------------------------------- */

#include "swigmod.h"
#include <limits.h>		// for INT_MAX
#include "cparse.h"
#include <ctype.h>

/* Hash type used for upcalls from C/C++ */
typedef DOH UpcallData;
// helper function used in feature:interface implementation
void Swig_propagate_interface_methods(Node *n);

class CSHARP:public Language {
  static const char *usage;
  const String *empty_string;
  const String *public_string;
  const String *protected_string;

  Hash *swig_types_hash;
  File *f_begin;
  File *f_runtime;
  File *f_runtime_h;
  File *f_header;
  File *f_wrappers;
  File *f_init;
  File *f_directors;
  File *f_directors_h;
  File *f_single_out;
  List *filenames_list;

  bool proxy_flag;		// Flag for generating proxy classes
  bool native_function_flag;	// Flag for when wrapping a native function
  bool enum_constant_flag;	// Flag for when wrapping an enum or constant
  bool static_flag;		// Flag for when wrapping a static functions or member variables
  bool variable_wrapper_flag;	// Flag for when wrapping a nonstatic member variable
  bool wrapping_member_flag;	// Flag for when wrapping a member variable/enum/const
  bool global_variable_flag;	// Flag for when wrapping a global variable
  bool old_variable_names;	// Flag for old style variable names in the intermediary class
  bool generate_property_declaration_flag;	// Flag for generating properties

  String *imclass_name;		// intermediary class name
  String *module_class_name;	// module class name
  String *imclass_class_code;	// intermediary class code
  String *proxy_class_def;
  String *proxy_class_code;
  String *interface_class_code; // if %feature("interface") was declared for a class, here goes the interface declaration
  String *module_class_code;
  String *proxy_class_name;	// proxy class name
  String *full_imclass_name;	// fully qualified intermediary class name when using nspace feature, otherwise same as imclass_name
  String *variable_name;	//Name of a variable being wrapped
  String *proxy_class_constants_code;
  String *module_class_constants_code;
  String *enum_code;
  String *dllimport;		// DllImport attribute name
  String *namespce;		// Optional namespace name
  String *imclass_imports;	//intermediary class imports from %pragma
  String *module_imports;	//module imports from %pragma
  String *imclass_baseclass;	//inheritance for intermediary class class from %pragma
  String *module_baseclass;	//inheritance for module class from %pragma
  String *imclass_interfaces;	//interfaces for intermediary class class from %pragma
  String *module_interfaces;	//interfaces for module class from %pragma
  String *imclass_class_modifiers;	//class modifiers for intermediary class overriden by %pragma
  String *module_class_modifiers;	//class modifiers for module class overriden by %pragma
  String *upcasts_code;		//C++ casts for inheritance hierarchies C++ code
  String *imclass_cppcasts_code;	//C++ casts up inheritance hierarchies intermediary class code
  String *director_callback_typedefs;	// Director function pointer typedefs for callbacks
  String *director_callbacks;	// Director callback function pointer member variables
  String *director_delegate_callback;	// Director callback method that delegates are set to call
  String *director_delegate_definitions;	// Director delegates definitions in proxy class
  String *director_delegate_instances;	// Director delegates member variables in proxy class
  String *director_method_types;	// Director method types
  String *director_connect_parms;	// Director delegates parameter list for director connect call
  String *destructor_call;	//C++ destructor call if any
  String *output_file;		// File name for single file mode. If set all generated code will be written to this file

  // Director method stuff:
  List *dmethods_seq;
  Hash *dmethods_table;
  int n_dmethods;
  int n_directors;
  int first_class_dmethod;
  int curr_class_dmethod;
  int nesting_depth;

  enum EnumFeature { SimpleEnum, TypeunsafeEnum, TypesafeEnum, ProperEnum };

public:

  /* -----------------------------------------------------------------------------
   * CSHARP()
   * ----------------------------------------------------------------------------- */

   CSHARP():empty_string(NewString("")),
      public_string(NewString("public")),
      protected_string(NewString("protected")),
      swig_types_hash(NULL),
      f_begin(NULL),
      f_runtime(NULL),
      f_runtime_h(NULL),
      f_header(NULL),
      f_wrappers(NULL),
      f_init(NULL),
      f_directors(NULL),
      f_directors_h(NULL),
      f_single_out(NULL),
      filenames_list(NULL),
      proxy_flag(true),
      native_function_flag(false),
      enum_constant_flag(false),
      static_flag(false),
      variable_wrapper_flag(false),
      wrapping_member_flag(false),
      global_variable_flag(false),
      old_variable_names(false),
      generate_property_declaration_flag(false),
      imclass_name(NULL),
      module_class_name(NULL),
      imclass_class_code(NULL),
      proxy_class_def(NULL),
      proxy_class_code(NULL),
      interface_class_code(NULL),
      module_class_code(NULL),
      proxy_class_name(NULL),
      full_imclass_name(NULL),
      variable_name(NULL),
      proxy_class_constants_code(NULL),
      module_class_constants_code(NULL),
      enum_code(NULL),
      dllimport(NULL),
      namespce(NULL),
      imclass_imports(NULL),
      module_imports(NULL),
      imclass_baseclass(NULL),
      module_baseclass(NULL),
      imclass_interfaces(NULL),
      module_interfaces(NULL),
      imclass_class_modifiers(NULL),
      module_class_modifiers(NULL),
      upcasts_code(NULL),
      imclass_cppcasts_code(NULL),
      director_callback_typedefs(NULL),
      director_callbacks(NULL),
      director_delegate_callback(NULL),
      director_delegate_definitions(NULL),
      director_delegate_instances(NULL),
      director_method_types(NULL),
      director_connect_parms(NULL),
      destructor_call(NULL),
      output_file(NULL),
      dmethods_seq(NULL),
      dmethods_table(NULL),
      n_dmethods(0),
      n_directors(0),
      first_class_dmethod(0),
      curr_class_dmethod(0),
      nesting_depth(0){
    /* for now, multiple inheritance in directors is disabled, this
       should be easy to implement though */
    director_multiple_inheritance = 0;
    director_language = 1;
  }

  /* -----------------------------------------------------------------------------
   * getProxyName()
   *
   * Test to see if a type corresponds to something wrapped with a proxy class.
   * Return NULL if not otherwise the proxy class name, fully qualified with
   * a namespace if the nspace feature is used.
   * ----------------------------------------------------------------------------- */
  
   String *getProxyName(SwigType *t) {
     String *proxyname = NULL;
     if (proxy_flag) {
       Node *n = classLookup(t);
       if (n) {
	 proxyname = Getattr(n, "proxyname");
	 if (!proxyname) {
	   String *nspace = Getattr(n, "sym:nspace");
	   String *symname = Copy(Getattr(n, "sym:name"));
	   if (symname && !GetFlag(n, "feature:flatnested")) {
	     for (Node *outer_class = Getattr(n, "nested:outer"); outer_class; outer_class = Getattr(outer_class, "nested:outer")) {
	       Push(symname, ".");
	       Push(symname, Getattr(outer_class, "sym:name"));
	     }
	   }
	   if (nspace) {
	     if (namespce)
	       proxyname = NewStringf("%s.%s.%s", namespce, nspace, symname);
	     else
	       proxyname = NewStringf("%s.%s", nspace, symname);
	   } else {
	     proxyname = Copy(symname);
	   }
	   Setattr(n, "proxyname", proxyname);
	   Delete(proxyname);
	   Delete(symname);
	 }
       }
     }
     return proxyname;
   }

  /* ------------------------------------------------------------
   * main()
   * ------------------------------------------------------------ */

  virtual void main(int argc, char *argv[]) {

    SWIG_library_directory("csharp");

    // Look for certain command line options
    for (int i = 1; i < argc; i++) {
      if (argv[i]) {
	if (strcmp(argv[i], "-dllimport") == 0) {
	  if (argv[i + 1]) {
	    dllimport = NewString("");
	    Printf(dllimport, argv[i + 1]);
	    Swig_mark_arg(i);
	    Swig_mark_arg(i + 1);
	    i++;
	  } else {
	    Swig_arg_error();
	  }
	} else if (strcmp(argv[i], "-namespace") == 0) {
	  if (argv[i + 1]) {
	    namespce = NewString("");
	    Printf(namespce, argv[i + 1]);
	    if (Len(namespce) == 0) {
	      Delete(namespce);
	      namespce = 0;
	    }
	    Swig_mark_arg(i);
	    Swig_mark_arg(i + 1);
	    i++;
	  } else {
	    Swig_arg_error();
	  }
	} else if ((strcmp(argv[i], "-noproxy") == 0)) {
	  Swig_mark_arg(i);
	  proxy_flag = false;
	} else if (strcmp(argv[i], "-oldvarnames") == 0) {
	  Swig_mark_arg(i);
	  old_variable_names = true;
	} else if (strcmp(argv[i], "-outfile") == 0) {
	  if (argv[i + 1]) {
	    output_file = NewString("");
	    Printf(output_file, argv[i + 1]);
	    Swig_mark_arg(i);
	    Swig_mark_arg(i + 1);
	    i++;
	  } else {
	    Swig_arg_error();
	  }
	} else if (strcmp(argv[i], "-help") == 0) {
	  Printf(stdout, "%s\n", usage);
	}
      }
    }

    // Add a symbol to the parser for conditional compilation
    Preprocessor_define("SWIGCSHARP 1", 0);

    // Add typemap definitions
    SWIG_typemap_lang("csharp");
    SWIG_config_file("csharp.swg");

    allow_overloading();
  }

  /* ---------------------------------------------------------------------
   * top()
   * --------------------------------------------------------------------- */

  virtual int top(Node *n) {

    // Get any options set in the module directive
    Node *optionsnode = Getattr(Getattr(n, "module"), "options");

    if (optionsnode) {
      if (Getattr(optionsnode, "imclassname"))
	imclass_name = Copy(Getattr(optionsnode, "imclassname"));
      /* check if directors are enabled for this module.  note: this 
       * is a "master" switch, without which no director code will be
       * emitted.  %feature("director") statements are also required
       * to enable directors for individual classes or methods.
       *
       * use %module(directors="1") modulename at the start of the 
       * interface file to enable director generation.
       */
      if (Getattr(optionsnode, "directors")) {
	allow_directors();
      }
      if (Getattr(optionsnode, "dirprot")) {
	allow_dirprot();
      }
      allow_allprotected(GetFlag(optionsnode, "allprotected"));
    }

    /* Initialize all of the output files */
    String *outfile = Getattr(n, "outfile");
    String *outfile_h = Getattr(n, "outfile_h");

    if (!outfile) {
      Printf(stderr, "Unable to determine outfile\n");
      SWIG_exit(EXIT_FAILURE);
    }

    f_begin = NewFile(outfile, "w", SWIG_output_files());
    if (!f_begin) {
      FileErrorDisplay(outfile);
      SWIG_exit(EXIT_FAILURE);
    }

    if (directorsEnabled()) {
      if (!outfile_h) {
        Printf(stderr, "Unable to determine outfile_h\n");
        SWIG_exit(EXIT_FAILURE);
      }
      f_runtime_h = NewFile(outfile_h, "w", SWIG_output_files());
      if (!f_runtime_h) {
	FileErrorDisplay(outfile_h);
	SWIG_exit(EXIT_FAILURE);
      }
    }

    f_runtime = NewString("");
    f_init = NewString("");
    f_header = NewString("");
    f_wrappers = NewString("");
    f_directors_h = NewString("");
    f_directors = NewString("");

    /* Register file targets with the SWIG file handler */
    Swig_register_filebyname("header", f_header);
    Swig_register_filebyname("wrapper", f_wrappers);
    Swig_register_filebyname("begin", f_begin);
    Swig_register_filebyname("runtime", f_runtime);
    Swig_register_filebyname("init", f_init);
    Swig_register_filebyname("director", f_directors);
    Swig_register_filebyname("director_h", f_directors_h);

    swig_types_hash = NewHash();
    filenames_list = NewList();

    // Make the intermediary class and module class names. The intermediary class name can be set in the module directive.
    if (!imclass_name) {
      imclass_name = NewStringf("%sPINVOKE", Getattr(n, "name"));
      module_class_name = Copy(Getattr(n, "name"));
    } else {
      // Rename the module name if it is the same as intermediary class name - a backwards compatibility solution
      if (Cmp(imclass_name, Getattr(n, "name")) == 0)
	module_class_name = NewStringf("%sModule", Getattr(n, "name"));
      else
	module_class_name = Copy(Getattr(n, "name"));
    }

    // module class and intermediary classes are always created
    if (!addSymbol(imclass_name, n))
      return SWIG_ERROR;
    if (!addSymbol(module_class_name, n))
      return SWIG_ERROR;

    imclass_class_code = NewString("");
    proxy_class_def = NewString("");
    proxy_class_code = NewString("");
    module_class_constants_code = NewString("");
    imclass_baseclass = NewString("");
    imclass_interfaces = NewString("");
    imclass_class_modifiers = NewString("");
    module_class_code = NewString("");
    module_baseclass = NewString("");
    module_interfaces = NewString("");
    module_imports = NewString("");
    module_class_modifiers = NewString("");
    imclass_imports = NewString("");
    imclass_cppcasts_code = NewString("");
    director_connect_parms = NewString("");
    upcasts_code = NewString("");
    dmethods_seq = NewList();
    dmethods_table = NewHash();
    n_dmethods = 0;
    n_directors = 0;
    if (!dllimport)
      dllimport = Copy(module_class_name);

    Swig_banner(f_begin);

    Printf(f_runtime, "\n\n#ifndef SWIGCSHARP\n#define SWIGCSHARP\n#endif\n\n");

    if (directorsEnabled()) {
      Printf(f_runtime, "#define SWIG_DIRECTORS\n");

      /* Emit initial director header and director code: */
      Swig_banner(f_directors_h);
      Printf(f_directors_h, "\n");
      Printf(f_directors_h, "#ifndef SWIG_%s_WRAP_H_\n", module_class_name);
      Printf(f_directors_h, "#define SWIG_%s_WRAP_H_\n\n", module_class_name);

      Printf(f_directors, "\n\n");
      Printf(f_directors, "/* ---------------------------------------------------\n");
      Printf(f_directors, " * C++ director class methods\n");
      Printf(f_directors, " * --------------------------------------------------- */\n\n");
      if (outfile_h) {
	String *filename = Swig_file_filename(outfile_h);
	Printf(f_directors, "#include \"%s\"\n\n", filename);
	Delete(filename);
      }
    }

    Printf(f_runtime, "\n");
    if (namespce) {
      String *wrapper_name = NewStringf("");
      Printf(wrapper_name, "CSharp_%s_%%f", namespce);
      Swig_name_register("wrapper", wrapper_name);
      Delete(wrapper_name);
    }
    else {
      Swig_name_register("wrapper", "CSharp_%f");
    }

    if (old_variable_names) {
      Swig_name_register("set", "set_%n%v");
      Swig_name_register("get", "get_%n%v");
    }

    Printf(f_wrappers, "\n#ifdef __cplusplus\n");
    Printf(f_wrappers, "extern \"C\" {\n");
    Printf(f_wrappers, "#endif\n\n");

    /* Emit code */
    Language::top(n);

    if (directorsEnabled()) {
      // Insert director runtime into the f_runtime file (make it occur before %header section)
      Swig_insert_file("director_common.swg", f_runtime);
      Swig_insert_file("director.swg", f_runtime);
    }
    // Generate the intermediary class
    {
      File *f_im = getOutputFile(SWIG_output_directory(), imclass_name);

      addOpenNamespace(0, f_im);

      if (imclass_imports)
	Printf(f_im, "%s\n", imclass_imports);

      if (Len(imclass_class_modifiers) > 0)
	Printf(f_im, "%s ", imclass_class_modifiers);
      Printf(f_im, "%s ", imclass_name);

      if (imclass_baseclass && *Char(imclass_baseclass))
	Printf(f_im, ": %s ", imclass_baseclass);
      if (Len(imclass_interfaces) > 0)
	Printv(f_im, "implements ", imclass_interfaces, " ", NIL);
      Printf(f_im, "{\n");

      // Add the intermediary class methods
      Replaceall(imclass_class_code, "$module", module_class_name);
      Replaceall(imclass_class_code, "$imclassname", imclass_name);
      Replaceall(imclass_class_code, "$dllimport", dllimport);
      Printv(f_im, imclass_class_code, NIL);
      Printv(f_im, imclass_cppcasts_code, NIL);

      // Finish off the class
      Printf(f_im, "}\n");
      addCloseNamespace(0, f_im);

      if (f_im != f_single_out)
	Delete(f_im);
      f_im = NULL;
    }

    // Generate the C# module class
    {
      File *f_module = getOutputFile(SWIG_output_directory(), module_class_name);

      addOpenNamespace(0, f_module);

      if (module_imports)
	Printf(f_module, "%s\n", module_imports);

      if (Len(module_class_modifiers) > 0)
	Printf(f_module, "%s ", module_class_modifiers);
      Printf(f_module, "%s ", module_class_name);

      if (module_baseclass && *Char(module_baseclass))
	Printf(f_module, ": %s ", module_baseclass);
      if (Len(module_interfaces) > 0)
	Printv(f_module, "implements ", module_interfaces, " ", NIL);
      Printf(f_module, "{\n");

      Replaceall(module_class_code, "$module", module_class_name);
      Replaceall(module_class_constants_code, "$module", module_class_name);

      Replaceall(module_class_code, "$imclassname", imclass_name);
      Replaceall(module_class_constants_code, "$imclassname", imclass_name);

      Replaceall(module_class_code, "$dllimport", dllimport);
      Replaceall(module_class_constants_code, "$dllimport", dllimport);

      // Add the wrapper methods
      Printv(f_module, module_class_code, NIL);

      // Write out all the global constants
      Printv(f_module, module_class_constants_code, NIL);

      // Finish off the class
      Printf(f_module, "}\n");
      addCloseNamespace(0, f_module);

      if (f_module != f_single_out)
	Delete(f_module);
      f_module = NULL;
    }

    if (upcasts_code)
      Printv(f_wrappers, upcasts_code, NIL);

    Printf(f_wrappers, "#ifdef __cplusplus\n");
    Printf(f_wrappers, "}\n");
    Printf(f_wrappers, "#endif\n");

    // Output a C# type wrapper class for each SWIG type
    for (Iterator swig_type = First(swig_types_hash); swig_type.key; swig_type = Next(swig_type)) {
      emitTypeWrapperClass(swig_type.key, swig_type.item);
    }

    // Check for overwriting file problems on filesystems that are case insensitive
    Iterator it1;
    Iterator it2;
    for (it1 = First(filenames_list); it1.item; it1 = Next(it1)) {
      String *item1_lower = Swig_string_lower(it1.item);
      for (it2 = Next(it1); it2.item; it2 = Next(it2)) {
	String *item2_lower = Swig_string_lower(it2.item);
	if (it1.item && it2.item) {
	  if (Strcmp(item1_lower, item2_lower) == 0) {
	    Swig_warning(WARN_LANG_PORTABILITY_FILENAME, input_file, line_number,
			 "Portability warning: File %s will be overwritten by %s on case insensitive filesystems such as "
			 "Windows' FAT32 and NTFS unless the class/module name is renamed\n", it1.item, it2.item);
	  }
	}
	Delete(item2_lower);
      }
      Delete(item1_lower);
    }

    Delete(swig_types_hash);
    swig_types_hash = NULL;
    Delete(filenames_list);
    filenames_list = NULL;
    Delete(imclass_name);
    imclass_name = NULL;
    Delete(imclass_class_code);
    imclass_class_code = NULL;
    Delete(proxy_class_def);
    proxy_class_def = NULL;
    Delete(proxy_class_code);
    proxy_class_code = NULL;
    Delete(module_class_constants_code);
    module_class_constants_code = NULL;
    Delete(imclass_baseclass);
    imclass_baseclass = NULL;
    Delete(imclass_interfaces);
    imclass_interfaces = NULL;
    Delete(imclass_class_modifiers);
    imclass_class_modifiers = NULL;
    Delete(module_class_name);
    module_class_name = NULL;
    Delete(module_class_code);
    module_class_code = NULL;
    Delete(module_baseclass);
    module_baseclass = NULL;
    Delete(module_interfaces);
    module_interfaces = NULL;
    Delete(module_imports);
    module_imports = NULL;
    Delete(module_class_modifiers);
    module_class_modifiers = NULL;
    Delete(imclass_imports);
    imclass_imports = NULL;
    Delete(imclass_cppcasts_code);
    imclass_cppcasts_code = NULL;
    Delete(upcasts_code);
    upcasts_code = NULL;
    Delete(dmethods_seq);
    dmethods_seq = NULL;
    Delete(dmethods_table);
    dmethods_table = NULL;
    Delete(namespce);
    namespce = NULL;
    n_dmethods = 0;

    /* Close all of the files */
    Dump(f_runtime, f_begin);
    Dump(f_header, f_begin);

    if (directorsEnabled()) {
      Dump(f_directors, f_begin);
      Dump(f_directors_h, f_runtime_h);

      Printf(f_runtime_h, "\n");
      Printf(f_runtime_h, "#endif\n");

      Delete(f_runtime_h);
      f_runtime_h = NULL;
      Delete(f_directors);
      f_directors = NULL;
      Delete(f_directors_h);
      f_directors_h = NULL;
    }

    if (f_single_out) {
      Dump(f_single_out, f_begin);
      Delete(f_single_out);
      f_single_out = NULL;
    }

    Dump(f_wrappers, f_begin);
    Wrapper_pretty_print(f_init, f_begin);
    Delete(f_header);
    Delete(f_wrappers);
    Delete(f_init);
    Delete(f_runtime);
    Delete(f_begin);
    return SWIG_OK;
  }

  /* -----------------------------------------------------------------------------
   * emitBanner()
   * ----------------------------------------------------------------------------- */

  void emitBanner(File *f) {
    Printf(f, "//------------------------------------------------------------------------------\n");
    Printf(f, "// <auto-generated />\n");
    Printf(f, "//\n");
    Swig_banner_target_lang(f, "//");
    Printf(f, "//------------------------------------------------------------------------------\n\n");
  }

  /* -----------------------------------------------------------------------------
   * getOutputFile()
   *
   * Prepares a File object by creating the file in the file system and
   * writing the banner for auto-generated files to it (emitBanner).
   * If '-outfile' is provided (single file mode) the supplied parameters will
   * be ignored and the returned file will always be:
   *  <outdir>/<outfile>
   * Otherwise the file will be:
   *  <dir>/<name>.cs
   * ----------------------------------------------------------------------------- */

  File *getOutputFile(const String *dir, const String *name) {
    if (output_file) {
      if (!f_single_out) {
	String *filen = NewStringf("%s%s", SWIG_output_directory(), output_file);
	f_single_out = NewFile(filen, "w", SWIG_output_files());
	if (!f_single_out) {
	  FileErrorDisplay(filen);
	  SWIG_exit(EXIT_FAILURE);
	}
	Append(filenames_list, Copy(filen));
	Delete(filen);
	filen = NULL;

	emitBanner(f_single_out);
      }
      return f_single_out;
    } else {
      String *filen = NewStringf("%s%s.cs", dir, name);
      File *f = NewFile(filen, "w", SWIG_output_files());
      if (!f) {
	FileErrorDisplay(f);
	SWIG_exit(EXIT_FAILURE);
      }
      Append(filenames_list, Copy(filen));
      Delete(filen);
      filen = NULL;

      emitBanner(f);
      return f;
    }
  }

  /*-----------------------------------------------------------------------
   * Add new director upcall signature
   *----------------------------------------------------------------------*/

  UpcallData *addUpcallMethod(String *imclass_method, String *class_method, String *decl, String *overloaded_name) {
    String *key = NewStringf("%s|%s", imclass_method, decl);

    ++curr_class_dmethod;

    String *class_methodidx = NewStringf("%d", n_dmethods - first_class_dmethod);
    n_dmethods++;

    Hash *new_udata = NewHash();
    Append(dmethods_seq, new_udata);
    Setattr(dmethods_table, key, new_udata);

    Setattr(new_udata, "method", Copy(class_method));
    Setattr(new_udata, "class_methodidx", class_methodidx);
    Setattr(new_udata, "decl", Copy(decl));
    Setattr(new_udata, "overname", Copy(overloaded_name));

    Delete(key);
    return new_udata;
  }

  /*-----------------------------------------------------------------------
   * Get director upcall signature
   *----------------------------------------------------------------------*/

  /*
     UpcallData * getUpcallMethodData(String *director_class, String *decl) {
     String             *key = NewStringf("%s|%s", director_class, decl);
     UpcallData         *udata = Getattr(dmethods_table, key);

     Delete(key);
     return udata;
     }
   */

  /* ----------------------------------------------------------------------
   * nativeWrapper()
   * ---------------------------------------------------------------------- */

  virtual int nativeWrapper(Node *n) {
    String *wrapname = Getattr(n, "wrap:name");

    if (!addSymbol(wrapname, n, imclass_name))
      return SWIG_ERROR;

    if (Getattr(n, "type")) {
      Swig_save("nativeWrapper", n, "name", NIL);
      Setattr(n, "name", wrapname);
      native_function_flag = true;
      functionWrapper(n);
      Swig_restore(n);
      native_function_flag = false;
    } else {
      Swig_error(input_file, line_number, "No return type for %%native method %s.\n", Getattr(n, "wrap:name"));
    }

    return SWIG_OK;
  }

  /* ----------------------------------------------------------------------
   * functionWrapper()
   * ---------------------------------------------------------------------- */

  virtual int functionWrapper(Node *n) {
    String *symname = Getattr(n, "sym:name");
    SwigType *t = Getattr(n, "type");
    ParmList *l = Getattr(n, "parms");
    String *tm;
    Parm *p;
    int i;
    String *c_return_type = NewString("");
    String *im_return_type = NewString("");
    String *cleanup = NewString("");
    String *outarg = NewString("");
    String *body = NewString("");
    String *im_outattributes = 0;
    int num_arguments = 0;
    bool is_void_return;
    String *overloaded_name = getOverloadedName(n);

    if (!Getattr(n, "sym:overloaded")) {
      if (!addSymbol(symname, n, imclass_name))
	return SWIG_ERROR;
    }

    /*
       The rest of this function deals with generating the intermediary class wrapper function (that wraps
       a c/c++ function) and generating the PInvoke c code. Each C# wrapper function has a 
       matching PInvoke c function call.
     */

    // A new wrapper function object
    Wrapper *f = NewWrapper();

    // Make a wrapper name for this function
    String *wname = Swig_name_wrapper(overloaded_name);

    /* Attach the non-standard typemaps to the parameter list. */
    Swig_typemap_attach_parms("ctype", l, f);
    Swig_typemap_attach_parms("imtype", l, f);

    /* Get return types */
    if ((tm = Swig_typemap_lookup("ctype", n, "", 0))) {
      String *ctypeout = Getattr(n, "tmap:ctype:out");	// the type in the ctype typemap's out attribute overrides the type in the typemap
      if (ctypeout)
	tm = ctypeout;
      Printf(c_return_type, "%s", tm);
    } else {
      Swig_warning(WARN_CSHARP_TYPEMAP_CTYPE_UNDEF, input_file, line_number, "No ctype typemap defined for %s\n", SwigType_str(t, 0));
    }

    if ((tm = Swig_typemap_lookup("imtype", n, "", 0))) {
      String *imtypeout = Getattr(n, "tmap:imtype:out");	// the type in the imtype typemap's out attribute overrides the type in the typemap
      if (imtypeout)
	tm = imtypeout;
      Printf(im_return_type, "%s", tm);
      im_outattributes = Getattr(n, "tmap:imtype:outattributes");
    } else {
      Swig_warning(WARN_CSHARP_TYPEMAP_CSTYPE_UNDEF, input_file, line_number, "No imtype typemap defined for %s\n", SwigType_str(t, 0));
    }

    is_void_return = (Cmp(c_return_type, "void") == 0);
    if (!is_void_return)
      Wrapper_add_localv(f, "jresult", c_return_type, "jresult", NIL);

    Printv(f->def, " SWIGEXPORT ", c_return_type, " SWIGSTDCALL ", wname, "(", NIL);

    // Emit all of the local variables for holding arguments.
    emit_parameter_variables(l, f);

    /* Attach the standard typemaps */
    emit_attach_parmmaps(l, f);

    // Parameter overloading
    Setattr(n, "wrap:parms", l);
    Setattr(n, "wrap:name", wname);

    // Wrappers not wanted for some methods where the parameters cannot be overloaded in C#
    if (Getattr(n, "sym:overloaded")) {
      // Emit warnings for the few cases that can't be overloaded in C# and give up on generating wrapper
      Swig_overload_check(n);
      if (Getattr(n, "overload:ignore")) {
	DelWrapper(f);
	return SWIG_OK;
      }
    }

    Printv(imclass_class_code, "\n  [global::System.Runtime.InteropServices.DllImport(\"", dllimport, "\", EntryPoint=\"", wname, "\")]\n", NIL);

    if (im_outattributes)
      Printf(imclass_class_code, "  %s\n", im_outattributes);

    Printf(imclass_class_code, "  public static extern %s %s(", im_return_type, overloaded_name);


    /* Get number of required and total arguments */
    num_arguments = emit_num_arguments(l);
    int gencomma = 0;

    // Now walk the function parameter list and generate code to get arguments
    for (i = 0, p = l; i < num_arguments; i++) {

      while (checkAttribute(p, "tmap:in:numinputs", "0")) {
	p = Getattr(p, "tmap:in:next");
      }

      SwigType *pt = Getattr(p, "type");
      String *ln = Getattr(p, "lname");
      String *im_param_type = NewString("");
      String *c_param_type = NewString("");
      String *arg = NewString("");

      Printf(arg, "j%s", ln);

      /* Get the ctype types of the parameter */
      if ((tm = Getattr(p, "tmap:ctype"))) {
	Printv(c_param_type, tm, NIL);
      } else {
	Swig_warning(WARN_CSHARP_TYPEMAP_CTYPE_UNDEF, input_file, line_number, "No ctype typemap defined for %s\n", SwigType_str(pt, 0));
      }

      /* Get the intermediary class parameter types of the parameter */
      if ((tm = Getattr(p, "tmap:imtype"))) {
	const String *inattributes = Getattr(p, "tmap:imtype:inattributes");
	Printf(im_param_type, "%s%s", inattributes ? inattributes : empty_string, tm);
      } else {
	Swig_warning(WARN_CSHARP_TYPEMAP_CSTYPE_UNDEF, input_file, line_number, "No imtype typemap defined for %s\n", SwigType_str(pt, 0));
      }

      /* Add parameter to intermediary class method */
      if (gencomma)
	Printf(imclass_class_code, ", ");
      Printf(imclass_class_code, "%s %s", im_param_type, arg);

      // Add parameter to C function
      Printv(f->def, gencomma ? ", " : "", c_param_type, " ", arg, NIL);

      gencomma = 1;

      // Get typemap for this argument
      if ((tm = Getattr(p, "tmap:in"))) {
	canThrow(n, "in", p);
	Replaceall(tm, "$source", arg);	/* deprecated */
	Replaceall(tm, "$target", ln);	/* deprecated */
	Replaceall(tm, "$arg", arg);	/* deprecated? */
	Replaceall(tm, "$input", arg);
	Setattr(p, "emit:input", arg);
	Printf(f->code, "%s\n", tm);
	p = Getattr(p, "tmap:in:next");
      } else {
	Swig_warning(WARN_TYPEMAP_IN_UNDEF, input_file, line_number, "Unable to use type %s as a function argument.\n", SwigType_str(pt, 0));
	p = nextSibling(p);
      }
      Delete(im_param_type);
      Delete(c_param_type);
      Delete(arg);
    }

    /* Insert constraint checking code */
    for (p = l; p;) {
      if ((tm = Getattr(p, "tmap:check"))) {
	canThrow(n, "check", p);
	Replaceall(tm, "$target", Getattr(p, "lname"));	/* deprecated */
	Replaceall(tm, "$arg", Getattr(p, "emit:input"));	/* deprecated? */
	Replaceall(tm, "$input", Getattr(p, "emit:input"));
	Printv(f->code, tm, "\n", NIL);
	p = Getattr(p, "tmap:check:next");
      } else {
	p = nextSibling(p);
      }
    }

    /* Insert cleanup code */
    for (p = l; p;) {
      if ((tm = Getattr(p, "tmap:freearg"))) {
	canThrow(n, "freearg", p);
	Replaceall(tm, "$source", Getattr(p, "emit:input"));	/* deprecated */
	Replaceall(tm, "$arg", Getattr(p, "emit:input"));	/* deprecated? */
	Replaceall(tm, "$input", Getattr(p, "emit:input"));
	Printv(cleanup, tm, "\n", NIL);
	p = Getattr(p, "tmap:freearg:next");
      } else {
	p = nextSibling(p);
      }
    }

    /* Insert argument output code */
    for (p = l; p;) {
      if ((tm = Getattr(p, "tmap:argout"))) {
	canThrow(n, "argout", p);
	Replaceall(tm, "$source", Getattr(p, "emit:input"));	/* deprecated */
	Replaceall(tm, "$target", Getattr(p, "lname"));	/* deprecated */
	Replaceall(tm, "$arg", Getattr(p, "emit:input"));	/* deprecated? */
	Replaceall(tm, "$result", "jresult");
	Replaceall(tm, "$input", Getattr(p, "emit:input"));
	Printv(outarg, tm, "\n", NIL);
	p = Getattr(p, "tmap:argout:next");
      } else {
	p = nextSibling(p);
      }
    }

    // Look for usage of throws typemap and the canthrow flag
    ParmList *throw_parm_list = NULL;
    if ((throw_parm_list = Getattr(n, "catchlist"))) {
      Swig_typemap_attach_parms("throws", throw_parm_list, f);
      for (p = throw_parm_list; p; p = nextSibling(p)) {
	if (Getattr(p, "tmap:throws")) {
	  canThrow(n, "throws", p);
	}
      }
    }

    String *null_attribute = 0;
    // Now write code to make the function call
    if (!native_function_flag) {

      Swig_director_emit_dynamic_cast(n, f);
      String *actioncode = emit_action(n);

      /* Return value if necessary  */
      if ((tm = Swig_typemap_lookup_out("out", n, Swig_cresult_name(), f, actioncode))) {
	canThrow(n, "out", n);
	Replaceall(tm, "$source", Swig_cresult_name());	/* deprecated */
	Replaceall(tm, "$target", "jresult");	/* deprecated */
	Replaceall(tm, "$result", "jresult");

        if (GetFlag(n, "feature:new"))
          Replaceall(tm, "$owner", "1");
        else
          Replaceall(tm, "$owner", "0");

	Printf(f->code, "%s", tm);
	null_attribute = Getattr(n, "tmap:out:null");
	if (Len(tm))
	  Printf(f->code, "\n");
      } else {
	Swig_warning(WARN_TYPEMAP_OUT_UNDEF, input_file, line_number, "Unable to use return type %s in function %s.\n", SwigType_str(t, 0), Getattr(n, "name"));
      }
      emit_return_variable(n, t, f);
    }

    /* Output argument output code */
    Printv(f->code, outarg, NIL);

    /* Output cleanup code */
    Printv(f->code, cleanup, NIL);

    /* Look to see if there is any newfree cleanup code */
    if (GetFlag(n, "feature:new")) {
      if ((tm = Swig_typemap_lookup("newfree", n, Swig_cresult_name(), 0))) {
	canThrow(n, "newfree", n);
	Replaceall(tm, "$source", Swig_cresult_name());	/* deprecated */
	Printf(f->code, "%s\n", tm);
      }
    }

    /* See if there is any return cleanup code */
    if (!native_function_flag) {
      if ((tm = Swig_typemap_lookup("ret", n, Swig_cresult_name(), 0))) {
	canThrow(n, "ret", n);
	Replaceall(tm, "$source", Swig_cresult_name());	/* deprecated */
	Printf(f->code, "%s\n", tm);
      }
    }

    /* Finish C function and intermediary class function definitions */
    Printf(imclass_class_code, ")");
    Printf(imclass_class_code, ";\n");

    Printf(f->def, ") {");

    if (!is_void_return)
      Printv(f->code, "    return jresult;\n", NIL);
    Printf(f->code, "}\n");

    /* Substitute the cleanup code */
    Replaceall(f->code, "$cleanup", cleanup);

    /* Substitute the function name */
    Replaceall(f->code, "$symname", symname);

    /* Contract macro modification */
    if (Replaceall(f->code, "SWIG_contract_assert(", "SWIG_contract_assert($null, ") > 0) {
      Setattr(n, "csharp:canthrow", "1");
    }

    if (!null_attribute)
      Replaceall(f->code, "$null", "0");
    else
      Replaceall(f->code, "$null", null_attribute);

    /* Dump the function out */
    if (!native_function_flag) {
      Wrapper_print(f, f_wrappers);

      // Handle %csexception which sets the canthrow attribute
      if (Getattr(n, "feature:except:canthrow"))
	Setattr(n, "csharp:canthrow", "1");

      // A very simple check (it is not foolproof) to help typemap/feature writers for
      // throwing C# exceptions from unmanaged code. It checks for the common methods which
      // set a pending C# exception... the 'canthrow' typemap/feature attribute must be set
      // so that code which checks for pending exceptions is added in the C# proxy method.
      if (!Getattr(n, "csharp:canthrow")) {
	if (Strstr(f->code, "SWIG_exception")) {
	  Swig_warning(WARN_CSHARP_CANTHROW, input_file, line_number,
		       "Unmanaged code contains a call to SWIG_exception and C# code does not handle pending exceptions via the canthrow attribute.\n");
	} else if (Strstr(f->code, "SWIG_CSharpSetPendingException")) {
	  Swig_warning(WARN_CSHARP_CANTHROW, input_file, line_number,
		       "Unmanaged code contains a call to a SWIG_CSharpSetPendingException method and C# code does not handle pending exceptions via the canthrow attribute.\n");
	}
      }
    }

    if (!(proxy_flag && is_wrapping_class()) && !enum_constant_flag) {
      moduleClassFunctionHandler(n);
    }

    /* 
     * Generate the proxy class properties for public member variables.
     * Not for enums and constants.
     */
    if (proxy_flag && wrapping_member_flag && !enum_constant_flag) {
      // Capitalize the first letter in the variable in the getter/setter function name
      bool getter_flag = Cmp(symname, Swig_name_set(getNSpace(), Swig_name_member(0, getClassPrefix(), variable_name))) != 0;

      String *getter_setter_name = NewString("");
      if (!getter_flag)
	Printf(getter_setter_name, "set");
      else
	Printf(getter_setter_name, "get");
      Putc(toupper((int) *Char(variable_name)), getter_setter_name);
      Printf(getter_setter_name, "%s", Char(variable_name) + 1);

      Setattr(n, "proxyfuncname", getter_setter_name);
      Setattr(n, "imfuncname", symname);

      proxyClassFunctionHandler(n);
      Delete(getter_setter_name);
    }

    Delete(c_return_type);
    Delete(im_return_type);
    Delete(cleanup);
    Delete(outarg);
    Delete(body);
    Delete(overloaded_name);
    DelWrapper(f);
    return SWIG_OK;
  }

  /* -----------------------------------------------------------------------
   * variableWrapper()
   * ----------------------------------------------------------------------- */

  virtual int variableWrapper(Node *n) {
    Language::variableWrapper(n);
    return SWIG_OK;
  }

  /* -----------------------------------------------------------------------
   * globalvariableHandler()
   * ------------------------------------------------------------------------ */

  virtual int globalvariableHandler(Node *n) {

    generate_property_declaration_flag = true;
    variable_name = Getattr(n, "sym:name");
    global_variable_flag = true;
    int ret = Language::globalvariableHandler(n);
    global_variable_flag = false;
    generate_property_declaration_flag = false;

    if (proxy_flag) {
      Printf(module_class_code, "\n  }\n\n");
    }

    return ret;
  }
  
  String *getCurrentScopeName(String *nspace) {
    String *scope = 0;
    if (nspace || getCurrentClass()) {
      scope = NewString("");
      if (nspace)
	Printf(scope, "%s", nspace);
      if (Node *cls = getCurrentClass()) {
	if (Node *outer = Getattr(cls, "nested:outer")) {
	  String *outerClassesPrefix = Copy(Getattr(outer, "sym:name"));
	  for (outer = Getattr(outer, "nested:outer"); outer != 0; outer = Getattr(outer, "nested:outer")) {
	    Push(outerClassesPrefix, ".");
	    Push(outerClassesPrefix, Getattr(outer, "sym:name"));
	  }
	  Printv(scope, nspace ? "." : "", outerClassesPrefix, ".", proxy_class_name, NIL);
	  Delete(outerClassesPrefix);
	} else
	  Printv(scope, nspace ? "." : "", proxy_class_name, NIL);
      }
    }
    return scope;
  }

  /* ----------------------------------------------------------------------
   * enumDeclaration()
   *
   * C/C++ enums can be mapped in one of 4 ways, depending on the cs:enum feature specified:
   * 1) Simple enums - simple constant within the proxy class or module class
   * 2) Typeunsafe enums - simple constant in a C# class (class named after the c++ enum name)
   * 3) Typesafe enum - typesafe enum pattern (class named after the c++ enum name)
   * 4) Proper enums - proper C# enum
   * Anonymous enums always default to 1)
   * ---------------------------------------------------------------------- */

  virtual int enumDeclaration(Node *n) {

    if (!ImportMode) {
      if (getCurrentClass() && (cplus_mode != PUBLIC))
	return SWIG_NOWRAP;

      String *nspace = Getattr(n, "sym:nspace"); // NSpace/getNSpace() only works during Language::enumDeclaration call
      if (proxy_flag && !is_wrapping_class()) {
	// Global enums / enums in a namespace
	assert(!full_imclass_name);

	if (!nspace) {
	  full_imclass_name = NewStringf("%s", imclass_name);
	} else {
	  if (namespce) {
	    full_imclass_name = NewStringf("%s.%s", namespce, imclass_name);
	  } else {
	    full_imclass_name = NewStringf("%s", imclass_name);
	  }
	}
      }

      enum_code = NewString("");
      String *symname = Getattr(n, "sym:name");
      String *constants_code = (proxy_flag && is_wrapping_class())? proxy_class_constants_code : module_class_constants_code;
      EnumFeature enum_feature = decodeEnumFeature(n);
      String *typemap_lookup_type = Getattr(n, "name");

      if ((enum_feature != SimpleEnum) && symname && typemap_lookup_type) {
	// Wrap (non-anonymous) C/C++ enum within a typesafe, typeunsafe or proper C# enum

	String *scope = getCurrentScopeName(nspace);
	if (!addSymbol(symname, n, scope))
	  return SWIG_ERROR;

	// Pure C# baseclass and interfaces
	const String *pure_baseclass = typemapLookup(n, "csbase", typemap_lookup_type, WARN_NONE);
	const String *pure_interfaces = typemapLookup(n, "csinterfaces", typemap_lookup_type, WARN_NONE);

	// Class attributes
	const String *csattributes = typemapLookup(n, "csattributes", typemap_lookup_type, WARN_NONE);
	if (csattributes && *Char(csattributes))
	  Printf(enum_code, "%s\n", csattributes);

	// Emit the enum
	Printv(enum_code, typemapLookup(n, "csclassmodifiers", typemap_lookup_type, WARN_CSHARP_TYPEMAP_CLASSMOD_UNDEF),	// Class modifiers (enum modifiers really)
	       " ", symname, (*Char(pure_baseclass) || *Char(pure_interfaces)) ? " : " : "", pure_baseclass, ((*Char(pure_baseclass)) && *Char(pure_interfaces)) ?	// Interfaces
	       ", " : "", pure_interfaces, " {\n", NIL);
	Delete(scope);
      } else {
	// Wrap C++ enum with integers - just indicate start of enum with a comment, no comment for anonymous enums of any sort
	if (symname && !Getattr(n, "unnamedinstance"))
	  Printf(constants_code, "  // %s \n", symname);
      }

      // Emit each enum item
      Language::enumDeclaration(n);

      if ((enum_feature != SimpleEnum) && symname && typemap_lookup_type) {
	// Wrap (non-anonymous) C/C++ enum within a typesafe, typeunsafe or proper C# enum
	// Finish the enum declaration
	// Typemaps are used to generate the enum definition in a similar manner to proxy classes.
	Printv(enum_code, (enum_feature == ProperEnum) ? "\n" : typemapLookup(n, "csbody", typemap_lookup_type, WARN_CSHARP_TYPEMAP_CSBODY_UNDEF),	// main body of class
	       typemapLookup(n, "cscode", typemap_lookup_type, WARN_NONE),	// extra C# code
	       "}", NIL);

	Replaceall(enum_code, "$csclassname", symname);

	// Substitute $enumvalues - intended usage is for typesafe enums
	if (Getattr(n, "enumvalues"))
	  Replaceall(enum_code, "$enumvalues", Getattr(n, "enumvalues"));
	else
	  Replaceall(enum_code, "$enumvalues", "");

	if (proxy_flag && is_wrapping_class()) {
	  // Enums defined within the C++ class are defined within the proxy class

	  // Add extra indentation
	  Replaceall(enum_code, "\n", "\n  ");
	  Replaceall(enum_code, "  \n", "\n");

	  Printv(proxy_class_constants_code, "  ", enum_code, "\n\n", NIL);
	} else {
	  // Global enums are defined in their own file
	  String *output_directory = outputDirectory(nspace);
	  File *f_enum = getOutputFile(output_directory, symname);

	  addOpenNamespace(nspace, f_enum);

	  Printv(f_enum, typemapLookup(n, "csimports", typemap_lookup_type, WARN_NONE), // Import statements
		 "\n", enum_code, "\n", NIL);

	  addCloseNamespace(nspace, f_enum);
	  if (f_enum != f_single_out)
	    Delete(f_enum);
	  f_enum = NULL;
	  Delete(output_directory);
	}
      } else {
	// Wrap C++ enum with simple constant
	Printf(enum_code, "\n");
	if (proxy_flag && is_wrapping_class())
	  Printv(proxy_class_constants_code, enum_code, NIL);
	else
	  Printv(module_class_constants_code, enum_code, NIL);
      }

      Delete(enum_code);
      enum_code = NULL;

      if (proxy_flag && !is_wrapping_class()) {
	Delete(full_imclass_name);
	full_imclass_name = 0;
      }
    }
    return SWIG_OK;
  }

  /* ----------------------------------------------------------------------
   * enumvalueDeclaration()
   * ---------------------------------------------------------------------- */

  virtual int enumvalueDeclaration(Node *n) {
    if (getCurrentClass() && (cplus_mode != PUBLIC))
      return SWIG_NOWRAP;

    Swig_require("enumvalueDeclaration", n, "*name", "?value", NIL);
    String *symname = Getattr(n, "sym:name");
    String *value = Getattr(n, "value");
    String *name = Getattr(n, "name");
    Node *parent = parentNode(n);
    int unnamedinstance = GetFlag(parent, "unnamedinstance");
    String *parent_name = Getattr(parent, "name");
    String *nspace = getNSpace();
    String *newsymname = 0;
    String *tmpValue;

    // Strange hack from parent method
    if (value)
      tmpValue = NewString(value);
    else
      tmpValue = NewString(name);
    // Note that this is used in enumValue() amongst other places
    Setattr(n, "value", tmpValue);

    // Deal with enum values that are not int
    int swigtype = SwigType_type(Getattr(n, "type"));
    if (swigtype == T_BOOL) {
      const char *val = Equal(Getattr(n, "enumvalue"), "true") ? "1" : "0";
      Setattr(n, "enumvalue", val);
    } else if (swigtype == T_CHAR) {
      String *val = NewStringf("'%s'", Getattr(n, "enumvalue"));
      Setattr(n, "enumvalue", val);
      Delete(val);
    }

    {
      EnumFeature enum_feature = decodeEnumFeature(parent);

      if ((enum_feature == SimpleEnum) && GetFlag(parent, "scopedenum")) {
	newsymname = Swig_name_member(0, Getattr(parent, "sym:name"), symname);
	symname = newsymname;
      }

      // Add to language symbol table
      String *scope = 0;
      if (unnamedinstance || !parent_name || enum_feature == SimpleEnum) {
	String *enumClassPrefix = getEnumClassPrefix();
	if (enumClassPrefix) {
	  scope = NewString("");
	  if (nspace)
	    Printf(scope, "%s.", nspace);
	  Printf(scope, "%s", enumClassPrefix);
	} else {
	  scope = Copy(module_class_name);
	}
      } else {
	scope = getCurrentScopeName(nspace);
	if (!scope)
	  scope = Copy(Getattr(parent, "sym:name"));
	else
	  Printf(scope, ".%s", Getattr(parent, "sym:name"));
      }
      if (!addSymbol(symname, n, scope))
	return SWIG_ERROR;

      const String *csattributes = Getattr(n, "feature:cs:attributes");

      if ((enum_feature == ProperEnum) && parent_name && !unnamedinstance) {
	// Wrap (non-anonymous) C/C++ enum with a proper C# enum
	// Emit the enum item.
	if (!GetFlag(n, "firstenumitem"))
	  Printf(enum_code, ",\n");

	if (csattributes)
	  Printf(enum_code, "  %s\n", csattributes);

	Printf(enum_code, "  %s", symname);

	// Check for the %csconstvalue feature
	String *value = Getattr(n, "feature:cs:constvalue");

	// Note that the enum value must be a true constant and cannot be set from a PINVOKE call, thus no support for %csconst(0)
	value = value ? value : Getattr(n, "enumvalue");
	if (value) {
	  Printf(enum_code, " = %s", value);
	}
      } else {
	// Wrap C/C++ enums with constant integers or use the typesafe enum pattern
	SwigType *typemap_lookup_type = parent_name ? parent_name : NewString("enum ");
	Setattr(n, "type", typemap_lookup_type);
	const String *tm = typemapLookup(n, "cstype", typemap_lookup_type, WARN_CSHARP_TYPEMAP_CSTYPE_UNDEF);

	String *return_type = Copy(tm);
	substituteClassname(typemap_lookup_type, return_type);
        const String *methodmods = Getattr(n, "feature:cs:methodmodifiers");
        methodmods = methodmods ? methodmods : (is_public(n) ? public_string : protected_string);

	if (csattributes)
	  Printf(enum_code, "  %s\n", csattributes);

	if ((enum_feature == TypesafeEnum) && parent_name && !unnamedinstance) {
	  // Wrap (non-anonymous) enum using the typesafe enum pattern
	  if (Getattr(n, "enumvalue")) {
	    String *value = enumValue(n);
	    Printf(enum_code, "  %s static readonly %s %s = new %s(\"%s\", %s);\n", methodmods, return_type, symname, return_type, symname, value);
	    Delete(value);
	  } else {
	    Printf(enum_code, "  %s static readonly %s %s = new %s(\"%s\");\n", methodmods, return_type, symname, return_type, symname);
	  }
	} else {
	  // Simple integer constants
	  // Note these are always generated for anonymous enums, no matter what enum_feature is specified
	  // Code generated is the same for SimpleEnum and TypeunsafeEnum -> the class it is generated into is determined later

	  // The %csconst feature determines how the constant value is obtained
	  int const_feature_flag = GetFlag(n, "feature:cs:const");

	  const char *const_readonly = const_feature_flag ? "const" : "static readonly";
	  String *value = enumValue(n);
	  Printf(enum_code, "  %s %s %s %s = %s;\n", methodmods, const_readonly, return_type, symname, value);
	  Delete(value);
	}
	Delete(return_type);
      }

      // Add the enum value to the comma separated list being constructed in the enum declaration.
      String *enumvalues = Getattr(parent, "enumvalues");
      if (!enumvalues)
	Setattr(parent, "enumvalues", Copy(symname));
      else
	Printv(enumvalues, ", ", symname, NIL);
      Delete(scope);
    }

    Delete(newsymname);
    Delete(tmpValue);
    Swig_restore(n);
    return SWIG_OK;
  }

  /* -----------------------------------------------------------------------
   * constantWrapper()
   * Used for wrapping constants - #define or %constant.
   * Also for inline initialised const static primitive type member variables (short, int, double, enums etc).
   * C# static const variables are generated for these.
   * If the %csconst(1) feature is used then the C constant value is used to initialise the C# const variable.
   * If not, a PINVOKE method is generated to get the C constant value for initialisation of the C# const variable.
   * However, if the %csconstvalue feature is used, it overrides all other ways to generate the initialisation.
   * Also note that this method might be called for wrapping enum items (when the enum is using %csconst(0)).
   * ------------------------------------------------------------------------ */

  virtual int constantWrapper(Node *n) {
    String *symname = Getattr(n, "sym:name");
    SwigType *t = Getattr(n, "type");
    ParmList *l = Getattr(n, "parms");
    String *tm;
    String *return_type = NewString("");
    String *constants_code = NewString("");
    Swig_save("constantWrapper", n, "value", NIL);
    Swig_save("constantWrapper", n, "tmap:ctype:out", "tmap:imtype:out", "tmap:cstype:out", "tmap:out:null", "tmap:imtype:outattributes", "tmap:cstype:outattributes", NIL);

    bool is_enum_item = (Cmp(nodeType(n), "enumitem") == 0);

    const String *itemname = (proxy_flag && wrapping_member_flag) ? variable_name : symname;
    if (!is_enum_item) {
      String *scope = 0;
      if (proxy_class_name) {
	String *nspace = getNSpace();
	scope = NewString("");
	if (nspace)
	  Printf(scope, "%s.", nspace);
	Printf(scope, "%s", proxy_class_name);
      } else {
	scope = Copy(module_class_name);
      }
      if (!addSymbol(itemname, n, scope))
	return SWIG_ERROR;
      Delete(scope);
    }

    // The %csconst feature determines how the constant value is obtained
    int const_feature_flag = GetFlag(n, "feature:cs:const");

    /* Adjust the enum type for the Swig_typemap_lookup.
     * We want the same jstype typemap for all the enum items so we use the enum type (parent node). */
    if (is_enum_item) {
      t = Getattr(parentNode(n), "enumtype");
      Setattr(n, "type", t);
    }

    /* Attach the non-standard typemaps to the parameter list. */
    Swig_typemap_attach_parms("cstype", l, NULL);

    /* Get C# return types */
    bool classname_substituted_flag = false;

    if ((tm = Swig_typemap_lookup("cstype", n, "", 0))) {
      String *cstypeout = Getattr(n, "tmap:cstype:out");	// the type in the cstype typemap's out attribute overrides the type in the typemap
      if (cstypeout)
	tm = cstypeout;
      classname_substituted_flag = substituteClassname(t, tm);
      Printf(return_type, "%s", tm);
    } else {
      Swig_warning(WARN_CSHARP_TYPEMAP_CSWTYPE_UNDEF, input_file, line_number, "No cstype typemap defined for %s\n", SwigType_str(t, 0));
    }

    // Add the stripped quotes back in
    String *new_value = NewString("");
    if (SwigType_type(t) == T_STRING) {
      Printf(new_value, "\"%s\"", Copy(Getattr(n, "value")));
      Setattr(n, "value", new_value);
    } else if (SwigType_type(t) == T_CHAR) {
      Printf(new_value, "\'%s\'", Copy(Getattr(n, "value")));
      Setattr(n, "value", new_value);
    }

    const String *outattributes = Getattr(n, "tmap:cstype:outattributes");
    if (outattributes)
      Printf(constants_code, "  %s\n", outattributes);

    const String *methodmods = Getattr(n, "feature:cs:methodmodifiers");
    methodmods = methodmods ? methodmods : (is_public(n) ? public_string : protected_string);

    Printf(constants_code, "  %s %s %s %s = ", methodmods, (const_feature_flag ? "const" : "static readonly"), return_type, itemname);

    // Check for the %csconstvalue feature
    String *value = Getattr(n, "feature:cs:constvalue");

    if (value) {
      Printf(constants_code, "%s;\n", value);
    } else if (!const_feature_flag) {
      // Default enum and constant handling will work with any type of C constant and initialises the C# variable from C through a PINVOKE call.

      if (classname_substituted_flag) {
	if (SwigType_isenum(t)) {
	  // This handles wrapping of inline initialised const enum static member variables (not when wrapping enum items - ignored later on)
	  Printf(constants_code, "(%s)%s.%s();\n", return_type, full_imclass_name, Swig_name_get(getNSpace(), symname));
	} else {
	  // This handles function pointers using the %constant directive
	  Printf(constants_code, "new %s(%s.%s(), false);\n", return_type, full_imclass_name ? full_imclass_name : imclass_name, Swig_name_get(getNSpace(), symname));
	}
      } else {
	Printf(constants_code, "%s.%s();\n", full_imclass_name ? full_imclass_name : imclass_name, Swig_name_get(getNSpace(), symname));
      }

      // Each constant and enum value is wrapped with a separate PInvoke function call
      SetFlag(n, "feature:immutable");
      enum_constant_flag = true;
      variableWrapper(n);
      enum_constant_flag = false;
    } else {
      // Alternative constant handling will use the C syntax to make a true C# constant and hope that it compiles as C# code
      if (Getattr(n, "wrappedasconstant")) {
	if (SwigType_type(t) == T_CHAR)
          Printf(constants_code, "\'%s\';\n", Getattr(n, "staticmembervariableHandler:value"));
	else
          Printf(constants_code, "%s;\n", Getattr(n, "staticmembervariableHandler:value"));
      } else {
        Printf(constants_code, "%s;\n", Getattr(n, "value"));
      }
    }

    // Emit the generated code to appropriate place
    // Enums only emit the intermediate and PINVOKE methods, so no proxy or module class wrapper methods needed
    if (!is_enum_item) {
      if (proxy_flag && wrapping_member_flag)
	Printv(proxy_class_constants_code, constants_code, NIL);
      else
	Printv(module_class_constants_code, constants_code, NIL);
    }
    // Cleanup
    Swig_restore(n);
    Delete(new_value);
    Delete(return_type);
    Delete(constants_code);
    return SWIG_OK;
  }

  /* -----------------------------------------------------------------------------
   * insertDirective()
   * ----------------------------------------------------------------------------- */

  virtual int insertDirective(Node *n) {
    String *code = Getattr(n, "code");
    Replaceall(code, "$module", module_class_name);
    Replaceall(code, "$imclassname", imclass_name);
    Replaceall(code, "$dllimport", dllimport);
    return Language::insertDirective(n);
  }

  /* -----------------------------------------------------------------------------
   * pragmaDirective()
   *
   * Valid Pragmas:
   * imclassbase            - base (extends) for the intermediary class
   * imclassclassmodifiers  - class modifiers for the intermediary class
   * imclasscode            - text (C# code) is copied verbatim to the intermediary class
   * imclassimports         - import statements for the intermediary class
   * imclassinterfaces      - interface (implements) for the intermediary class
   *
   * modulebase              - base (extends) for the module class
   * moduleclassmodifiers    - class modifiers for the module class
   * modulecode              - text (C# code) is copied verbatim to the module class
   * moduleimports           - import statements for the module class
   * moduleinterfaces        - interface (implements) for the module class
   *
   * ----------------------------------------------------------------------------- */

  virtual int pragmaDirective(Node *n) {
    if (!ImportMode) {
      String *lang = Getattr(n, "lang");
      String *code = Getattr(n, "name");
      String *value = Getattr(n, "value");

      if (Strcmp(lang, "csharp") == 0) {

	String *strvalue = NewString(value);
	Replaceall(strvalue, "\\\"", "\"");

	if (Strcmp(code, "imclassbase") == 0) {
	  Delete(imclass_baseclass);
	  imclass_baseclass = Copy(strvalue);
	} else if (Strcmp(code, "imclassclassmodifiers") == 0) {
	  Delete(imclass_class_modifiers);
	  imclass_class_modifiers = Copy(strvalue);
	} else if (Strcmp(code, "imclasscode") == 0) {
	  Printf(imclass_class_code, "%s\n", strvalue);
	} else if (Strcmp(code, "imclassimports") == 0) {
	  Delete(imclass_imports);
	  imclass_imports = Copy(strvalue);
	} else if (Strcmp(code, "imclassinterfaces") == 0) {
	  Delete(imclass_interfaces);
	  imclass_interfaces = Copy(strvalue);
	} else if (Strcmp(code, "modulebase") == 0) {
	  Delete(module_baseclass);
	  module_baseclass = Copy(strvalue);
	} else if (Strcmp(code, "moduleclassmodifiers") == 0) {
	  Delete(module_class_modifiers);
	  module_class_modifiers = Copy(strvalue);
	} else if (Strcmp(code, "modulecode") == 0) {
	  Printf(module_class_code, "%s\n", strvalue);
	} else if (Strcmp(code, "moduleimports") == 0) {
	  Delete(module_imports);
	  module_imports = Copy(strvalue);
	} else if (Strcmp(code, "moduleinterfaces") == 0) {
	  Delete(module_interfaces);
	  module_interfaces = Copy(strvalue);
	} else {
	  Swig_error(input_file, line_number, "Unrecognized pragma.\n");
	}
	Delete(strvalue);
      }
    }
    return Language::pragmaDirective(n);
  }

  String *getQualifiedInterfaceName(Node *n) {
    String *ret = Getattr(n, "interface:qname");
    if (!ret) {
      String *nspace = Getattr(n, "sym:nspace");
      String *iname = Getattr(n, "feature:interface:name");
      if (nspace) {
	if (namespce)
	  ret = NewStringf("%s.%s.%s", namespce, nspace, iname);
	else
	  ret = NewStringf("%s.%s", nspace, iname);
      } else {
	ret = Copy(iname);
      }
      Setattr(n, "interface:qname", ret);
    }
    return ret;
  }

  void addInterfaceNameAndUpcasts(String *interface_list, String *interface_upcasts, Hash *base_list, String *c_classname) {
    List *keys = Keys(base_list);
    for (Iterator it = First(keys); it.item; it = Next(it)) {
      Node *base = Getattr(base_list, it.item);
      String *c_baseclass = SwigType_namestr(Getattr(base, "name"));
      String *iname = getQualifiedInterfaceName(base);
      if (Len(interface_list))
	Append(interface_list, ", ");
      Append(interface_list, iname);

      Printf(interface_upcasts, "\n");
      Printf(interface_upcasts, "  [System.ComponentModel.EditorBrowsable(System.ComponentModel.EditorBrowsableState.Never)]\n");
      String *upcast_name = 0;
      if (String *cptr_func = Getattr(base, "feature:interface:cptr"))
	upcast_name = NewStringf("%s.%s", iname, cptr_func);
      else
	upcast_name = NewStringf("%s.SWIGInterfaceUpcast", iname);
      Printf(interface_upcasts, "  HandleRef %s() {\n", upcast_name);
      Replaceall(upcast_name, ".", "_");
      String *upcast_method = Swig_name_member(getNSpace(), proxy_class_name, upcast_name);
      String *wname = Swig_name_wrapper(upcast_method);
      Printf(interface_upcasts, "    return new HandleRef((%s)this, %s.%s(swigCPtr.Handle));\n", iname, imclass_name, upcast_method);
      Printf(interface_upcasts, "  }\n");
      Printv(imclass_cppcasts_code, "\n  [DllImport(\"", dllimport, "\", EntryPoint=\"", wname, "\")]\n", NIL);
      Printf(imclass_cppcasts_code, "  public static extern IntPtr %s(IntPtr jarg1);\n", upcast_method);
      Replaceall(imclass_cppcasts_code, "$csclassname", proxy_class_name);
      Printv(upcasts_code,
	"SWIGEXPORT ", c_baseclass, " * SWIGSTDCALL ", wname, "(", c_classname, " *jarg1) {\n",
	"    return (", c_baseclass, " *)jarg1;\n"
	"}\n", "\n", NIL);
      Delete(upcast_name);
      Delete(wname);
      Delete(upcast_method);
      Delete(c_baseclass);
    }
    Delete(keys);
  }

  /* -----------------------------------------------------------------------------
   * emitProxyClassDefAndCPPCasts()
   * ----------------------------------------------------------------------------- */

  void emitProxyClassDefAndCPPCasts(Node *n) {
    String *c_classname = SwigType_namestr(Getattr(n, "name"));
    String *c_baseclass = NULL;
    String *baseclass = NULL;
    String *c_baseclassname = NULL;
    String *interface_list = NewStringEmpty();
    String *interface_upcasts = NewStringEmpty();
    SwigType *typemap_lookup_type = Getattr(n, "classtypeobj");
    bool feature_director = Swig_directorclass(n) ? true : false;
    bool has_outerclass = Getattr(n, "nested:outer") != 0 && !GetFlag(n, "feature:flatnested");

    // Inheritance from pure C# classes
    Node *attributes = NewHash();
    const String *pure_baseclass = typemapLookup(n, "csbase", typemap_lookup_type, WARN_NONE, attributes);
    bool purebase_replace = GetFlag(attributes, "tmap:csbase:replace") ? true : false;
    bool purebase_notderived = GetFlag(attributes, "tmap:csbase:notderived") ? true : false;
    Delete(attributes);

    // C++ inheritance
    if (!purebase_replace) {
      List *baselist = Getattr(n, "bases");
      if (baselist) {
        Iterator base = First(baselist);
	while (base.item && (GetFlag(base.item, "feature:ignore") || Getattr(base.item, "feature:interface")))
	  base = Next(base);
        if (base.item) {
          c_baseclassname = Getattr(base.item, "name");
          baseclass = Copy(getProxyName(c_baseclassname));
          if (baseclass)
            c_baseclass = SwigType_namestr(Getattr(base.item, "name"));
          base = Next(base);
          /* Warn about multiple inheritance for additional base class(es) */
          while (base.item) {
<<<<<<< HEAD
            if (GetFlag(base.item, "feature:ignore")) {
              base = Next(base);
              continue;
            }
            String *proxyclassname = Getattr(n, "classtypeobj");
            String *baseclassname = Getattr(base.item, "name");
            Swig_warning(WARN_CSHARP_MULTIPLE_INHERITANCE, Getfile(n), Getline(n),
                         "Warning for %s proxy: Base %s ignored. Multiple inheritance is not supported in C#.\n", SwigType_namestr(proxyclassname), SwigType_namestr(baseclassname));
=======
	    if (!GetFlag(base.item, "feature:ignore") && !Getattr(base.item, "feature:interface")) {
	      String *proxyclassname = Getattr(n, "classtypeobj");
	      String *baseclassname = Getattr(base.item, "name");
	      Swig_warning(WARN_CSHARP_MULTIPLE_INHERITANCE, Getfile(n), Getline(n),
                "Warning for %s proxy: Base %s ignored. Multiple inheritance is not supported in Java.\n", SwigType_namestr(proxyclassname), SwigType_namestr(baseclassname));
	    }
>>>>>>> 3931b580
            base = Next(base);
          }
        }
      }
    }
    Hash *interface_bases = Getattr(n, "interface:bases");
    if (interface_bases)
      addInterfaceNameAndUpcasts(interface_list, interface_upcasts, interface_bases, c_classname);

    bool derived = baseclass && getProxyName(c_baseclassname);
    if (derived && purebase_notderived)
      pure_baseclass = empty_string;
    const String *wanted_base = baseclass ? baseclass : pure_baseclass;

    if (purebase_replace) {
      wanted_base = pure_baseclass;
      derived = false;
      Delete(baseclass);
      baseclass = NULL;
      if (purebase_notderived)
        Swig_error(Getfile(n), Getline(n), "The csbase typemap for proxy %s must contain just one of the 'replace' or 'notderived' attributes.\n", typemap_lookup_type);
    } else if (Len(pure_baseclass) > 0 && Len(baseclass) > 0) {
      Swig_warning(WARN_CSHARP_MULTIPLE_INHERITANCE, Getfile(n), Getline(n),
		   "Warning for %s proxy: Base %s ignored. Multiple inheritance is not supported in C#. "
		   "Perhaps you need one of the 'replace' or 'notderived' attributes in the csbase typemap?\n", typemap_lookup_type, pure_baseclass);
    }

    // Pure C# interfaces
    const String *pure_interfaces = typemapLookup(n, derived ? "csinterfaces_derived" : "csinterfaces", typemap_lookup_type, WARN_NONE);
    if (*Char(interface_list) && *Char(pure_interfaces))
      Append(interface_list, ", ");
    Append(interface_list, pure_interfaces);
    // Start writing the proxy class
    if (!has_outerclass)
      Printv(proxy_class_def, typemapLookup(n, "csimports", typemap_lookup_type, WARN_NONE),	// Import statements
	   "\n", NIL);

    // Class attributes
    const String *csattributes = typemapLookup(n, "csattributes", typemap_lookup_type, WARN_NONE);
    if (csattributes && *Char(csattributes))
      Printf(proxy_class_def, "%s\n", csattributes);

    Printv(proxy_class_def, typemapLookup(n, "csclassmodifiers", typemap_lookup_type, WARN_CSHARP_TYPEMAP_CLASSMOD_UNDEF),	// Class modifiers
	   " $csclassname",	// Class name and base class
	   (*Char(wanted_base) || *Char(interface_list)) ? " : " : "", wanted_base, (*Char(wanted_base) && *Char(interface_list)) ?	// Interfaces
	   ", " : "", interface_list, " {", derived ? typemapLookup(n, "csbody_derived", typemap_lookup_type, WARN_CSHARP_TYPEMAP_CSBODY_UNDEF) :	// main body of class
	   typemapLookup(n, "csbody", typemap_lookup_type, WARN_CSHARP_TYPEMAP_CSBODY_UNDEF),	// main body of class
	   NIL);

    // C++ destructor is wrapped by the Dispose method
    // Note that the method name is specified in a typemap attribute called methodname
    String *destruct = NewString("");
    const String *tm = NULL;
    attributes = NewHash();
    String *destruct_methodname = NULL;
    String *destruct_methodmodifiers = NULL;
    if (derived) {
      tm = typemapLookup(n, "csdestruct_derived", typemap_lookup_type, WARN_NONE, attributes);
      destruct_methodname = Getattr(attributes, "tmap:csdestruct_derived:methodname");
      destruct_methodmodifiers = Getattr(attributes, "tmap:csdestruct_derived:methodmodifiers");
    } else {
      tm = typemapLookup(n, "csdestruct", typemap_lookup_type, WARN_NONE, attributes);
      destruct_methodname = Getattr(attributes, "tmap:csdestruct:methodname");
      destruct_methodmodifiers = Getattr(attributes, "tmap:csdestruct:methodmodifiers");
    }
    if (tm && *Char(tm)) {
      if (!destruct_methodname) {
	Swig_error(Getfile(n), Getline(n), "No methodname attribute defined in csdestruct%s typemap for %s\n", (derived ? "_derived" : ""), proxy_class_name);
      }
      if (!destruct_methodmodifiers) {
	Swig_error(Getfile(n), Getline(n),
		   "No methodmodifiers attribute defined in csdestruct%s typemap for %s.\n", (derived ? "_derived" : ""), proxy_class_name);
      }
    }
    // Emit the Finalize and Dispose methods
    if (tm) {
      // Finalize method
      if (*Char(destructor_call)) {
	Printv(proxy_class_def, typemapLookup(n, "csfinalize", typemap_lookup_type, WARN_NONE), NIL);
      }
      // Dispose method
      Printv(destruct, tm, NIL);
      if (*Char(destructor_call))
	Replaceall(destruct, "$imcall", destructor_call);
      else
	Replaceall(destruct, "$imcall", "throw new global::System.MethodAccessException(\"C++ destructor does not have public access\")");
      if (*Char(destruct))
	Printv(proxy_class_def, "\n  ", destruct_methodmodifiers, " ", derived ? "override" : "virtual", " void ", destruct_methodname, "() ", destruct, "\n",
	       NIL);
    }
    if (*Char(interface_upcasts))
      Printv(proxy_class_def, interface_upcasts, NIL);

    if (feature_director) {
      // Generate director connect method
      // put this in classDirectorEnd ???
      Printf(proxy_class_code, "  private void SwigDirectorConnect() {\n");

      int i;
      for (i = first_class_dmethod; i < curr_class_dmethod; ++i) {
	UpcallData *udata = Getitem(dmethods_seq, i);
	String *method = Getattr(udata, "method");
	String *methid = Getattr(udata, "class_methodidx");
	String *overname = Getattr(udata, "overname");
	Printf(proxy_class_code, "    if (SwigDerivedClassHasMethod(\"%s\", swigMethodTypes%s))\n", method, methid);
	Printf(proxy_class_code, "      swigDelegate%s = new SwigDelegate%s_%s(SwigDirector%s);\n", methid, proxy_class_name, methid, overname);
      }
      String *director_connect_method_name = Swig_name_member(getNSpace(), getClassPrefix(), "director_connect");
      Printf(proxy_class_code, "    %s.%s(swigCPtr", imclass_name, director_connect_method_name);
      for (i = first_class_dmethod; i < curr_class_dmethod; ++i) {
	UpcallData *udata = Getitem(dmethods_seq, i);
	String *methid = Getattr(udata, "class_methodidx");
	Printf(proxy_class_code, ", swigDelegate%s", methid);
      }
      Printf(proxy_class_code, ");\n");
      Printf(proxy_class_code, "  }\n");

      if (first_class_dmethod < curr_class_dmethod) {
	// Only emit if there is at least one director method
	Printf(proxy_class_code, "\n");
	Printf(proxy_class_code, "  private bool SwigDerivedClassHasMethod(string methodName, global::System.Type[] methodTypes) {\n");
	Printf(proxy_class_code,
	       "    global::System.Reflection.MethodInfo methodInfo = this.GetType().GetMethod(methodName, global::System.Reflection.BindingFlags.Public | global::System.Reflection.BindingFlags.NonPublic | global::System.Reflection.BindingFlags.Instance, null, methodTypes, null);\n");
	Printf(proxy_class_code, "    bool hasDerivedMethod = methodInfo.DeclaringType.IsSubclassOf(typeof(%s));\n", proxy_class_name);
	/* Could add this code to cover corner case where the GetMethod() returns a method which allows type
	 * promotion, eg it will return foo(double), if looking for foo(int).
	 if (hasDerivedMethod) {
	 hasDerivedMethod = false;
	 if (methodInfo != null)
	 {
	 hasDerivedMethod = true;
	 ParameterInfo[] parameterArray1 = methodInfo.GetParameters();
	 for (int i=0; i<methodTypes.Length; i++)
	 {
	 if (parameterArray1[0].ParameterType != methodTypes[0])
	 {
	 hasDerivedMethod = false;
	 break;
	 }
	 }
	 }
	 }
	 */
	Printf(proxy_class_code, "    return hasDerivedMethod;\n");
	Printf(proxy_class_code, "  }\n");
      }

      if (Len(director_delegate_callback) > 0)
	Printv(proxy_class_code, director_delegate_callback, NIL);
      if (Len(director_delegate_definitions) > 0)
	Printv(proxy_class_code, "\n", director_delegate_definitions, NIL);
      if (Len(director_delegate_instances) > 0)
	Printv(proxy_class_code, "\n", director_delegate_instances, NIL);
      if (Len(director_method_types) > 0)
	Printv(proxy_class_code, "\n", director_method_types, NIL);

      Delete(director_callback_typedefs);
      director_callback_typedefs = NULL;
      Delete(director_callbacks);
      director_callbacks = NULL;
      Delete(director_delegate_callback);
      director_delegate_callback = NULL;
      Delete(director_delegate_definitions);
      director_delegate_definitions = NULL;
      Delete(director_delegate_instances);
      director_delegate_instances = NULL;
      Delete(director_method_types);
      director_method_types = NULL;
      Delete(director_connect_parms);
      director_connect_parms = NULL;
      Delete(director_connect_method_name);
    }

    Delete(interface_upcasts);
    Delete(interface_list);
    Delete(attributes);
    Delete(destruct);

    // Emit extra user code
    Printv(proxy_class_def, typemapLookup(n, "cscode", typemap_lookup_type, WARN_NONE),	// extra C# code
	   "\n", NIL);

    // Add code to do C++ casting to base class (only for classes in an inheritance hierarchy)
    if (derived) {
      SwigType *smart = Swig_cparse_smartptr(n);
      String *upcast_method = Swig_name_member(getNSpace(), getClassPrefix(), smart != 0 ? "SWIGSmartPtrUpcast" : "SWIGUpcast");
      String *wname = Swig_name_wrapper(upcast_method);

      Printv(imclass_cppcasts_code, "\n  [global::System.Runtime.InteropServices.DllImport(\"", dllimport, "\", EntryPoint=\"", wname, "\")]\n", NIL);
      Printf(imclass_cppcasts_code, "  public static extern global::System.IntPtr %s(global::System.IntPtr jarg1);\n", upcast_method);

      Replaceall(imclass_cppcasts_code, "$csclassname", proxy_class_name);

      if (smart) {
	SwigType *bsmart = Copy(smart);
	SwigType *rclassname = SwigType_typedef_resolve_all(c_classname);
	SwigType *rbaseclass = SwigType_typedef_resolve_all(c_baseclass);
	Replaceall(bsmart, rclassname, rbaseclass);
	Delete(rclassname);
	Delete(rbaseclass);
	String *smartnamestr = SwigType_namestr(smart);
	String *bsmartnamestr = SwigType_namestr(bsmart);
	Printv(upcasts_code,
	       "SWIGEXPORT ", bsmartnamestr, " * SWIGSTDCALL ", wname, "(", smartnamestr, " *jarg1) {\n",
	       "    return jarg1 ? new ", bsmartnamestr, "(*jarg1) : 0;\n"
	       "}\n", "\n", NIL);
	Delete(bsmartnamestr);
	Delete(smartnamestr);
	Delete(bsmart);
      } else {
	Printv(upcasts_code,
	       "SWIGEXPORT ", c_baseclass, " * SWIGSTDCALL ", wname, "(", c_classname, " *jarg1) {\n",
	       "    return (", c_baseclass, " *)jarg1;\n"
	       "}\n", "\n", NIL);
      }
      Delete(wname);
      Delete(upcast_method);
      Delete(smart);
    }
    Delete(baseclass);
  }

  void emitInterfaceDeclaration(Node *n, String *iname, File *f_interface) {
    Printv(f_interface, typemapLookup(n, "csimports", Getattr(n, "classtypeobj"), WARN_NONE), "\n", NIL);
    Printf(f_interface, "public interface %s", iname);
    if (List *baselist = Getattr(n, "bases")) {
      String *bases = 0;
      for (Iterator base = First(baselist); base.item; base = Next(base)) {
	if (GetFlag(base.item, "feature:ignore") || !Getattr(base.item, "feature:interface"))
	  continue; // TODO: warn about skipped non-interface bases
	String *base_iname = Getattr(base.item, "feature:interface:name");
	if (!bases)
	  bases = NewStringf(" : %s", base_iname);
	else {
	  Append(bases, ", ");
	  Append(bases, base_iname);
	}
      }
      if (bases) {
	Printv(f_interface, bases, NIL);
	Delete(bases);
      }
    }
    Printf(f_interface, " {\n");
    Printf(f_interface, "  [System.ComponentModel.EditorBrowsable(System.ComponentModel.EditorBrowsableState.Never)]\n");
    if (String *cptr_func = Getattr(n, "feature:interface:cptr"))
      Printf(f_interface, "  HandleRef %s();\n", cptr_func);
    else
      Printf(f_interface, "  HandleRef SWIGInterfaceUpcast();\n");
  }

  /* ----------------------------------------------------------------------
   * classHandler()
   * ---------------------------------------------------------------------- */

  virtual int classHandler(Node *n) {
    String *nspace = getNSpace();
    File *f_proxy = NULL;
<<<<<<< HEAD
    // save class local variables
    String *old_proxy_class_name = proxy_class_name;
    String *old_full_imclass_name = full_imclass_name;
    String *old_destructor_call = destructor_call;
    String *old_proxy_class_constants_code = proxy_class_constants_code;
    String *old_proxy_class_def = proxy_class_def;
    String *old_proxy_class_code = proxy_class_code;
    bool has_outerclass = Getattr(n, "nested:outer") && !GetFlag(n, "feature:flatnested");

=======
    File *f_interface = NULL;
    String *old_interface_class_code = interface_class_code;
    interface_class_code = 0;
>>>>>>> 3931b580
    if (proxy_flag) {
      proxy_class_name = NewString(Getattr(n, "sym:name"));
      if (Node *outer = Getattr(n, "nested:outer")) {
	String *outerClassesPrefix = Copy(Getattr(outer, "sym:name"));
	for (outer = Getattr(outer, "nested:outer"); outer != 0; outer = Getattr(outer, "nested:outer")) {
	  Push(outerClassesPrefix, ".");
	  Push(outerClassesPrefix, Getattr(outer, "sym:name"));
	}
	String *fnspace = nspace ? NewStringf("%s.%s", nspace, outerClassesPrefix) : outerClassesPrefix;
	if (!addSymbol(proxy_class_name, n, fnspace))
	  return SWIG_ERROR;
	if (nspace)
	  Delete(fnspace);
	Delete(outerClassesPrefix);
      }
      else {
	if (!addSymbol(proxy_class_name, n, nspace))
	  return SWIG_ERROR;
      }

      if (!nspace) {
	full_imclass_name = NewStringf("%s", imclass_name);
	if (Cmp(proxy_class_name, imclass_name) == 0) {
	  Printf(stderr, "Class name cannot be equal to intermediary class name: %s\n", proxy_class_name);
	  SWIG_exit(EXIT_FAILURE);
	}

	if (Cmp(proxy_class_name, module_class_name) == 0) {
	  Printf(stderr, "Class name cannot be equal to module class name: %s\n", proxy_class_name);
	  SWIG_exit(EXIT_FAILURE);
	}
      } else {
	if (namespce) {
	  full_imclass_name = NewStringf("%s.%s", namespce, imclass_name);
	} else {
	  full_imclass_name = NewStringf("%s", imclass_name);
	}
      }

      if (!has_outerclass) {
	String *output_directory = outputDirectory(nspace);
	f_proxy = getOutputFile(output_directory, proxy_class_name);

	addOpenNamespace(nspace, f_proxy);
      }
<<<<<<< HEAD
      else
	++nesting_depth;
      proxy_class_def = NewString("");
      proxy_class_code = NewString("");
      destructor_call = NewString("");
      proxy_class_constants_code = NewString("");
=======
      Append(filenames_list, filen);

      // Start writing out the proxy class file
      emitBanner(f_proxy);
      addOpenNamespace(nspace, f_proxy);

      Clear(proxy_class_def);
      Clear(proxy_class_code);

      destructor_call = NewStringEmpty();
      proxy_class_constants_code = NewStringEmpty();
      Swig_propagate_interface_methods(n);
      if (Getattr(n, "feature:interface")) {
	interface_class_code = NewStringEmpty();
	String *iname = Getattr(n, "feature:interface:name");
	if (!iname) {
	  Swig_error(Getfile(n), Getline(n), "Interface %s has no name attribute", proxy_class_name);
	  SWIG_exit(EXIT_FAILURE);
	}
	filen = NewStringf("%s%s.cs", output_directory, iname);
	f_interface = NewFile(filen, "w", SWIG_output_files());
	if (!f_interface) {
	  FileErrorDisplay(filen);
	  SWIG_exit(EXIT_FAILURE);
	}
	Append(filenames_list, filen); // file name ownership goes to the list
	emitBanner(f_interface);
	addOpenNamespace(nspace, f_interface);
	emitInterfaceDeclaration(n, iname, f_interface);
      }
      Delete(output_directory);
>>>>>>> 3931b580
    }

    Language::classHandler(n);

    if (proxy_flag) {

      emitProxyClassDefAndCPPCasts(n);

      String *csclazzname = Swig_name_member(getNSpace(), getClassPrefix(), ""); // mangled full proxy class name

      Replaceall(proxy_class_def, "$csclassname", proxy_class_name);
      Replaceall(proxy_class_code, "$csclassname", proxy_class_name);
      Replaceall(proxy_class_constants_code, "$csclassname", proxy_class_name);

      Replaceall(proxy_class_def, "$csclazzname", csclazzname);
      Replaceall(proxy_class_code, "$csclazzname", csclazzname);
      Replaceall(proxy_class_constants_code, "$csclazzname", csclazzname);

      Replaceall(proxy_class_def, "$module", module_class_name);
      Replaceall(proxy_class_code, "$module", module_class_name);
      Replaceall(proxy_class_constants_code, "$module", module_class_name);

      Replaceall(proxy_class_def, "$imclassname", full_imclass_name);
      Replaceall(proxy_class_code, "$imclassname", full_imclass_name);
      Replaceall(proxy_class_constants_code, "$imclassname", full_imclass_name);

      Replaceall(proxy_class_def, "$dllimport", dllimport);
      Replaceall(proxy_class_code, "$dllimport", dllimport);
      Replaceall(proxy_class_constants_code, "$dllimport", dllimport);
      if (!has_outerclass)
	Printv(f_proxy, proxy_class_def, proxy_class_code, NIL);
      else {
	Swig_offset_string(proxy_class_def, nesting_depth);
	Append(old_proxy_class_code, proxy_class_def);
	Swig_offset_string(proxy_class_code, nesting_depth);
	Append(old_proxy_class_code, proxy_class_code);
      }

      // Write out all the constants
<<<<<<< HEAD
      if (Len(proxy_class_constants_code) != 0) {
	if (!has_outerclass)
	  Printv(f_proxy, proxy_class_constants_code, NIL);
	else {
	  Swig_offset_string(proxy_class_constants_code, nesting_depth);
	  Append(old_proxy_class_code, proxy_class_constants_code);
	}
      }
      if (!has_outerclass) {
	Printf(f_proxy, "}\n");
	addCloseNamespace(nspace, f_proxy);
	if (f_proxy != f_single_out)
	  Delete(f_proxy);
	f_proxy = NULL;
      } else {
	for (int i = 0; i < nesting_depth; ++i)
	  Append(old_proxy_class_code, "  ");
	Append(old_proxy_class_code, "}\n\n");
	--nesting_depth;
      }

      /* Output the downcast method, if necessary. Note: There's no other really
         good place to put this code, since Abstract Base Classes (ABCs) can and should have 
         downcasts, making the constructorHandler() a bad place (because ABCs don't get to
         have constructors emitted.) */
      if (GetFlag(n, "feature:csdowncast")) {
	String *downcast_method = Swig_name_member(getNSpace(), proxy_class_name, "SWIGDowncast");
	String *wname = Swig_name_wrapper(downcast_method);

	String *norm_name = SwigType_namestr(Getattr(n, "name"));

	Printf(imclass_class_code, "  public final static native %s %s(long cPtrBase, boolean cMemoryOwn);\n", proxy_class_name, downcast_method);

	Wrapper *dcast_wrap = NewWrapper();

	Printf(dcast_wrap->def, "SWIGEXPORT jobject SWIGSTDCALL %s(JNIEnv *jenv, jclass jcls, jlong jCPtrBase, jboolean cMemoryOwn) {", wname);
	Printf(dcast_wrap->code, "  Swig::Director *director = (Swig::Director *) 0;\n");
	Printf(dcast_wrap->code, "  jobject jresult = (jobject) 0;\n");
	Printf(dcast_wrap->code, "  %s *obj = *((%s **)&jCPtrBase);\n", norm_name, norm_name);
	Printf(dcast_wrap->code, "  if (obj) director = dynamic_cast<Swig::Director *>(obj);\n");
	Printf(dcast_wrap->code, "  if (director) jresult = director->swig_get_self(jenv);\n");
	Printf(dcast_wrap->code, "  return jresult;\n");
	Printf(dcast_wrap->code, "}\n");

	Wrapper_print(dcast_wrap, f_wrappers);
	DelWrapper(dcast_wrap);

	Delete(norm_name);
	Delete(wname);
	Delete(downcast_method);
=======
      if (Len(proxy_class_constants_code) != 0)
	Printv(f_proxy, proxy_class_constants_code, NIL);

      Printf(f_proxy, "}\n");
      addCloseNamespace(nspace, f_proxy);
      Delete(f_proxy);
      if (f_interface) {
	Printv(f_interface, interface_class_code, "}\n", NIL);
	addCloseNamespace(nspace, f_interface);
	Delete(f_interface);
>>>>>>> 3931b580
      }

      emitDirectorExtraMethods(n);

      Delete(interface_class_code);
      interface_class_code = old_interface_class_code;
      Delete(csclazzname);
      Delete(proxy_class_name);
      proxy_class_name = old_proxy_class_name;
      Delete(full_imclass_name);
      full_imclass_name = old_full_imclass_name;
      Delete(destructor_call);
      destructor_call = old_destructor_call;
      Delete(proxy_class_constants_code);
      proxy_class_constants_code = old_proxy_class_constants_code;
      Delete(proxy_class_def);
      proxy_class_def = old_proxy_class_def;
      Delete(proxy_class_code);
      proxy_class_code = old_proxy_class_code;
    }
    return SWIG_OK;
  }

  /* ----------------------------------------------------------------------
   * memberfunctionHandler()
   * ---------------------------------------------------------------------- */

  virtual int memberfunctionHandler(Node *n) {
    Language::memberfunctionHandler(n);

    if (proxy_flag) {
      String *overloaded_name = getOverloadedName(n);
      String *intermediary_function_name = Swig_name_member(getNSpace(), getClassPrefix(), overloaded_name);
      Setattr(n, "proxyfuncname", Getattr(n, "sym:name"));
      Setattr(n, "imfuncname", intermediary_function_name);
      proxyClassFunctionHandler(n);
      Delete(overloaded_name);
    }
    return SWIG_OK;
  }

  /* ----------------------------------------------------------------------
   * staticmemberfunctionHandler()
   * ---------------------------------------------------------------------- */

  virtual int staticmemberfunctionHandler(Node *n) {

    static_flag = true;
    Language::staticmemberfunctionHandler(n);

    if (proxy_flag) {
      String *overloaded_name = getOverloadedName(n);
      String *intermediary_function_name = Swig_name_member(getNSpace(), getClassPrefix(), overloaded_name);
      Setattr(n, "proxyfuncname", Getattr(n, "sym:name"));
      Setattr(n, "imfuncname", intermediary_function_name);
      proxyClassFunctionHandler(n);
      Delete(overloaded_name);
    }
    static_flag = false;

    return SWIG_OK;
  }


  /* -----------------------------------------------------------------------------
   * proxyClassFunctionHandler()
   *
   * Function called for creating a C# wrapper function around a c++ function in the 
   * proxy class. Used for both static and non-static C++ class functions.
   * C++ class static functions map to C# static functions.
   * Two extra attributes in the Node must be available. These are "proxyfuncname" - 
   * the name of the C# class proxy function, which in turn will call "imfuncname" - 
   * the intermediary (PInvoke) function name in the intermediary class.
   * ----------------------------------------------------------------------------- */

  void proxyClassFunctionHandler(Node *n) {
    SwigType *t = Getattr(n, "type");
    ParmList *l = Getattr(n, "parms");
    String *intermediary_function_name = Getattr(n, "imfuncname");
    String *proxy_function_name = Getattr(n, "proxyfuncname");
    String *tm;
    Parm *p;
    Parm *last_parm = 0;
    int i;
    String *imcall = NewString("");
    String *return_type = NewString("");
    String *function_code = NewString("");
    bool setter_flag = false;
    String *pre_code = NewString("");
    String *post_code = NewString("");
    String *terminator_code = NewString("");
    bool is_interface = Getattr(parentNode(n), "feature:interface") != 0 
      && !static_flag && Getattr(n, "interface:owner") == 0;

    if (!proxy_flag)
      return;

    // Wrappers not wanted for some methods where the parameters cannot be overloaded in C#
    if (Getattr(n, "overload:ignore"))
      return;

    // Don't generate proxy method for additional explicitcall method used in directors
    if (GetFlag(n, "explicitcall"))
      return;

    if (l) {
      if (SwigType_type(Getattr(l, "type")) == T_VOID) {
	l = nextSibling(l);
      }
    }

    /* Attach the non-standard typemaps to the parameter list */
    Swig_typemap_attach_parms("in", l, NULL);
    Swig_typemap_attach_parms("cstype", l, NULL);
    Swig_typemap_attach_parms("csin", l, NULL);

    /* Get return types */
    if ((tm = Swig_typemap_lookup("cstype", n, "", 0))) {
      // Note that in the case of polymorphic (covariant) return types, the method's return type is changed to be the base of the C++ return type
      SwigType *covariant = Getattr(n, "covariant");
      String *cstypeout = Getattr(n, "tmap:cstype:out");	// the type in the cstype typemap's out attribute overrides the type in the typemap
      if (cstypeout)
	tm = cstypeout;
      substituteClassname(covariant ? covariant : t, tm);
      Printf(return_type, "%s", tm);
      if (covariant)
	Swig_warning(WARN_CSHARP_COVARIANT_RET, input_file, line_number,
		     "Covariant return types not supported in C#. Proxy method will return %s.\n", SwigType_str(covariant, 0));
    } else {
      Swig_warning(WARN_CSHARP_TYPEMAP_CSWTYPE_UNDEF, input_file, line_number, "No cstype typemap defined for %s\n", SwigType_str(t, 0));
    }

    if (wrapping_member_flag && !enum_constant_flag) {
      // Properties
      setter_flag = (Cmp(Getattr(n, "sym:name"), Swig_name_set(getNSpace(), Swig_name_member(0, getClassPrefix(), variable_name))) == 0);
      if (setter_flag)
        Swig_typemap_attach_parms("csvarin", l, NULL);
    }

    /* Start generating the proxy function */
    const String *outattributes = Getattr(n, "tmap:cstype:outattributes");
    if (outattributes)
      Printf(function_code, "  %s\n", outattributes);
    const String *csattributes = Getattr(n, "feature:cs:attributes");
    if (csattributes)
      Printf(function_code, "  %s\n", csattributes);
    const String *methodmods = Getattr(n, "feature:cs:methodmodifiers");
    if (methodmods) {
      if (is_smart_pointer()) {
	// Smart pointer classes do not mirror the inheritance hierarchy of the underlying pointer type, so no virtual/override/new required.
	String *mmods = Copy(methodmods);
	Replaceall(mmods, "override", "");
	Replaceall(mmods, "virtual", "");
	Replaceall(mmods, "new", "");
	Chop(mmods);		// remove trailing whitespace
	Printf(function_code, "  %s ", mmods);
	Delete(mmods);
      } else {
	Printf(function_code, "  %s ", methodmods);
      }
    } else {
      methodmods = (is_public(n) ? public_string : protected_string);
      Printf(function_code, "  %s ", methodmods);
      if (!is_smart_pointer()) {
	// Smart pointer classes do not mirror the inheritance hierarchy of the underlying pointer type, so no virtual/override/new required.
	if (Node *base = Getattr(n, "override")) {
	  if (!Getattr(parentNode(base), "feature:interface"))
	    Printf(function_code, "override ");
	}
	else if (checkAttribute(n, "storage", "virtual"))
	  Printf(function_code, "virtual ");
	if (Getattr(n, "hides"))
	  Printf(function_code, "new ");
      }
    }
    if (static_flag)
      Printf(function_code, "static ");
    Printf(function_code, "%s %s(", return_type, proxy_function_name);
    if (is_interface)
      Printf(interface_class_code, "  %s %s(", return_type, proxy_function_name);
    

    Printv(imcall, full_imclass_name, ".$imfuncname(", NIL);
    if (!static_flag)
      Printf(imcall, "swigCPtr");

    emit_mark_varargs(l);

    int gencomma = !static_flag;

    /* Output each parameter */
    for (i = 0, p = l; p; i++) {

      /* Ignored varargs */
      if (checkAttribute(p, "varargs:ignore", "1")) {
	p = nextSibling(p);
	continue;
      }

      /* Ignored parameters */
      if (checkAttribute(p, "tmap:in:numinputs", "0")) {
	p = Getattr(p, "tmap:in:next");
	continue;
      }

      /* Ignore the 'this' argument for variable wrappers */
      if (!(variable_wrapper_flag && i == 0)) {
	SwigType *pt = Getattr(p, "type");
	String *param_type = NewString("");
        if (setter_flag)
          last_parm = p;

	/* Get the C# parameter type */
	if ((tm = Getattr(p, "tmap:cstype"))) {
	  substituteClassname(pt, tm);
	  const String *inattributes = Getattr(p, "tmap:cstype:inattributes");
	  Printf(param_type, "%s%s", inattributes ? inattributes : empty_string, tm);
	} else {
	  Swig_warning(WARN_CSHARP_TYPEMAP_CSWTYPE_UNDEF, input_file, line_number, "No cstype typemap defined for %s\n", SwigType_str(pt, 0));
	}

	if (gencomma)
	  Printf(imcall, ", ");

	String *arg = makeParameterName(n, p, i, setter_flag);

	// Use typemaps to transform type used in C# wrapper function (in proxy class) to type used in PInvoke function (in intermediary class)
	if ((tm = Getattr(p, "tmap:csin"))) {
	  substituteClassname(pt, tm);
	  Replaceall(tm, "$csinput", arg);
          String *pre = Getattr(p, "tmap:csin:pre");
          if (pre) {
            substituteClassname(pt, pre);
            Replaceall(pre, "$csinput", arg);
            if (Len(pre_code) > 0)
              Printf(pre_code, "\n");
            Printv(pre_code, pre, NIL);
          }
          String *post = Getattr(p, "tmap:csin:post");
          if (post) {
            substituteClassname(pt, post);
            Replaceall(post, "$csinput", arg);
            if (Len(post_code) > 0)
              Printf(post_code, "\n");
            Printv(post_code, post, NIL);
          }
          String *terminator = Getattr(p, "tmap:csin:terminator");
          if (terminator) {
            substituteClassname(pt, terminator);
            Replaceall(terminator, "$csinput", arg);
            if (Len(terminator_code) > 0)
              Insert(terminator_code, 0, "\n");
            Insert(terminator_code, 0, terminator);
          }
	  Printv(imcall, tm, NIL);
	} else {
	  Swig_warning(WARN_CSHARP_TYPEMAP_CSIN_UNDEF, input_file, line_number, "No csin typemap defined for %s\n", SwigType_str(pt, 0));
	}

	/* Add parameter to proxy function */
	if (gencomma >= 2) {
	  Printf(function_code, ", ");
	  if (is_interface)
	    Printf(interface_class_code, ", ");
	}
	gencomma = 2;
	Printf(function_code, "%s %s", param_type, arg);
	if (is_interface)
	  Printf(interface_class_code, "%s %s", param_type, arg);

	Delete(arg);
	Delete(param_type);
      }
      p = Getattr(p, "tmap:in:next");
    }

    Printf(imcall, ")");
    Printf(function_code, ")");
    if (is_interface)
      Printf(interface_class_code, ");\n");

    // Transform return type used in PInvoke function (in intermediary class) to type used in C# wrapper function (in proxy class)
    if ((tm = Swig_typemap_lookup("csout", n, "", 0))) {
      excodeSubstitute(n, tm, "csout", n);
      bool is_pre_code = Len(pre_code) > 0;
      bool is_post_code = Len(post_code) > 0;
      bool is_terminator_code = Len(terminator_code) > 0;
      if (is_pre_code || is_post_code || is_terminator_code) {
        Replaceall(tm, "\n ", "\n   "); // add extra indentation to code in typemap
        if (is_post_code) {
          Insert(tm, 0, "\n    try ");
          Printv(tm, " finally {\n", post_code, "\n    }", NIL);
        } else {
          Insert(tm, 0, "\n    ");
        }
        if (is_pre_code) {
          Insert(tm, 0, pre_code);
          Insert(tm, 0, "\n");
        }
        if (is_terminator_code) {
          Printv(tm, "\n", terminator_code, NIL);
        }
	Insert(tm, 0, "{");
	Printf(tm, "\n  }");
      }
      if (GetFlag(n, "feature:new"))
	Replaceall(tm, "$owner", "true");
      else
	Replaceall(tm, "$owner", "false");
      substituteClassname(t, tm);

      // For director methods: generate code to selectively make a normal polymorphic call or 
      // an explicit method call - needed to prevent infinite recursion calls in director methods.
      Node *explicit_n = Getattr(n, "explicitcallnode");
      if (explicit_n) {
	String *ex_overloaded_name = getOverloadedName(explicit_n);
	String *ex_intermediary_function_name = Swig_name_member(getNSpace(), getClassPrefix(), ex_overloaded_name);

	String *ex_imcall = Copy(imcall);
	Replaceall(ex_imcall, "$imfuncname", ex_intermediary_function_name);
	Replaceall(imcall, "$imfuncname", intermediary_function_name);
	String *excode = NewString("");
	Node *directorNode = Getattr(n, "directorNode");
	if (directorNode) {
	  UpcallData *udata = Getattr(directorNode, "upcalldata");
	  String *methid = Getattr(udata, "class_methodidx");

	  if (!Cmp(return_type, "void"))
	    Printf(excode, "if (SwigDerivedClassHasMethod(\"%s\", swigMethodTypes%s)) %s; else %s", proxy_function_name, methid, ex_imcall, imcall);
	  else
	    Printf(excode, "(SwigDerivedClassHasMethod(\"%s\", swigMethodTypes%s) ? %s : %s)", proxy_function_name, methid, ex_imcall, imcall);

	  Clear(imcall);
	  Printv(imcall, excode, NIL);
	} else {
	  // probably an ignored method or nodirector
	}
	Delete(excode);
	Delete(ex_overloaded_name);
      } else {
	Replaceall(imcall, "$imfuncname", intermediary_function_name);
      }
      Replaceall(tm, "$imcall", imcall);
    } else {
      Swig_warning(WARN_CSHARP_TYPEMAP_CSOUT_UNDEF, input_file, line_number, "No csout typemap defined for %s\n", SwigType_str(t, 0));
    }

    if (wrapping_member_flag && !enum_constant_flag) {
      // Properties
      if (generate_property_declaration_flag) {	// Ensure the declaration is generated just once should the property contain both a set and get
	// Get the C# variable type - obtained differently depending on whether a setter is required.
	String *variable_type = return_type;
	if (setter_flag) {
	  assert(last_parm);	// (last parameter is the only parameter for properties)
	  /* Get variable type - ensure the variable name is fully resolved during typemap lookup via the symbol table set in NewParmNode */
	  SwigType *cvariable_type = Getattr(last_parm, "type");
	  Parm *variable_parm = NewParmNode(cvariable_type, n);
	  if ((tm = Swig_typemap_lookup("cstype", variable_parm, "", 0))) {
	    String *cstypeout = Getattr(variable_parm, "tmap:cstype:out");	// the type in the cstype typemap's out attribute overrides the type in the typemap
	    if (cstypeout)
	      tm = cstypeout;
	    substituteClassname(cvariable_type, tm);
	    variable_type = tm;
	  } else {
	    Swig_warning(WARN_CSHARP_TYPEMAP_CSOUT_UNDEF, input_file, line_number, "No cstype typemap defined for %s\n", SwigType_str(cvariable_type, 0));
	  }
	}
	const String *csattributes = Getattr(n, "feature:cs:attributes");
	if (csattributes)
	  Printf(proxy_class_code, "  %s\n", csattributes);
	const String *methodmods = Getattr(n, "feature:cs:methodmodifiers");
	if (!methodmods)
	  methodmods = (is_public(n) ? public_string : protected_string);
	Printf(proxy_class_code, "  %s %s%s %s {", methodmods, static_flag ? "static " : "", variable_type, variable_name);
      }
      generate_property_declaration_flag = false;

      if (setter_flag) {
	// Setter method
	assert(last_parm);	// (last parameter is the only parameter for properties)
	SwigType *cvariable_type = Getattr(last_parm, "type");
	Parm *variable_parm = NewParmNode(cvariable_type, n);
	if ((tm = Swig_typemap_lookup("csvarin", variable_parm, "", 0))) {
	  substituteClassname(cvariable_type, tm);
	  Replaceall(tm, "$csinput", "value");
	  Replaceall(tm, "$imcall", imcall);
	  excodeSubstitute(n, tm, "csvarin", variable_parm);
	  Printf(proxy_class_code, "%s", tm);
	} else {
	  Swig_warning(WARN_CSHARP_TYPEMAP_CSOUT_UNDEF, input_file, line_number, "No csvarin typemap defined for %s\n", SwigType_str(cvariable_type, 0));
	}
      } else {
	// Getter method
	if ((tm = Swig_typemap_lookup("csvarout", n, "", 0))) {
	  if (GetFlag(n, "feature:new"))
	    Replaceall(tm, "$owner", "true");
	  else
	    Replaceall(tm, "$owner", "false");
	  substituteClassname(t, tm);
	  Replaceall(tm, "$imcall", imcall);
	  excodeSubstitute(n, tm, "csvarout", n);
	  Printf(proxy_class_code, "%s", tm);
	} else {
	  Swig_warning(WARN_CSHARP_TYPEMAP_CSOUT_UNDEF, input_file, line_number, "No csvarout typemap defined for %s\n", SwigType_str(t, 0));
	}
      }
    } else {
      // Normal function call
      Printf(function_code, " %s\n\n", tm ? (const String *) tm : empty_string);
      Printv(proxy_class_code, function_code, NIL);
    }

    Delete(pre_code);
    Delete(post_code);
    Delete(terminator_code);
    Delete(function_code);
    Delete(return_type);
    Delete(imcall);
  }

  /* ----------------------------------------------------------------------
   * constructorHandler()
   * ---------------------------------------------------------------------- */

  virtual int constructorHandler(Node *n) {

    ParmList *l = Getattr(n, "parms");
    String *tm;
    Parm *p;
    int i;
    String *function_code = NewString("");
    String *helper_code = NewString(""); // Holds code for the constructor helper method generated only when the csin typemap has code in the pre or post attributes
    String *helper_args = NewString("");
    String *pre_code = NewString("");
    String *post_code = NewString("");
    String *terminator_code = NewString("");
    String *im_return_type = NewString("");
    bool feature_director = (parentNode(n) && Swig_directorclass(n));

    Language::constructorHandler(n);

    // Wrappers not wanted for some methods where the parameters cannot be overloaded in C#
    if (Getattr(n, "overload:ignore"))
      return SWIG_OK;

    if (proxy_flag) {
      String *overloaded_name = getOverloadedName(n);
      String *mangled_overname = Swig_name_construct(getNSpace(), overloaded_name);
      String *imcall = NewString("");

      const String *csattributes = Getattr(n, "feature:cs:attributes");
      if (csattributes) {
	Printf(function_code, "  %s\n", csattributes);
	Printf(helper_code, "  %s\n", csattributes);
      }
      const String *methodmods = Getattr(n, "feature:cs:methodmodifiers");
      methodmods = methodmods ? methodmods : (is_public(n) ? public_string : protected_string);

      tm = Getattr(n, "tmap:imtype"); // typemaps were attached earlier to the node
      String *imtypeout = Getattr(n, "tmap:imtype:out");	// the type in the imtype typemap's out attribute overrides the type in the typemap
      if (imtypeout)
	tm = imtypeout;
      Printf(im_return_type, "%s", tm);

      Printf(function_code, "  %s %s(", methodmods, proxy_class_name);
      Printf(helper_code, "  static private %s SwigConstruct%s(", im_return_type, proxy_class_name);

      Printv(imcall, full_imclass_name, ".", mangled_overname, "(", NIL);

      /* Attach the non-standard typemaps to the parameter list */
      Swig_typemap_attach_parms("in", l, NULL);
      Swig_typemap_attach_parms("cstype", l, NULL);
      Swig_typemap_attach_parms("csin", l, NULL);

      emit_mark_varargs(l);

      int gencomma = 0;

      /* Output each parameter */
      for (i = 0, p = l; p; i++) {

	/* Ignored varargs */
	if (checkAttribute(p, "varargs:ignore", "1")) {
	  p = nextSibling(p);
	  continue;
	}

	/* Ignored parameters */
	if (checkAttribute(p, "tmap:in:numinputs", "0")) {
	  p = Getattr(p, "tmap:in:next");
	  continue;
	}

	SwigType *pt = Getattr(p, "type");
	String *param_type = NewString("");

	/* Get the C# parameter type */
	if ((tm = Getattr(p, "tmap:cstype"))) {
	  substituteClassname(pt, tm);
	  const String *inattributes = Getattr(p, "tmap:cstype:inattributes");
	  Printf(param_type, "%s%s", inattributes ? inattributes : empty_string, tm);
	} else {
	  Swig_warning(WARN_CSHARP_TYPEMAP_CSWTYPE_UNDEF, input_file, line_number, "No cstype typemap defined for %s\n", SwigType_str(pt, 0));
	}

	if (gencomma)
	  Printf(imcall, ", ");

	String *arg = makeParameterName(n, p, i, false);
        String *cshin = 0;

	// Use typemaps to transform type used in C# wrapper function (in proxy class) to type used in PInvoke function (in intermediary class)
	if ((tm = Getattr(p, "tmap:csin"))) {
	  substituteClassname(pt, tm);
	  Replaceall(tm, "$csinput", arg);
          String *pre = Getattr(p, "tmap:csin:pre");
          if (pre) {
            substituteClassname(pt, pre);
            Replaceall(pre, "$csinput", arg);
            if (Len(pre_code) > 0)
              Printf(pre_code, "\n");
            Printv(pre_code, pre, NIL);
          }
          String *post = Getattr(p, "tmap:csin:post");
          if (post) {
            substituteClassname(pt, post);
            Replaceall(post, "$csinput", arg);
            if (Len(post_code) > 0)
              Printf(post_code, "\n");
            Printv(post_code, post, NIL);
          }
          String *terminator = Getattr(p, "tmap:csin:terminator");
          if (terminator) {
            substituteClassname(pt, terminator);
            Replaceall(terminator, "$csinput", arg);
            if (Len(terminator_code) > 0)
              Insert(terminator_code, 0, "\n");
            Insert(terminator_code, 0, terminator);
          }
          cshin = Getattr(p, "tmap:csin:cshin");
          if (cshin)
            Replaceall(cshin, "$csinput", arg);
	  Printv(imcall, tm, NIL);
	} else {
	  Swig_warning(WARN_CSHARP_TYPEMAP_CSIN_UNDEF, input_file, line_number, "No csin typemap defined for %s\n", SwigType_str(pt, 0));
	}

	/* Add parameter to proxy function */
	if (gencomma) {
	  Printf(function_code, ", ");
	  Printf(helper_code, ", ");
	  Printf(helper_args, ", ");
        }
	Printf(function_code, "%s %s", param_type, arg);
	Printf(helper_code, "%s %s", param_type, arg);
	Printf(helper_args, "%s", cshin ? cshin : arg);
	++gencomma;

	Delete(cshin);
	Delete(arg);
	Delete(param_type);
	p = Getattr(p, "tmap:in:next");
      }

      Printf(imcall, ")");

      Printf(function_code, ")");
      Printf(helper_code, ")");

      /* Insert the csconstruct typemap, doing the replacement for $directorconnect, as needed */
      Hash *attributes = NewHash();
      String *construct_tm = Copy(typemapLookup(n, "csconstruct", Getattr(n, "name"),
						WARN_CSHARP_TYPEMAP_CSCONSTRUCT_UNDEF, attributes));
      if (construct_tm) {
	if (!feature_director) {
	  Replaceall(construct_tm, "$directorconnect", "");
	} else {
	  String *connect_attr = Getattr(attributes, "tmap:csconstruct:directorconnect");

	  if (connect_attr) {
	    Replaceall(construct_tm, "$directorconnect", connect_attr);
	  } else {
	    Swig_warning(WARN_CSHARP_NO_DIRECTORCONNECT_ATTR, input_file, line_number, "\"directorconnect\" attribute missing in %s \"csconstruct\" typemap.\n",
			 Getattr(n, "name"));
	    Replaceall(construct_tm, "$directorconnect", "");
	  }
	}

	Printv(function_code, " ", construct_tm, NIL);
      }

      excodeSubstitute(n, function_code, "csconstruct", attributes);

      bool is_pre_code = Len(pre_code) > 0;
      bool is_post_code = Len(post_code) > 0;
      bool is_terminator_code = Len(terminator_code) > 0;
      if (is_pre_code || is_post_code || is_terminator_code) {
        Printf(helper_code, " {\n");
        if (is_pre_code) {
          Printv(helper_code, pre_code, "\n", NIL);
        }
        if (is_post_code) {
          Printf(helper_code, "    try {\n");
          Printv(helper_code, "      return ", imcall, ";\n", NIL);
          Printv(helper_code, "    } finally {\n", post_code, "\n    }", NIL);
        } else {
          Printv(helper_code, "    return ", imcall, ";", NIL);
        }
        if (is_terminator_code) {
          Printv(helper_code, "\n", terminator_code, NIL);
        }
        Printf(helper_code, "\n  }\n");
        String *helper_name = NewStringf("%s.SwigConstruct%s(%s)", proxy_class_name, proxy_class_name, helper_args);
        String *im_outattributes = Getattr(n, "tmap:imtype:outattributes");
        if (im_outattributes)
          Printf(proxy_class_code, "  %s\n", im_outattributes);
        Printv(proxy_class_code, helper_code, "\n", NIL);
        Replaceall(function_code, "$imcall", helper_name);
        Delete(helper_name);
      } else {
        Replaceall(function_code, "$imcall", imcall);
      }

      Printv(proxy_class_code, function_code, "\n", NIL);

      Delete(helper_args);
      Delete(im_return_type);
      Delete(pre_code);
      Delete(post_code);
      Delete(terminator_code);
      Delete(construct_tm);
      Delete(attributes);
      Delete(overloaded_name);
      Delete(imcall);
    }

    return SWIG_OK;
  }

  /* ----------------------------------------------------------------------
   * destructorHandler()
   * ---------------------------------------------------------------------- */

  virtual int destructorHandler(Node *n) {
    Language::destructorHandler(n);
    String *symname = Getattr(n, "sym:name");

    if (proxy_flag) {
      Printv(destructor_call, full_imclass_name, ".", Swig_name_destroy(getNSpace(), symname), "(swigCPtr)", NIL);
    }
    return SWIG_OK;
  }

  /* ----------------------------------------------------------------------
   * membervariableHandler()
   * ---------------------------------------------------------------------- */

  virtual int membervariableHandler(Node *n) {

    generate_property_declaration_flag = true;
    variable_name = Getattr(n, "sym:name");
    wrapping_member_flag = true;
    variable_wrapper_flag = true;
    Language::membervariableHandler(n);
    wrapping_member_flag = false;
    variable_wrapper_flag = false;
    generate_property_declaration_flag = false;

    Printf(proxy_class_code, "\n  }\n\n");

    return SWIG_OK;
  }

  /* ----------------------------------------------------------------------
   * staticmembervariableHandler()
   * ---------------------------------------------------------------------- */

  virtual int staticmembervariableHandler(Node *n) {

    bool static_const_member_flag = (Getattr(n, "value") == 0);

    generate_property_declaration_flag = true;
    variable_name = Getattr(n, "sym:name");
    wrapping_member_flag = true;
    static_flag = true;
    Language::staticmembervariableHandler(n);
    wrapping_member_flag = false;
    static_flag = false;
    generate_property_declaration_flag = false;

    if (static_const_member_flag)
      Printf(proxy_class_code, "\n  }\n\n");

    return SWIG_OK;
  }

  /* ----------------------------------------------------------------------
   * memberconstantHandler()
   * ---------------------------------------------------------------------- */

  virtual int memberconstantHandler(Node *n) {
    variable_name = Getattr(n, "sym:name");
    wrapping_member_flag = true;
    Language::memberconstantHandler(n);
    wrapping_member_flag = false;
    return SWIG_OK;
  }

  /* -----------------------------------------------------------------------------
   * getOverloadedName()
   * ----------------------------------------------------------------------------- */

  String *getOverloadedName(Node *n) {

    /* A C# HandleRef is used for all classes in the SWIG intermediary class.
     * The intermediary class methods are thus mangled when overloaded to give
     * a unique name. */
    String *overloaded_name = NewStringf("%s", Getattr(n, "sym:name"));

    if (Getattr(n, "sym:overloaded")) {
      Printv(overloaded_name, Getattr(n, "sym:overname"), NIL);
    }

    return overloaded_name;
  }

  /* -----------------------------------------------------------------------------
   * moduleClassFunctionHandler()
   * ----------------------------------------------------------------------------- */

  void moduleClassFunctionHandler(Node *n) {
    SwigType *t = Getattr(n, "type");
    ParmList *l = Getattr(n, "parms");
    String *tm;
    Parm *p;
    Parm *last_parm = 0;
    int i;
    String *imcall = NewString("");
    String *return_type = NewString("");
    String *function_code = NewString("");
    int num_arguments = 0;
    String *overloaded_name = getOverloadedName(n);
    String *func_name = NULL;
    bool setter_flag = false;
    String *pre_code = NewString("");
    String *post_code = NewString("");
    String *terminator_code = NewString("");

    if (l) {
      if (SwigType_type(Getattr(l, "type")) == T_VOID) {
	l = nextSibling(l);
      }
    }

    /* Attach the non-standard typemaps to the parameter list */
    Swig_typemap_attach_parms("cstype", l, NULL);
    Swig_typemap_attach_parms("csin", l, NULL);

    /* Get return types */
    if ((tm = Swig_typemap_lookup("cstype", n, "", 0))) {
      String *cstypeout = Getattr(n, "tmap:cstype:out");	// the type in the cstype typemap's out attribute overrides the type in the typemap
      if (cstypeout)
	tm = cstypeout;
      substituteClassname(t, tm);
      Printf(return_type, "%s", tm);
    } else {
      Swig_warning(WARN_CSHARP_TYPEMAP_CSWTYPE_UNDEF, input_file, line_number, "No cstype typemap defined for %s\n", SwigType_str(t, 0));
    }

    /* Change function name for global variables */
    if (proxy_flag && global_variable_flag) {
      // Capitalize the first letter in the variable to create the getter/setter function name
      func_name = NewString("");
      setter_flag = (Cmp(Getattr(n, "sym:name"), Swig_name_set(getNSpace(), variable_name)) == 0);
      if (setter_flag)
	Printf(func_name, "set");
      else
	Printf(func_name, "get");
      Putc(toupper((int) *Char(variable_name)), func_name);
      Printf(func_name, "%s", Char(variable_name) + 1);
      if (setter_flag)
        Swig_typemap_attach_parms("csvarin", l, NULL);
    } else {
      func_name = Copy(Getattr(n, "sym:name"));
    }

    /* Start generating the function */
    const String *outattributes = Getattr(n, "tmap:cstype:outattributes");
    if (outattributes)
      Printf(function_code, "  %s\n", outattributes);
    const String *csattributes = Getattr(n, "feature:cs:attributes");
    if (csattributes)
      Printf(function_code, "  %s\n", csattributes);
    const String *methodmods = Getattr(n, "feature:cs:methodmodifiers");
    methodmods = methodmods ? methodmods : (is_public(n) ? public_string : protected_string);
    Printf(function_code, "  %s static %s %s(", methodmods, return_type, func_name);
    Printv(imcall, imclass_name, ".", overloaded_name, "(", NIL);

    /* Get number of required and total arguments */
    num_arguments = emit_num_arguments(l);

    bool global_or_member_variable = global_variable_flag || (wrapping_member_flag && !enum_constant_flag);
    int gencomma = 0;

    /* Output each parameter */
    for (i = 0, p = l; i < num_arguments; i++) {

      /* Ignored parameters */
      while (checkAttribute(p, "tmap:in:numinputs", "0")) {
	p = Getattr(p, "tmap:in:next");
      }

      SwigType *pt = Getattr(p, "type");
      String *param_type = NewString("");
      last_parm = p;

      /* Get the C# parameter type */
      if ((tm = Getattr(p, "tmap:cstype"))) {
	substituteClassname(pt, tm);
	const String *inattributes = Getattr(p, "tmap:cstype:inattributes");
	Printf(param_type, "%s%s", inattributes ? inattributes : empty_string, tm);
      } else {
	Swig_warning(WARN_CSHARP_TYPEMAP_CSWTYPE_UNDEF, input_file, line_number, "No cstype typemap defined for %s\n", SwigType_str(pt, 0));
      }

      if (gencomma)
	Printf(imcall, ", ");

      String *arg = makeParameterName(n, p, i, global_or_member_variable);

      // Use typemaps to transform type used in C# wrapper function (in proxy class) to type used in PInvoke function (in intermediary class)
      if ((tm = Getattr(p, "tmap:csin"))) {
	substituteClassname(pt, tm);
	Replaceall(tm, "$csinput", arg);
	String *pre = Getattr(p, "tmap:csin:pre");
	if (pre) {
	  substituteClassname(pt, pre);
	  Replaceall(pre, "$csinput", arg);
          if (Len(pre_code) > 0)
            Printf(pre_code, "\n");
	  Printv(pre_code, pre, NIL);
	}
	String *post = Getattr(p, "tmap:csin:post");
	if (post) {
	  substituteClassname(pt, post);
	  Replaceall(post, "$csinput", arg);
          if (Len(post_code) > 0)
            Printf(post_code, "\n");
	  Printv(post_code, post, NIL);
	}
        String *terminator = Getattr(p, "tmap:csin:terminator");
        if (terminator) {
          substituteClassname(pt, terminator);
          Replaceall(terminator, "$csinput", arg);
          if (Len(terminator_code) > 0)
            Insert(terminator_code, 0, "\n");
          Insert(terminator_code, 0, terminator);
        }
	Printv(imcall, tm, NIL);
      } else {
	Swig_warning(WARN_CSHARP_TYPEMAP_CSIN_UNDEF, input_file, line_number, "No csin typemap defined for %s\n", SwigType_str(pt, 0));
      }

      /* Add parameter to module class function */
      if (gencomma >= 2)
	Printf(function_code, ", ");
      gencomma = 2;
      Printf(function_code, "%s %s", param_type, arg);

      p = Getattr(p, "tmap:in:next");
      Delete(arg);
      Delete(param_type);
    }

    Printf(imcall, ")");
    Printf(function_code, ")");

    // Transform return type used in PInvoke function (in intermediary class) to type used in C# wrapper function (in module class)
    if ((tm = Swig_typemap_lookup("csout", n, "", 0))) {
      excodeSubstitute(n, tm, "csout", n);
      bool is_pre_code = Len(pre_code) > 0;
      bool is_post_code = Len(post_code) > 0;
      bool is_terminator_code = Len(terminator_code) > 0;
      if (is_pre_code || is_post_code || is_terminator_code) {
        Replaceall(tm, "\n ", "\n   "); // add extra indentation to code in typemap
        if (is_post_code) {
          Insert(tm, 0, "\n    try ");
          Printv(tm, " finally {\n", post_code, "\n    }", NIL);
        } else {
          Insert(tm, 0, "\n    ");
        }
        if (is_pre_code) {
          Insert(tm, 0, pre_code);
          Insert(tm, 0, "\n");
        }
        if (is_terminator_code) {
          Printv(tm, "\n", terminator_code, NIL);
        }
	Insert(tm, 0, "{");
	Printf(tm, "\n  }");
      }
      if (GetFlag(n, "feature:new"))
	Replaceall(tm, "$owner", "true");
      else
	Replaceall(tm, "$owner", "false");
      substituteClassname(t, tm);
      Replaceall(tm, "$imcall", imcall);
    } else {
      Swig_warning(WARN_CSHARP_TYPEMAP_CSOUT_UNDEF, input_file, line_number, "No csout typemap defined for %s\n", SwigType_str(t, 0));
    }

    if (proxy_flag && global_variable_flag) {
      // Properties
      if (generate_property_declaration_flag) {	// Ensure the declaration is generated just once should the property contain both a set and get
	// Get the C# variable type - obtained differently depending on whether a setter is required.
	String *variable_type = return_type;
	if (setter_flag) {
	  p = last_parm;	// (last parameter is the only parameter for properties)
	  SwigType *pt = Getattr(p, "type");
	  if ((tm = Getattr(p, "tmap:cstype"))) {
	    substituteClassname(pt, tm);
            String *cstypeout = Getattr(p, "tmap:cstype:out");	// the type in the cstype typemap's out attribute overrides the type in the typemap
	    variable_type = cstypeout ? cstypeout : tm;
	  } else {
	    Swig_warning(WARN_CSHARP_TYPEMAP_CSOUT_UNDEF, input_file, line_number, "No csvarin typemap defined for %s\n", SwigType_str(pt, 0));
	  }
	}
	const String *csattributes = Getattr(n, "feature:cs:attributes");
	if (csattributes)
	  Printf(module_class_code, "  %s\n", csattributes);
	const String *methodmods = Getattr(n, "feature:cs:methodmodifiers");
	if (!methodmods)
	  methodmods = (is_public(n) ? public_string : protected_string);
	Printf(module_class_code, "  %s static %s %s {", methodmods, variable_type, variable_name);
      }
      generate_property_declaration_flag = false;

      if (setter_flag) {
	// Setter method
	p = last_parm;		// (last parameter is the only parameter for properties)
	SwigType *pt = Getattr(p, "type");
	if ((tm = Getattr(p, "tmap:csvarin"))) {
	  substituteClassname(pt, tm);
	  Replaceall(tm, "$csinput", "value");
	  Replaceall(tm, "$imcall", imcall);
	  excodeSubstitute(n, tm, "csvarin", p);
	  Printf(module_class_code, "%s", tm);
	} else {
	  Swig_warning(WARN_CSHARP_TYPEMAP_CSOUT_UNDEF, input_file, line_number, "No csvarin typemap defined for %s\n", SwigType_str(pt, 0));
	}
      } else {
	// Getter method
	if ((tm = Swig_typemap_lookup("csvarout", n, "", 0))) {
	  if (GetFlag(n, "feature:new"))
	    Replaceall(tm, "$owner", "true");
	  else
	    Replaceall(tm, "$owner", "false");
	  substituteClassname(t, tm);
	  Replaceall(tm, "$imcall", imcall);
	  excodeSubstitute(n, tm, "csvarout", n);
	  Printf(module_class_code, "%s", tm);
	} else {
	  Swig_warning(WARN_CSHARP_TYPEMAP_CSOUT_UNDEF, input_file, line_number, "No csvarout typemap defined for %s\n", SwigType_str(t, 0));
	}
      }
    } else {
      // Normal function call
      Printf(function_code, " %s\n\n", tm ? (const String *) tm : empty_string);
      Printv(module_class_code, function_code, NIL);
    }

    Delete(pre_code);
    Delete(post_code);
    Delete(terminator_code);
    Delete(function_code);
    Delete(return_type);
    Delete(imcall);
    Delete(func_name);
  }

  /*----------------------------------------------------------------------
   * replaceSpecialVariables()
   *--------------------------------------------------------------------*/

  virtual void replaceSpecialVariables(String *method, String *tm, Parm *parm) {
    (void)method;
    SwigType *type = Getattr(parm, "type");
    substituteClassname(type, tm);
  }

  /*----------------------------------------------------------------------
   * decodeEnumFeature()
   * Decode the possible enum features, which are one of:
   *   %csenum(simple)
   *   %csenum(typeunsafe) - default
   *   %csenum(typesafe)
   *   %csenum(proper)
   *--------------------------------------------------------------------*/

  EnumFeature decodeEnumFeature(Node *n) {
    EnumFeature enum_feature = TypeunsafeEnum;
    String *feature = Getattr(n, "feature:cs:enum");
    if (feature) {
      if (Cmp(feature, "simple") == 0)
	enum_feature = SimpleEnum;
      else if (Cmp(feature, "typesafe") == 0)
	enum_feature = TypesafeEnum;
      else if (Cmp(feature, "proper") == 0)
	enum_feature = ProperEnum;
    }
    return enum_feature;
  }

  /* -----------------------------------------------------------------------
   * enumValue()
   * This method will return a string with an enum value to use in C# generated
   * code. If the %csconst feature is not used, the string will contain the intermediary
   * class call to obtain the enum value. The intermediary class and PINVOKE methods to obtain
   * the enum value will be generated. Otherwise the C/C++ enum value will be used if there
   * is one and hopefully it will compile as C# code - e.g. 20 as in: enum E{e=20};
   * The %csconstvalue feature overrides all other ways to generate the constant value.
   * The caller must delete memory allocated for the returned string.
   * ------------------------------------------------------------------------ */

  String *enumValue(Node *n) {
    String *symname = Getattr(n, "sym:name");

    // Check for the %csconstvalue feature
    String *value = Getattr(n, "feature:cs:constvalue");

    if (!value) {
      // The %csconst feature determines how the constant value is obtained
      int const_feature_flag = GetFlag(n, "feature:cs:const");

      if (const_feature_flag) {
	// Use the C syntax to make a true C# constant and hope that it compiles as C# code
	value = Getattr(n, "enumvalue") ? Copy(Getattr(n, "enumvalue")) : Copy(Getattr(n, "enumvalueex"));
      } else {
	String *newsymname = 0;
	if (!getCurrentClass() || !proxy_flag) {
	  String *enumClassPrefix = getEnumClassPrefix();
	  if (enumClassPrefix) {
	    // A global scoped enum
	    newsymname = Swig_name_member(0, enumClassPrefix, symname);
	    symname = newsymname;
	  }
	}

	// Get the enumvalue from a PINVOKE call
	if (!getCurrentClass() || !cparse_cplusplus || !proxy_flag) {
	  // Strange hack to change the name
	  Setattr(n, "name", Getattr(n, "value"));	/* for wrapping of enums in a namespace when emit_action is used */
	  constantWrapper(n);
	  value = NewStringf("%s.%s()", full_imclass_name ? full_imclass_name : imclass_name, Swig_name_get(getNSpace(), symname));
	} else {
	  memberconstantHandler(n);
	  value = NewStringf("%s.%s()", full_imclass_name ? full_imclass_name : imclass_name, Swig_name_get(getNSpace(), Swig_name_member(0, getEnumClassPrefix(), symname)));
	}
      }
    }
    return value;
  }

  /* -----------------------------------------------------------------------------
   * getEnumName()
   * ----------------------------------------------------------------------------- */

  String *getEnumName(SwigType *t) {
    Node *enumname = NULL;
    Node *n = enumLookup(t);
    if (n) {
      enumname = Getattr(n, "enumname");
      if (!enumname) {
	String *symname = Getattr(n, "sym:name");
	if (symname) {
	  // Add in class scope when referencing enum if not a global enum
	  String *scopename_prefix = Swig_scopename_prefix(Getattr(n, "name"));
	  String *proxyname = 0;
	  if (scopename_prefix) {
	    proxyname = getProxyName(scopename_prefix);
	  }
	  if (proxyname) {
	    enumname = NewStringf("%s.%s", proxyname, symname);
	  } else {
	    // global enum or enum in a namespace
	    String *nspace = Getattr(n, "sym:nspace");
	    if (nspace) {
	      if (namespce)
		enumname = NewStringf("%s.%s.%s", namespce, nspace, symname);
	      else
		enumname = NewStringf("%s.%s", nspace, symname);
	    } else {
	      enumname = Copy(symname);
	    }
	  }
	  Setattr(n, "enumname", enumname);
	  Delete(enumname);
	  Delete(scopename_prefix);
	}
      }
    }

    return enumname;
  }

  /* -----------------------------------------------------------------------------
   * substituteClassname()
   *
   * Substitute the special variable $csclassname with the proxy class name for classes/structs/unions 
   * that SWIG knows about. Also substitutes enums with enum name.
   * Otherwise use the $descriptor name for the C# class name. Note that the $&csclassname substitution
   * is the same as a $&descriptor substitution, ie one pointer added to descriptor name.
   * Inputs:
   *   pt - parameter type
   *   tm - typemap contents that might contain the special variable to be replaced
   * Outputs:
   *   tm - typemap contents complete with the special variable substitution
   * Return:
   *   substitution_performed - flag indicating if a substitution was performed
   * ----------------------------------------------------------------------------- */

  bool substituteClassname(SwigType *pt, String *tm) {
    bool substitution_performed = false;
    SwigType *type = Copy(SwigType_typedef_resolve_all(pt));
    SwigType *strippedtype = SwigType_strip_qualifiers(type);

    if (Strstr(tm, "$csclassname")) {
      SwigType *classnametype = Copy(strippedtype);
      substituteClassnameSpecialVariable(classnametype, tm, "$csclassname");
      substitution_performed = true;
      Delete(classnametype);
    }
    if (Strstr(tm, "$*csclassname")) {
      SwigType *classnametype = Copy(strippedtype);
      Delete(SwigType_pop(classnametype));
      if (Len(classnametype) > 0) {
	substituteClassnameSpecialVariable(classnametype, tm, "$*csclassname");
	substitution_performed = true;
      }
      Delete(classnametype);
    }
    if (Strstr(tm, "$&csclassname")) {
      SwigType *classnametype = Copy(strippedtype);
      SwigType_add_pointer(classnametype);
      substituteClassnameSpecialVariable(classnametype, tm, "$&csclassname");
      substitution_performed = true;
      Delete(classnametype);
    }

    Delete(strippedtype);
    Delete(type);

    return substitution_performed;
  }

  /* -----------------------------------------------------------------------------
   * substituteClassnameSpecialVariable()
   * ----------------------------------------------------------------------------- */

  void substituteClassnameSpecialVariable(SwigType *classnametype, String *tm, const char *classnamespecialvariable) {
    String *replacementname;
    if (SwigType_isenum(classnametype)) {
      String *enumname = getEnumName(classnametype);
      if (enumname) {
	replacementname = Copy(enumname);
      } else {
	bool anonymous_enum = (Cmp(classnametype, "enum ") == 0);
	if (anonymous_enum) {
	  replacementname = NewString("int");
	} else {
	  // An unknown enum - one that has not been parsed (neither a C enum forward reference nor a definition) or an ignored enum
	  replacementname = NewStringf("SWIGTYPE%s", SwigType_manglestr(classnametype));
	  Replace(replacementname, "enum ", "", DOH_REPLACE_ANY);
	  Setattr(swig_types_hash, replacementname, classnametype);
	}
      }
    } else {
      String *classname = getProxyName(classnametype); // getProxyName() works for pointers to classes too
      if (classname) {
	replacementname = Copy(classname);
      } else {
	// use $descriptor if SWIG does not know anything about this type. Note that any typedefs are resolved.
	replacementname = NewStringf("SWIGTYPE%s", SwigType_manglestr(classnametype));

	// Add to hash table so that the type wrapper classes can be created later
	Setattr(swig_types_hash, replacementname, classnametype);
      }
    }
    Replaceall(tm, classnamespecialvariable, replacementname);

    Delete(replacementname);
  }

  /* -----------------------------------------------------------------------------
   * emitTypeWrapperClass()
   * ----------------------------------------------------------------------------- */

  void emitTypeWrapperClass(String *classname, SwigType *type) {
    Node *n = NewHash();
    Setfile(n, input_file);
    Setline(n, line_number);

    String *swigtype = NewString("");
    File *f_swigtype = getOutputFile(SWIG_output_directory(), classname);

    addOpenNamespace(0, f_swigtype);

    // Pure C# baseclass and interfaces
    const String *pure_baseclass = typemapLookup(n, "csbase", type, WARN_NONE);
    const String *pure_interfaces = typemapLookup(n, "csinterfaces", type, WARN_NONE);

    // Emit the class
    Printv(swigtype, typemapLookup(n, "csimports", type, WARN_NONE),	// Import statements
	   "\n", NIL);

    // Class attributes
    const String *csattributes = typemapLookup(n, "csattributes", type, WARN_NONE);
    if (csattributes && *Char(csattributes))
      Printf(swigtype, "%s\n", csattributes);

    Printv(swigtype, typemapLookup(n, "csclassmodifiers", type, WARN_CSHARP_TYPEMAP_CLASSMOD_UNDEF),	// Class modifiers
	   " $csclassname",	// Class name and base class
	   (*Char(pure_baseclass) || *Char(pure_interfaces)) ? " : " : "", pure_baseclass, ((*Char(pure_baseclass)) && *Char(pure_interfaces)) ?	// Interfaces
	   ", " : "", pure_interfaces, " {", typemapLookup(n, "csbody", type, WARN_CSHARP_TYPEMAP_CSBODY_UNDEF),	// main body of class
	   typemapLookup(n, "cscode", type, WARN_NONE),	// extra C# code
	   "}\n", NIL);

    Replaceall(swigtype, "$csclassname", classname);
    Replaceall(swigtype, "$module", module_class_name);
    Replaceall(swigtype, "$imclassname", imclass_name);
    Replaceall(swigtype, "$dllimport", dllimport);

    // For unknown enums
    Replaceall(swigtype, "$enumvalues", "");

    Printv(f_swigtype, swigtype, NIL);

    addCloseNamespace(0, f_swigtype);
    if (f_swigtype != f_single_out)
      Delete(f_swigtype);
    f_swigtype = NULL;
    Delete(swigtype);
    Delete(n);
  }

  /* -----------------------------------------------------------------------------
   * typemapLookup()
   * n - for input only and must contain info for Getfile(n) and Getline(n) to work
   * tmap_method - typemap method name
   * type - typemap type to lookup
   * warning - warning number to issue if no typemaps found
   * typemap_attributes - the typemap attributes are attached to this node and will 
   *   also be used for temporary storage if non null
   * return is never NULL, unlike Swig_typemap_lookup()
   * ----------------------------------------------------------------------------- */

  const String *typemapLookup(Node *n, const_String_or_char_ptr tmap_method, SwigType *type, int warning, Node *typemap_attributes = 0) {
    Node *node = !typemap_attributes ? NewHash() : typemap_attributes;
    Setattr(node, "type", type);
    Setfile(node, Getfile(n));
    Setline(node, Getline(n));
    const String *tm = Swig_typemap_lookup(tmap_method, node, "", 0);
    if (!tm) {
      tm = empty_string;
      if (warning != WARN_NONE)
	Swig_warning(warning, Getfile(n), Getline(n), "No %s typemap defined for %s\n", tmap_method, SwigType_str(type, 0));
    }
    if (!typemap_attributes)
      Delete(node);
    return tm;
  }

  /* -----------------------------------------------------------------------------
   * canThrow()
   * Determine whether the code in the typemap can throw a C# exception.
   * If so, note it for later when excodeSubstitute() is called.
   * ----------------------------------------------------------------------------- */

  void canThrow(Node *n, const String *typemap, Node *parameter) {
    String *canthrow_attribute = NewStringf("tmap:%s:canthrow", typemap);
    String *canthrow = Getattr(parameter, canthrow_attribute);
    if (canthrow)
      Setattr(n, "csharp:canthrow", "1");
    Delete(canthrow_attribute);
  }

  /* -----------------------------------------------------------------------------
   * excodeSubstitute()
   * If a method can throw a C# exception, additional exception code is added to
   * check for the pending exception so that it can then throw the exception. The
   * $excode special variable is replaced by the exception code in the excode
   * typemap attribute.
   * ----------------------------------------------------------------------------- */

  void excodeSubstitute(Node *n, String *code, const String *typemap, Node *parameter) {
    String *excode_attribute = NewStringf("tmap:%s:excode", typemap);
    String *excode = Getattr(parameter, excode_attribute);
    if (Getattr(n, "csharp:canthrow")) {
      int count = Replaceall(code, "$excode", excode);
      if (count < 1 || !excode) {
	Swig_warning(WARN_CSHARP_EXCODE, input_file, line_number,
		     "C# exception may not be thrown - no $excode or excode attribute in '%s' typemap.\n", typemap);
      }
    } else {
      Replaceall(code, "$excode", empty_string);
    }
    Delete(excode_attribute);
  }

  /* -----------------------------------------------------------------------------
   * addOpenNamespace()
   * ----------------------------------------------------------------------------- */

  void addOpenNamespace(const String *nspace, File *file) {
    if (namespce || nspace) {
      Printf(file, "namespace ");
      if (namespce)
	Printv(file, namespce, nspace ? "." : "", NIL);
      if (nspace)
	Printv(file, nspace, NIL);
      Printf(file, " {\n");
    }
  }

  /* -----------------------------------------------------------------------------
   * addCloseNamespace()
   * ----------------------------------------------------------------------------- */

  void addCloseNamespace(const String *nspace, File *file) {
    if (namespce || nspace)
      Printf(file, "\n}\n");
  }

  /* -----------------------------------------------------------------------------
   * outputDirectory()
   *
   * Return the directory to use for generating C# classes/enums and create the
   * subdirectory (does not create if language specific outdir does not exist).
   * ----------------------------------------------------------------------------- */

  String *outputDirectory(String *nspace) {
    String *output_directory = Copy(SWIG_output_directory());
    if (nspace) {
      String *nspace_subdirectory = Copy(nspace);
      Replaceall(nspace_subdirectory, ".", SWIG_FILE_DELIMITER);
      String *newdir_error = Swig_new_subdirectory(output_directory, nspace_subdirectory);
      if (newdir_error) {
	Printf(stderr, "%s\n", newdir_error);
	Delete(newdir_error);
	SWIG_exit(EXIT_FAILURE);
      }
      Printv(output_directory, nspace_subdirectory, SWIG_FILE_DELIMITER, 0);
      Delete(nspace_subdirectory);
    }
    return output_directory;
  }

  /*----------------------------------------------------------------------
   * Start of director methods
   *--------------------------------------------------------------------*/

#if 0
  /*----------------------------------------------------------------------
   * emitDirectorUpcalls()
   *--------------------------------------------------------------------*/

  void emitDirectorUpcalls() {
    if (n_dmethods) {
      Wrapper *w = NewWrapper();
      String *dmethod_data = NewString("");
      int n_methods = 0;
      Iterator udata_iter;

      udata_iter = First(dmethods_seq);
      while (udata_iter.item) {
	UpcallData *udata = udata_iter.item;
	Printf(dmethod_data, "  { \"%s\", \"%s\" }", Getattr(udata, "imclass_method"), Getattr(udata, "imclass_fdesc"));
	++n_methods;

	udata_iter = Next(udata_iter);

	if (udata_iter.item)
	  Putc(',', dmethod_data);
	Putc('\n', dmethod_data);
      }


      Wrapper_print(w, f_wrappers);
      Delete(dmethod_data);
      Delete(swig_module_init);
      DelWrapper(w);
    }
  }
#endif

  /*----------------------------------------------------------------------
   * emitDirectorExtraMethods()
   *
   * This is where the director connect method is generated.
   *--------------------------------------------------------------------*/
  void emitDirectorExtraMethods(Node *n) {
    if (!Swig_directorclass(n))
      return;

    // Output the director connect method:
    String *norm_name = SwigType_namestr(Getattr(n, "name"));
    String *dirclassname = directorClassName(n);
    String *swig_director_connect = Swig_name_member(getNSpace(), getClassPrefix(), "director_connect");
    String *wname = Swig_name_wrapper(swig_director_connect);
    String *sym_name = Getattr(n, "sym:name");
    String *qualified_classname = Copy(sym_name);
    String *nspace = getNSpace();
    String *dirClassName = directorClassName(n);
    String *smartptr = Getattr(n, "feature:smartptr");
    if (!GetFlag(n, "feature:flatnested")) {
      for (Node *outer_class = Getattr(n, "nested:outer"); outer_class; outer_class = Getattr(outer_class, "nested:outer")) {

	Push(qualified_classname, ".");
	Push(qualified_classname, Getattr(outer_class, "sym:name"));
      }
    }
    if (nspace)
      Insert(qualified_classname, 0, NewStringf("%s.", nspace));

    Printv(imclass_class_code, "\n  [global::System.Runtime.InteropServices.DllImport(\"", dllimport, "\", EntryPoint=\"", wname, "\")]\n", NIL);
    Printf(imclass_class_code, "  public static extern void %s(global::System.Runtime.InteropServices.HandleRef jarg1", swig_director_connect);

    Wrapper *code_wrap = NewWrapper();
    Printf(code_wrap->def, "SWIGEXPORT void SWIGSTDCALL %s(void *objarg", wname);

    if (smartptr) {
      Printf(code_wrap->code, "  %s *obj = (%s *)objarg;\n", smartptr, smartptr);
      Printf(code_wrap->code, "  // Keep a local instance of the smart pointer around while we are using the raw pointer\n");
      Printf(code_wrap->code, "  // Avoids using smart pointer specific API.\n");
      Printf(code_wrap->code, "  %s *director = dynamic_cast<%s *>(obj->operator->());\n", dirClassName, dirClassName);
    }
    else {
      Printf(code_wrap->code, "  %s *obj = (%s *)objarg;\n", norm_name, norm_name);
      Printf(code_wrap->code, "  %s *director = dynamic_cast<%s *>(obj);\n", dirClassName, dirClassName);
    }

    // TODO: if statement not needed?? - Java too
    Printf(code_wrap->code, "  if (director) {\n");
    Printf(code_wrap->code, "    director->swig_connect_director(");

    for (int i = first_class_dmethod; i < curr_class_dmethod; ++i) {
      UpcallData *udata = Getitem(dmethods_seq, i);
      String *methid = Getattr(udata, "class_methodidx");

      Printf(code_wrap->def, ", ");
      if (i != first_class_dmethod)
	Printf(code_wrap->code, ", ");
      Printf(code_wrap->def, "%s::SWIG_Callback%s_t callback%s", dirclassname, methid, methid);
      Printf(code_wrap->code, "callback%s", methid);
      Printf(imclass_class_code, ", %s.SwigDelegate%s_%s delegate%s", qualified_classname, sym_name, methid, methid);
    }

    Printf(code_wrap->def, ") {\n");
    Printf(code_wrap->code, ");\n");
    Printf(imclass_class_code, ");\n");
    Printf(code_wrap->code, "  }\n");
    Printf(code_wrap->code, "}\n");

    Wrapper_print(code_wrap, f_wrappers);
    DelWrapper(code_wrap);

    Delete(wname);
    Delete(swig_director_connect);
    Delete(qualified_classname);
    Delete(dirclassname);
  }

  /* ---------------------------------------------------------------
   * classDirectorMethod()
   *
   * Emit a virtual director method to pass a method call on to the 
   * underlying C# object.
   *
   * --------------------------------------------------------------- */

  int classDirectorMethod(Node *n, Node *parent, String *super) {
    String *classname = Getattr(parent, "sym:name");
    String *c_classname = Getattr(parent, "name");
    String *name = Getattr(n, "name");
    String *symname = Getattr(n, "sym:name");
    SwigType *returntype = Getattr(n, "type");
    String *overloaded_name = getOverloadedName(n);
    String *storage = Getattr(n, "storage");
    String *value = Getattr(n, "value");
    String *decl = Getattr(n, "decl");
    String *declaration = NewString("");
    String *pre_code = NewString("");
    String *post_code = NewString("");
    String *terminator_code = NewString("");
    String *tm;
    Parm *p;
    int i;
    Wrapper *w = NewWrapper();
    ParmList *l = Getattr(n, "parms");
    bool is_void = !(Cmp(returntype, "void"));
    String *qualified_return = 0;
    bool pure_virtual = (!(Cmp(storage, "virtual")) && !(Cmp(value, "0")));
    int status = SWIG_OK;
    bool output_director = true;
    String *dirclassname = directorClassName(parent);
    String *qualified_name = NewStringf("%s::%s", dirclassname, name);
    SwigType *c_ret_type = NULL;
    String *jupcall_args = NewString("");
    String *imclass_dmethod;
    String *callback_typedef_parms = NewString("");
    String *delegate_parms = NewString("");
    String *proxy_method_types = NewString("");
    String *callback_def = NewString("");
    String *callback_code = NewString("");
    String *imcall_args = NewString("");
    bool ignored_method = GetFlag(n, "feature:ignore") ? true : false;

    // Kludge Alert: functionWrapper sets sym:overload properly, but it
    // isn't at this point, so we have to manufacture it ourselves. At least
    // we're consistent with the sym:overload name in functionWrapper. (?? when
    // does the overloaded method name get set?)

    imclass_dmethod = NewStringf("SwigDirector_%s", Swig_name_member(getNSpace(), getClassPrefix(), overloaded_name));

    qualified_return = SwigType_rcaststr(returntype, "c_result");

    if (!is_void && !ignored_method) {
      if (!SwigType_isclass(returntype)) {
	if (!(SwigType_ispointer(returntype) || SwigType_isreference(returntype))) {
	  String *construct_result = NewStringf("= SwigValueInit< %s >()", SwigType_lstr(returntype, 0));
	  Wrapper_add_localv(w, "c_result", SwigType_lstr(returntype, "c_result"), construct_result, NIL);
	  Delete(construct_result);
	} else {
	  String *base_typename = SwigType_base(returntype);
	  String *resolved_typename = SwigType_typedef_resolve_all(base_typename);
	  Symtab *symtab = Getattr(n, "sym:symtab");
	  Node *typenode = Swig_symbol_clookup(resolved_typename, symtab);

	  if (SwigType_ispointer(returntype) || (typenode && Getattr(typenode, "abstracts"))) {
	    /* initialize pointers to something sane. Same for abstract
	       classes when a reference is returned. */
	    Wrapper_add_localv(w, "c_result", SwigType_lstr(returntype, "c_result"), "= 0", NIL);
	  } else {
	    /* If returning a reference, initialize the pointer to a sane
	       default - if a C# exception occurs, then the pointer returns
	       something other than a NULL-initialized reference. */
	    String *non_ref_type = Copy(returntype);

	    /* Remove reference and const qualifiers */
	    Replaceall(non_ref_type, "r.", "");
	    Replaceall(non_ref_type, "q(const).", "");
	    Wrapper_add_localv(w, "result_default", "static", SwigType_str(non_ref_type, "result_default"), "=", SwigType_str(non_ref_type, "()"), NIL);
	    Wrapper_add_localv(w, "c_result", SwigType_lstr(returntype, "c_result"), "= &result_default", NIL);

	    Delete(non_ref_type);
	  }

	  Delete(base_typename);
	  Delete(resolved_typename);
	}
      } else {
	SwigType *vt;

	vt = cplus_value_type(returntype);
	if (!vt) {
	  Wrapper_add_localv(w, "c_result", SwigType_lstr(returntype, "c_result"), NIL);
	} else {
	  Wrapper_add_localv(w, "c_result", SwigType_lstr(vt, "c_result"), NIL);
	  Delete(vt);
	}
      }
    }

    /* Create the intermediate class wrapper */
    tm = Swig_typemap_lookup("imtype", n, "", 0);
    if (tm) {
      String *imtypeout = Getattr(n, "tmap:imtype:out");	// the type in the imtype typemap's out attribute overrides the type in the typemap
      if (imtypeout)
	tm = imtypeout;
      const String *im_directoroutattributes = Getattr(n, "tmap:imtype:directoroutattributes");
      if (im_directoroutattributes) {
	Printf(callback_def, "  %s\n", im_directoroutattributes);
	if (!ignored_method)
	  Printf(director_delegate_definitions, "  %s\n", im_directoroutattributes);
      }

      Printf(callback_def, "  private %s SwigDirector%s(", tm, overloaded_name);
      if (!ignored_method)
	Printf(director_delegate_definitions, "  public delegate %s", tm);
    } else {
      Swig_warning(WARN_CSHARP_TYPEMAP_CSTYPE_UNDEF, input_file, line_number, "No imtype typemap defined for %s\n", SwigType_str(returntype, 0));
    }

    if ((c_ret_type = Swig_typemap_lookup("ctype", n, "", 0))) {
      if (!is_void && !ignored_method) {
	String *jretval_decl = NewStringf("%s jresult", c_ret_type);
	Wrapper_add_localv(w, "jresult", jretval_decl, "= 0", NIL);
	Delete(jretval_decl);
      }
    } else {
      Swig_warning(WARN_CSHARP_TYPEMAP_CTYPE_UNDEF, input_file, line_number, "No ctype typemap defined for %s for use in %s::%s (skipping director method)\n", 
	  SwigType_str(returntype, 0), SwigType_namestr(c_classname), SwigType_namestr(name));
      output_director = false;
    }

    Swig_director_parms_fixup(l);

    /* Attach the standard typemaps */
    Swig_typemap_attach_parms("out", l, 0);
    Swig_typemap_attach_parms("ctype", l, 0);
    Swig_typemap_attach_parms("imtype", l, 0);
    Swig_typemap_attach_parms("cstype", l, 0);
    Swig_typemap_attach_parms("directorin", l, 0);
    Swig_typemap_attach_parms("csdirectorin", l, 0);
    Swig_typemap_attach_parms("directorargout", l, w);

    /* Preamble code */
    if (!ignored_method)
      Printf(w->code, "if (!swig_callback%s) {\n", overloaded_name);

    if (!pure_virtual) {
      String *super_call = Swig_method_call(super, l);
      if (is_void) {
	Printf(w->code, "%s;\n", super_call);
	if (!ignored_method)
	  Printf(w->code, "return;\n");
      } else {
	Printf(w->code, "return %s;\n", super_call);
      }
      Delete(super_call);
    } else {
      Printf(w->code, " throw Swig::DirectorPureVirtualException(\"%s::%s\");\n", SwigType_namestr(c_classname), SwigType_namestr(name));
    }

    if (!ignored_method)
      Printf(w->code, "} else {\n");

    /* Go through argument list, convert from native to C# */
    for (i = 0, p = l; p; ++i) {
      /* Is this superfluous? */
      while (checkAttribute(p, "tmap:directorin:numinputs", "0")) {
	p = Getattr(p, "tmap:directorin:next");
      }

      SwigType *pt = Getattr(p, "type");
      String *ln = makeParameterName(n, p, i, false);
      String *c_param_type = NULL;
      String *c_decl = NewString("");
      String *arg = NewString("");

      Printf(arg, "j%s", ln);

      /* And add to the upcall args */
      if (i > 0)
	Printf(jupcall_args, ", ");
      Printf(jupcall_args, "%s", arg);

      /* Get parameter's intermediary C type */
      if ((c_param_type = Getattr(p, "tmap:ctype"))) {
	String *ctypeout = Getattr(p, "tmap:ctype:out");	// the type in the ctype typemap's out attribute overrides the type in the typemap
	if (ctypeout)
	  c_param_type = ctypeout;

	/* Add to local variables */
	Printf(c_decl, "%s %s", c_param_type, arg);
	if (!ignored_method)
	  Wrapper_add_localv(w, arg, c_decl, (!(SwigType_ispointer(pt) || SwigType_isreference(pt)) ? "" : "= 0"), NIL);

	/* Add input marshalling code */
	if ((tm = Getattr(p, "tmap:directorin"))) {

	  Setattr(p, "emit:directorinput", arg);
	  Replaceall(tm, "$input", arg);
	  Replaceall(tm, "$owner", "0");

	  if (Len(tm))
	    if (!ignored_method)
	      Printf(w->code, "%s\n", tm);

	  /* Add C type to callback typedef */
	  if (i > 0)
	    Printf(callback_typedef_parms, ", ");
	  Printf(callback_typedef_parms, "%s", c_param_type);

	  /* Add parameter to the intermediate class code if generating the
	   * intermediate's upcall code */
	  if ((tm = Getattr(p, "tmap:imtype"))) {

	    String *imtypeout = Getattr(p, "tmap:imtype:out");	// the type in the imtype typemap's out attribute overrides the type in the typemap
	    if (imtypeout)
	      tm = imtypeout;
            const String *im_directorinattributes = Getattr(p, "tmap:imtype:directorinattributes");

	    String *din = Copy(Getattr(p, "tmap:csdirectorin"));

	    if (din) {
	      Replaceall(din, "$module", module_class_name);
	      Replaceall(din, "$imclassname", imclass_name);
	      substituteClassname(pt, din);
	      Replaceall(din, "$iminput", ln);

	      // pre and post attribute support
	      String *pre = Getattr(p, "tmap:csdirectorin:pre");
	      if (pre) {
		substituteClassname(pt, pre);
		Replaceall(pre, "$iminput", ln);
		if (Len(pre_code) > 0)
		  Printf(pre_code, "\n");
		Printv(pre_code, pre, NIL);
	      }
	      String *post = Getattr(p, "tmap:csdirectorin:post");
	      if (post) {
		substituteClassname(pt, post);
		Replaceall(post, "$iminput", ln);
		if (Len(post_code) > 0)
		  Printf(post_code, "\n");
		Printv(post_code, post, NIL);
	      }
	      String *terminator = Getattr(p, "tmap:csdirectorin:terminator");
	      if (terminator) {
		substituteClassname(pt, terminator);
		Replaceall(terminator, "$iminput", ln);
		if (Len(terminator_code) > 0)
		Insert(terminator_code, 0, "\n");
		Insert(terminator_code, 0, terminator);
	      }

	      if (i > 0) {
		Printf(delegate_parms, ", ");
		Printf(proxy_method_types, ", ");
		Printf(imcall_args, ", ");
	      }
	      Printf(delegate_parms, "%s%s %s", im_directorinattributes ? im_directorinattributes : empty_string, tm, ln);

	      if (Cmp(din, ln)) {
		Printv(imcall_args, din, NIL);
	      } else
		Printv(imcall_args, ln, NIL);

	      /* Get the C# parameter type */
	      if ((tm = Getattr(p, "tmap:cstype"))) {
		substituteClassname(pt, tm);
		if (Strncmp(tm, "ref ", 4) == 0) {
		  Replace(tm, "ref ", "", DOH_REPLACE_FIRST);
		  Printf(proxy_method_types, "typeof(%s).MakeByRefType()", tm);
		} else if (Strncmp(tm, "out ", 4) == 0) {
		  Replace(tm, "out ", "", DOH_REPLACE_FIRST);
		  Printf(proxy_method_types, "typeof(%s).MakeByRefType()", tm);
		} else {
		  Printf(proxy_method_types, "typeof(%s)", tm);
		}
	      } else {
		Swig_warning(WARN_CSHARP_TYPEMAP_CSWTYPE_UNDEF, input_file, line_number, "No cstype typemap defined for %s\n", SwigType_str(pt, 0));
	      }
	    } else {
	      Swig_warning(WARN_CSHARP_TYPEMAP_CSDIRECTORIN_UNDEF, input_file, line_number, "No csdirectorin typemap defined for %s for use in %s::%s (skipping director method)\n", 
		  SwigType_str(pt, 0), SwigType_namestr(c_classname), SwigType_namestr(name));
	      output_director = false;
	    }
	  } else {
	    Swig_warning(WARN_CSHARP_TYPEMAP_CSTYPE_UNDEF, input_file, line_number, "No imtype typemap defined for %s for use in %s::%s (skipping director method)\n", 
		SwigType_str(pt, 0), SwigType_namestr(c_classname), SwigType_namestr(name));
	    output_director = false;
	  }

	  p = Getattr(p, "tmap:directorin:next");

	} else {
	  Swig_warning(WARN_CSHARP_TYPEMAP_CSDIRECTORIN_UNDEF, input_file, line_number,
		       "No or improper directorin typemap defined for argument %s for use in %s::%s (skipping director method)\n", 
		       SwigType_str(pt, 0), SwigType_namestr(c_classname), SwigType_namestr(name));
	  p = nextSibling(p);
	  output_director = false;
	}
      } else {
	Swig_warning(WARN_CSHARP_TYPEMAP_CTYPE_UNDEF, input_file, line_number, "No ctype typemap defined for %s for use in %s::%s (skipping director method)\n", 
	    SwigType_str(pt, 0), SwigType_namestr(c_classname), SwigType_namestr(name));
	output_director = false;
	p = nextSibling(p);
      }

      Delete(ln);
      Delete(arg);
      Delete(c_decl);
    }

    /* header declaration, start wrapper definition */
    String *target;
    SwigType *rtype = Getattr(n, "conversion_operator") ? 0 : Getattr(n, "classDirectorMethods:type");
    target = Swig_method_decl(rtype, decl, qualified_name, l, 0, 0);
    Printf(w->def, "%s", target);
    Delete(qualified_name);
    Delete(target);
    target = Swig_method_decl(rtype, decl, name, l, 0, 1);
    Printf(declaration, "    virtual %s", target);
    Delete(target);

    // Add any exception specifications to the methods in the director class
    ParmList *throw_parm_list = NULL;
    if ((throw_parm_list = Getattr(n, "throws")) || Getattr(n, "throw")) {
      int gencomma = 0;

      Append(w->def, " throw(");
      Append(declaration, " throw(");

      if (throw_parm_list)
	Swig_typemap_attach_parms("throws", throw_parm_list, 0);
      for (p = throw_parm_list; p; p = nextSibling(p)) {
	if (Getattr(p, "tmap:throws")) {
	  if (gencomma++) {
	    Append(w->def, ", ");
	    Append(declaration, ", ");
	  }
	  Printf(w->def, "%s", SwigType_str(Getattr(p, "type"), 0));
	  Printf(declaration, "%s", SwigType_str(Getattr(p, "type"), 0));
	}
      }

      Append(w->def, ")");
      Append(declaration, ")");
    }

    Append(w->def, " {");
    Append(declaration, ";\n");

    /* Finish off the inherited upcall's definition */

    Printf(callback_def, "%s)", delegate_parms);
    Printf(callback_def, " {\n");

    /* Emit the intermediate class's upcall to the actual class */

    String *upcall = NewStringf("%s(%s)", symname, imcall_args);

    if ((tm = Swig_typemap_lookup("csdirectorout", n, "", 0))) {
      substituteClassname(returntype, tm);
      Replaceall(tm, "$cscall", upcall);
      if (!is_void)
	Insert(tm, 0, "return ");
      Replaceall(tm, "\n ", "\n   "); // add extra indentation to code in typemap

      // pre and post attribute support
      bool is_pre_code = Len(pre_code) > 0;
      bool is_post_code = Len(post_code) > 0;
      bool is_terminator_code = Len(terminator_code) > 0;
      if (is_pre_code && is_post_code)
	Printf(callback_code, "%s\n    try {\n      %s;\n    } finally {\n%s\n    }\n", pre_code, tm, post_code);
      else if (is_pre_code)
	Printf(callback_code, "%s\n    %s;\n", pre_code, tm);
      else if (is_post_code)
	Printf(callback_code, "    try {\n      %s;\n    } finally {\n%s\n    }\n", tm, post_code);
      else
	Printf(callback_code, "    %s;\n", tm);
      if (is_terminator_code)
	Printv(callback_code, "\n", terminator_code, NIL);
    }

    Printf(callback_code, "  }\n");
    Delete(upcall);

    if (!ignored_method) {
      if (!is_void)
	Printf(w->code, "jresult = (%s) ", c_ret_type);

      Printf(w->code, "swig_callback%s(%s);\n", overloaded_name, jupcall_args);

      if (!is_void) {
	String *jresult_str = NewString("jresult");
	String *result_str = NewString("c_result");

	/* Copy jresult into c_result... */
	if ((tm = Swig_typemap_lookup("directorout", n, result_str, w))) {
	  Replaceall(tm, "$input", jresult_str);
	  Replaceall(tm, "$result", result_str);
	  Printf(w->code, "%s\n", tm);
	} else {
	  Swig_warning(WARN_TYPEMAP_DIRECTOROUT_UNDEF, input_file, line_number,
		       "Unable to use return type %s used in %s::%s (skipping director method)\n", 
		       SwigType_str(returntype, 0), SwigType_namestr(c_classname), SwigType_namestr(name));
	  output_director = false;
	}

	Delete(jresult_str);
	Delete(result_str);
      }

      /* Marshal outputs */
      for (p = l; p;) {
	if ((tm = Getattr(p, "tmap:directorargout"))) {
	  canThrow(n, "directorargout", p);
	  Replaceall(tm, "$result", "jresult");
	  Replaceall(tm, "$input", Getattr(p, "emit:directorinput"));
	  Printv(w->code, tm, "\n", NIL);
	  p = Getattr(p, "tmap:directorargout:next");
	} else {
	  p = nextSibling(p);
	}
      }

      /* Terminate wrapper code */
      Printf(w->code, "}\n");
      if (!is_void)
	Printf(w->code, "return %s;", qualified_return);
    }

    Printf(w->code, "}");

    // We expose virtual protected methods via an extra public inline method which makes a straight call to the wrapped class' method
    String *inline_extra_method = NewString("");
    if (dirprot_mode() && !is_public(n) && !pure_virtual) {
      Printv(inline_extra_method, declaration, NIL);
      String *extra_method_name = NewStringf("%sSwigPublic", name);
      Replaceall(inline_extra_method, name, extra_method_name);
      Replaceall(inline_extra_method, ";\n", " {\n      ");
      if (!is_void)
	Printf(inline_extra_method, "return ");
      String *methodcall = Swig_method_call(super, l);
      Printv(inline_extra_method, methodcall, ";\n    }\n", NIL);
      Delete(methodcall);
      Delete(extra_method_name);
    }

    /* emit the director method */
    if (status == SWIG_OK && output_director) {
      if (!is_void) {
	Replaceall(w->code, "$null", qualified_return);
      } else {
	Replaceall(w->code, "$null", "");
      }
      if (!ignored_method)
	Printv(director_delegate_callback, "\n", callback_def, callback_code, NIL);
      if (!Getattr(n, "defaultargs")) {
	Replaceall(w->code, "$symname", symname);
	Wrapper_print(w, f_directors);
	Printv(f_directors_h, declaration, NIL);
	Printv(f_directors_h, inline_extra_method, NIL);
      }
    }

    if (!ignored_method) {
      /* Emit the actual upcall through */
      UpcallData *udata = addUpcallMethod(imclass_dmethod, symname, decl, overloaded_name);
      String *methid = Getattr(udata, "class_methodidx");
      Setattr(n, "upcalldata", udata);
      /*
      Printf(stdout, "setting upcalldata, nodeType: %s %s::%s %p\n", nodeType(n), classname, Getattr(n, "name"), n);
      */

      Printf(director_callback_typedefs, "    typedef %s (SWIGSTDCALL* SWIG_Callback%s_t)(", c_ret_type, methid);
      Printf(director_callback_typedefs, "%s);\n", callback_typedef_parms);
      Printf(director_callbacks, "    SWIG_Callback%s_t swig_callback%s;\n", methid, overloaded_name);

      Printf(director_delegate_definitions, " SwigDelegate%s_%s(%s);\n", classname, methid, delegate_parms);
      Printf(director_delegate_instances, "  private SwigDelegate%s_%s swigDelegate%s;\n", classname, methid, methid);
      Printf(director_method_types, "  private static global::System.Type[] swigMethodTypes%s = new global::System.Type[] { %s };\n", methid, proxy_method_types);
      Printf(director_connect_parms, "SwigDirector%s%s delegate%s", classname, methid, methid);
    }

    Delete(pre_code);
    Delete(post_code);
    Delete(terminator_code);
    Delete(qualified_return);
    Delete(declaration);
    Delete(callback_typedef_parms);
    Delete(delegate_parms);
    Delete(proxy_method_types);
    Delete(callback_def);
    Delete(callback_code);
    Delete(dirclassname);
    DelWrapper(w);

    return status;
  }

  /* ------------------------------------------------------------
   * classDirectorConstructor()
   * ------------------------------------------------------------ */

  int classDirectorConstructor(Node *n) {
    Node *parent = parentNode(n);
    String *decl = Getattr(n, "decl");
    String *supername = Swig_class_name(parent);
    String *dirclassname = directorClassName(parent);
    String *sub = NewString("");
    Parm *p;
    ParmList *superparms = Getattr(n, "parms");
    ParmList *parms;
    int argidx = 0;

    /* Assign arguments to superclass's parameters, if not already done */
    for (p = superparms; p; p = nextSibling(p)) {
      String *pname = Getattr(p, "name");

      if (!pname) {
	pname = NewStringf("arg%d", argidx++);
	Setattr(p, "name", pname);
      }
    }

    // TODO: Is this copy needed?
    parms = CopyParmList(superparms);

    if (!Getattr(n, "defaultargs")) {
      /* constructor */
      {
	String *basetype = Getattr(parent, "classtype");
	String *target = Swig_method_decl(0, decl, dirclassname, parms, 0, 0);
	String *call = Swig_csuperclass_call(0, basetype, superparms);

	Printf(f_directors, "%s::%s : %s, %s {\n", dirclassname, target, call, Getattr(parent, "director:ctor"));
	Printf(f_directors, "  swig_init_callbacks();\n");
	Printf(f_directors, "}\n\n");

	Delete(target);
	Delete(call);
      }

      /* constructor header */
      {
	String *target = Swig_method_decl(0, decl, dirclassname, parms, 0, 1);
	Printf(f_directors_h, "    %s;\n", target);
	Delete(target);
      }
    }

    Delete(sub);
    Delete(supername);
    Delete(parms);
    Delete(dirclassname);
    return Language::classDirectorConstructor(n);
  }

  /* ------------------------------------------------------------
   * classDirectorDefaultConstructor()
   * ------------------------------------------------------------ */

  int classDirectorDefaultConstructor(Node *n) {
    String *dirclassname = directorClassName(n);
    String *classtype = SwigType_namestr(Getattr(n, "name"));
    Wrapper *w = NewWrapper();

    Printf(w->def, "%s::%s() : %s {", dirclassname, dirclassname, Getattr(n, "director:ctor"));
    Printf(w->code, "}\n");
    Wrapper_print(w, f_directors);

    Printf(f_directors_h, "    %s();\n", dirclassname);
    DelWrapper(w);
    Delete(classtype);
    Delete(dirclassname);
    return Language::classDirectorDefaultConstructor(n);
  }


  /* ------------------------------------------------------------
   * classDirectorInit()
   * ------------------------------------------------------------ */

  int classDirectorInit(Node *n) {
    Delete(none_comparison);
    none_comparison = NewString("");	// not used

    Delete(director_ctor_code);
    director_ctor_code = NewString("$director_new");

    directorDeclaration(n);

    Printf(f_directors_h, "%s {\n", Getattr(n, "director:decl"));
    Printf(f_directors_h, "\npublic:\n");

    /* Keep track of the director methods for this class */
    first_class_dmethod = curr_class_dmethod = n_dmethods;

    director_callback_typedefs = NewString("");
    director_callbacks = NewString("");
    director_delegate_callback = NewString("");
    director_delegate_definitions = NewString("");
    director_delegate_instances = NewString("");
    director_method_types = NewString("");
    director_connect_parms = NewString("");

    return Language::classDirectorInit(n);
  }

  int classDeclaration(Node *n) {
    String *old_director_callback_typedefs = director_callback_typedefs;
    String *old_director_callbacks = director_callbacks;
    String *old_director_delegate_callback = director_delegate_callback;
    String *old_director_delegate_definitions = director_delegate_definitions;
    String *old_director_delegate_instances = director_delegate_instances;
    String *old_director_method_types = director_method_types;
    String *old_director_connect_parms = director_connect_parms;

    int ret = Language::classDeclaration(n);

    // these variables are deleted in emitProxyClassDefAndCPPCasts, hence no Delete here
    director_callback_typedefs = old_director_callback_typedefs;
    director_callbacks = old_director_callbacks;
    director_delegate_callback = old_director_delegate_callback;
    director_delegate_definitions = old_director_delegate_definitions;
    director_delegate_instances = old_director_delegate_instances;
    director_method_types = old_director_method_types;
    director_connect_parms = old_director_connect_parms;

    return ret;
  }

  /* ----------------------------------------------------------------------
   * classDirectorDestructor()
   * ---------------------------------------------------------------------- */

  int classDirectorDestructor(Node *n) {
    Node *current_class = getCurrentClass();
    String *dirclassname = directorClassName(current_class);
    Wrapper *w = NewWrapper();

    if (Getattr(n, "throw")) {
      Printf(f_directors_h, "    virtual ~%s() throw ();\n", dirclassname);
      Printf(w->def, "%s::~%s() throw () {\n", dirclassname, dirclassname);
    } else {
      Printf(f_directors_h, "    virtual ~%s();\n", dirclassname);
      Printf(w->def, "%s::~%s() {\n", dirclassname, dirclassname);
    }

    Printv(w->code, "}\n", NIL);

    Wrapper_print(w, f_directors);

    DelWrapper(w);
    Delete(dirclassname);
    return SWIG_OK;
  }

  /* ------------------------------------------------------------
   * classDirectorEnd()
   * ------------------------------------------------------------ */

  int classDirectorEnd(Node *n) {
    int i;
    String *dirclassname = directorClassName(n);

    Wrapper *w = NewWrapper();

    if (Len(director_callback_typedefs) > 0) {
      Printf(f_directors_h, "\n%s", director_callback_typedefs);
    }

    Printf(f_directors_h, "    void swig_connect_director(");

    Printf(w->def, "void %s::swig_connect_director(", dirclassname);

    for (i = first_class_dmethod; i < curr_class_dmethod; ++i) {
      UpcallData *udata = Getitem(dmethods_seq, i);
      String *methid = Getattr(udata, "class_methodidx");
      String *overname = Getattr(udata, "overname");

      Printf(f_directors_h, "SWIG_Callback%s_t callback%s", methid, overname);
      Printf(w->def, "SWIG_Callback%s_t callback%s", methid, overname);
      Printf(w->code, "swig_callback%s = callback%s;\n", overname, overname);
      if (i != curr_class_dmethod - 1) {
	Printf(f_directors_h, ", ");
	Printf(w->def, ", ");
      }
    }

    Printf(f_directors_h, ");\n");
    Printf(w->def, ") {");


    if (Len(director_callbacks) > 0) {
      Printf(f_directors_h, "\nprivate:\n%s", director_callbacks);
    }
    Printf(f_directors_h, "    void swig_init_callbacks();\n");
    Printf(f_directors_h, "};\n\n");
    Printf(w->code, "}\n\n");

    Printf(w->code, "void %s::swig_init_callbacks() {\n", dirclassname);
    for (i = first_class_dmethod; i < curr_class_dmethod; ++i) {
      UpcallData *udata = Getitem(dmethods_seq, i);
      String *overname = Getattr(udata, "overname");
      Printf(w->code, "swig_callback%s = 0;\n", overname);
    }
    Printf(w->code, "}");

    Wrapper_print(w, f_directors);

    DelWrapper(w);
    Delete(dirclassname);

    return Language::classDirectorEnd(n);
  }

  /* --------------------------------------------------------------------
   * classDirectorDisown()
   * ------------------------------------------------------------------*/
  virtual int classDirectorDisown(Node *n) {
    (void) n;
    return SWIG_OK;
  }

  /*----------------------------------------------------------------------
   * extraDirectorProtectedCPPMethodsRequired()
   *--------------------------------------------------------------------*/

  bool extraDirectorProtectedCPPMethodsRequired() const {
    return false;
  }

  /*----------------------------------------------------------------------
   * directorDeclaration()
   *
   * Generate the director class's declaration
   * e.g. "class SwigDirector_myclass : public myclass, public Swig::Director {"
   *--------------------------------------------------------------------*/
 
  void directorDeclaration(Node *n) {

    String *base = Getattr(n, "classtype");
    String *class_ctor = NewString("Swig::Director()");

    String *dirclassname = directorClassName(n);
    String *declaration = Swig_class_declaration(n, dirclassname);

    Printf(declaration, " : public %s, public Swig::Director", base);

    // Stash stuff for later.
    Setattr(n, "director:decl", declaration);
    Setattr(n, "director:ctor", class_ctor);

    Delete(dirclassname);
  }

  /*----------------------------------------------------------------------
   * nestedClassesSupport()
   *--------------------------------------------------------------------*/

  NestedClassSupport nestedClassesSupport() const {
    return NCS_Full;
  }
};				/* class CSHARP */

/* -----------------------------------------------------------------------------
 * swig_csharp()    - Instantiate module
 * ----------------------------------------------------------------------------- */

static Language *new_swig_csharp() {
  return new CSHARP();
}
extern "C" Language *swig_csharp(void) {
  return new_swig_csharp();
}

/* -----------------------------------------------------------------------------
 * Static member variables
 * ----------------------------------------------------------------------------- */

const char *CSHARP::usage = "\
C# Options (available with -csharp)\n\
     -dllimport <dl> - Override DllImport attribute name to <dl>\n\
     -namespace <nm> - Generate wrappers into C# namespace <nm>\n\
     -noproxy        - Generate the low-level functional interface instead\n\
                       of proxy classes\n\
     -oldvarnames    - Old intermediary method names for variable wrappers\n\
     -outfile <file> - Write all C# into a single <file> located in the output directory\n\
\n";<|MERGE_RESOLUTION|>--- conflicted
+++ resolved
@@ -1740,23 +1740,12 @@
           base = Next(base);
           /* Warn about multiple inheritance for additional base class(es) */
           while (base.item) {
-<<<<<<< HEAD
-            if (GetFlag(base.item, "feature:ignore")) {
-              base = Next(base);
-              continue;
-            }
-            String *proxyclassname = Getattr(n, "classtypeobj");
-            String *baseclassname = Getattr(base.item, "name");
-            Swig_warning(WARN_CSHARP_MULTIPLE_INHERITANCE, Getfile(n), Getline(n),
-                         "Warning for %s proxy: Base %s ignored. Multiple inheritance is not supported in C#.\n", SwigType_namestr(proxyclassname), SwigType_namestr(baseclassname));
-=======
 	    if (!GetFlag(base.item, "feature:ignore") && !Getattr(base.item, "feature:interface")) {
 	      String *proxyclassname = Getattr(n, "classtypeobj");
 	      String *baseclassname = Getattr(base.item, "name");
 	      Swig_warning(WARN_CSHARP_MULTIPLE_INHERITANCE, Getfile(n), Getline(n),
                 "Warning for %s proxy: Base %s ignored. Multiple inheritance is not supported in Java.\n", SwigType_namestr(proxyclassname), SwigType_namestr(baseclassname));
 	    }
->>>>>>> 3931b580
             base = Next(base);
           }
         }
@@ -2015,7 +2004,6 @@
   virtual int classHandler(Node *n) {
     String *nspace = getNSpace();
     File *f_proxy = NULL;
-<<<<<<< HEAD
     // save class local variables
     String *old_proxy_class_name = proxy_class_name;
     String *old_full_imclass_name = full_imclass_name;
@@ -2024,12 +2012,10 @@
     String *old_proxy_class_def = proxy_class_def;
     String *old_proxy_class_code = proxy_class_code;
     bool has_outerclass = Getattr(n, "nested:outer") && !GetFlag(n, "feature:flatnested");
-
-=======
     File *f_interface = NULL;
     String *old_interface_class_code = interface_class_code;
     interface_class_code = 0;
->>>>>>> 3931b580
+
     if (proxy_flag) {
       proxy_class_name = NewString(Getattr(n, "sym:name"));
       if (Node *outer = Getattr(n, "nested:outer")) {
@@ -2075,15 +2061,8 @@
 
 	addOpenNamespace(nspace, f_proxy);
       }
-<<<<<<< HEAD
       else
 	++nesting_depth;
-      proxy_class_def = NewString("");
-      proxy_class_code = NewString("");
-      destructor_call = NewString("");
-      proxy_class_constants_code = NewString("");
-=======
-      Append(filenames_list, filen);
 
       // Start writing out the proxy class file
       emitBanner(f_proxy);
@@ -2114,7 +2093,6 @@
 	emitInterfaceDeclaration(n, iname, f_interface);
       }
       Delete(output_directory);
->>>>>>> 3931b580
     }
 
     Language::classHandler(n);
@@ -2154,7 +2132,6 @@
       }
 
       // Write out all the constants
-<<<<<<< HEAD
       if (Len(proxy_class_constants_code) != 0) {
 	if (!has_outerclass)
 	  Printv(f_proxy, proxy_class_constants_code, NIL);
@@ -2205,18 +2182,11 @@
 	Delete(norm_name);
 	Delete(wname);
 	Delete(downcast_method);
-=======
-      if (Len(proxy_class_constants_code) != 0)
-	Printv(f_proxy, proxy_class_constants_code, NIL);
-
-      Printf(f_proxy, "}\n");
-      addCloseNamespace(nspace, f_proxy);
-      Delete(f_proxy);
+
       if (f_interface) {
 	Printv(f_interface, interface_class_code, "}\n", NIL);
 	addCloseNamespace(nspace, f_interface);
 	Delete(f_interface);
->>>>>>> 3931b580
       }
 
       emitDirectorExtraMethods(n);
