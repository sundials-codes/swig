/* -----------------------------------------------------------------------------
 * This file is part of SWIG, which is licensed as a whole under version 3 
 * (or any later version) of the GNU General Public License. Some additional
 * terms also apply to certain portions of SWIG. The full details of the SWIG
 * license and copyrights can be found in the LICENSE and COPYRIGHT files
 * included with the SWIG source code as distributed by the SWIG developers
 * and at http://www.swig.org/legal.html.
 *
 * java.cxx
 *
 * Java language module for SWIG.
 * ----------------------------------------------------------------------------- */

#include "swigmod.h"
#include <limits.h>		// for INT_MAX
#include "cparse.h"
#include <ctype.h>

/* Hash type used for upcalls from C/C++ */
typedef DOH UpcallData;
// helper function used in feature:interface implementation
void Swig_propagate_interface_methods(Node *n);

class JAVA:public Language {
  static const char *usage;
  const String *empty_string;
  const String *public_string;
  const String *protected_string;

  Hash *swig_types_hash;
  File *f_begin;
  File *f_runtime;
  File *f_runtime_h;
  File *f_header;
  File *f_wrappers;
  File *f_init;
  File *f_directors;
  File *f_directors_h;
  List *filenames_list;

  bool proxy_flag;		// Flag for generating proxy classes
  bool nopgcpp_flag;		// Flag for suppressing the premature garbage collection prevention parameter
  bool native_function_flag;	// Flag for when wrapping a native function
  bool enum_constant_flag;	// Flag for when wrapping an enum or constant
  bool static_flag;		// Flag for when wrapping a static functions or member variables
  bool variable_wrapper_flag;	// Flag for when wrapping a nonstatic member variable
  bool wrapping_member_flag;	// Flag for when wrapping a member variable/enum/const
  bool global_variable_flag;	// Flag for when wrapping a global variable
  bool old_variable_names;	// Flag for old style variable names in the intermediary class
  bool member_func_flag;	// flag set when wrapping a member function

  String *imclass_name;		// intermediary class name
  String *module_class_name;	// module class name
  String *constants_interface_name;	// constants interface name
  String *imclass_class_code;	// intermediary class code
  String *proxy_class_def;
  String *proxy_class_code;
  String *interface_class_code; // if %feature("interface") was declared for a class, here goes the interface declaration
  String *module_class_code;
  String *proxy_class_name;	// proxy class name
  String *full_proxy_class_name;// fully qualified proxy class name when using nspace feature, otherwise same as proxy_class_name
  String *full_imclass_name;	// fully qualified intermediary class name when using nspace feature, otherwise same as imclass_name
  String *variable_name;	//Name of a variable being wrapped
  String *proxy_class_constants_code;
  String *module_class_constants_code;
  String *enum_code;
  String *package;		// Optional package name
  String *jnipackage;		// Package name used in the JNI code
  String *package_path;		// Package name used internally by JNI (slashes)
  String *imclass_imports;	//intermediary class imports from %pragma
  String *module_imports;	//module imports from %pragma
  String *imclass_baseclass;	//inheritance for intermediary class class from %pragma
  String *imclass_package;	//package in which to generate the intermediary class
  String *module_baseclass;	//inheritance for module class from %pragma
  String *imclass_interfaces;	//interfaces for intermediary class class from %pragma
  String *module_interfaces;	//interfaces for module class from %pragma
  String *imclass_class_modifiers;	//class modifiers for intermediary class overriden by %pragma
  String *module_class_modifiers;	//class modifiers for module class overriden by %pragma
  String *upcasts_code;		//C++ casts for inheritance hierarchies C++ code
  String *imclass_cppcasts_code;	//C++ casts up inheritance hierarchies intermediary class code
  String *imclass_directors;	// Intermediate class director code
  String *destructor_call;	//C++ destructor call if any
  String *destructor_throws_clause;	//C++ destructor throws clause if any

  // Director method stuff:
  List *dmethods_seq;
  Hash *dmethods_table;
  int n_dmethods;
  int n_directors;
  int first_class_dmethod;
  int curr_class_dmethod;
  int nesting_depth;

  enum EnumFeature { SimpleEnum, TypeunsafeEnum, TypesafeEnum, ProperEnum };

public:

  /* -----------------------------------------------------------------------------
   * JAVA()
   * ----------------------------------------------------------------------------- */

   JAVA():empty_string(NewString("")),
      public_string(NewString("public")),
      protected_string(NewString("protected")),
      swig_types_hash(NULL),
      f_begin(NULL),
      f_runtime(NULL),
      f_runtime_h(NULL),
      f_header(NULL),
      f_wrappers(NULL),
      f_init(NULL),
      f_directors(NULL),
      f_directors_h(NULL),
      filenames_list(NULL),
      proxy_flag(true),
      nopgcpp_flag(false),
      native_function_flag(false),
      enum_constant_flag(false),
      static_flag(false),
      variable_wrapper_flag(false),
      wrapping_member_flag(false),
      global_variable_flag(false),
      old_variable_names(false),
      member_func_flag(false),
      imclass_name(NULL),
      module_class_name(NULL),
      constants_interface_name(NULL),
      imclass_class_code(NULL),
      proxy_class_def(NULL),
      proxy_class_code(NULL),
      interface_class_code(NULL),
      module_class_code(NULL),
      proxy_class_name(NULL),
      full_proxy_class_name(NULL),
      full_imclass_name(NULL),
      variable_name(NULL),
      proxy_class_constants_code(NULL),
      module_class_constants_code(NULL),
      enum_code(NULL),
      package(NULL),
      jnipackage(NULL),
      package_path(NULL),
      imclass_imports(NULL),
      module_imports(NULL),
      imclass_baseclass(NULL),
      imclass_package(NULL),
      module_baseclass(NULL),
      imclass_interfaces(NULL),
      module_interfaces(NULL),
      imclass_class_modifiers(NULL),
      module_class_modifiers(NULL),
      upcasts_code(NULL),
      imclass_cppcasts_code(NULL),
      imclass_directors(NULL),
      destructor_call(NULL),
      destructor_throws_clause(NULL),
      dmethods_seq(NULL),
      dmethods_table(NULL),
      n_dmethods(0),
      n_directors(0),
      first_class_dmethod(0),
      curr_class_dmethod(0),
      nesting_depth(0){
    /* for now, multiple inheritance in directors is disabled, this
       should be easy to implement though */
    director_multiple_inheritance = 0;
    director_language = 1;
  }

  /* -----------------------------------------------------------------------------
   * constructIntermediateClassName()
   *
   * Construct the fully qualified name of the intermidiate class and set
   * the full_imclass_name attribute accordingly.
   * ----------------------------------------------------------------------------- */
  void constructIntermediateClassName(Node *n) {
    String *nspace = Getattr(n, "sym:nspace");

    if (imclass_package && package)
      full_imclass_name = NewStringf("%s.%s.%s", package, imclass_package, imclass_name);
    else if (package && nspace)
      full_imclass_name = NewStringf("%s.%s", package, imclass_name);
    else if (imclass_package)
      full_imclass_name = NewStringf("%s.%s", imclass_package, imclass_name);
    else
      full_imclass_name = NewStringf("%s", imclass_name);

    if (nspace && !package) {
      String *name = Getattr(n, "name") ? Getattr(n, "name") : NewString("<unnamed>");
      Swig_warning(WARN_JAVA_NSPACE_WITHOUT_PACKAGE, Getfile(n), Getline(n),
	  "The nspace feature is used on '%s' without -package. "
	  "The generated code may not compile as Java does not support types declared in a named package accessing types declared in an unnamed package.\n", name);
    }
  }

  /* -----------------------------------------------------------------------------
   * getProxyName()
   *
   * Test to see if a type corresponds to something wrapped with a proxy class.
   * Return NULL if not otherwise the proxy class name, fully qualified with
   * package name if the nspace feature is used, unless jnidescriptor is true as
   * the package name is handled differently (unfortunately for legacy reasons).
   * ----------------------------------------------------------------------------- */
  
   String *getProxyName(SwigType *t, bool jnidescriptor = false) {
     String *proxyname = NULL;
     if (proxy_flag) {
       Node *n = classLookup(t);
       if (n) {
	 proxyname = Getattr(n, "proxyname");
	 if (!proxyname || jnidescriptor) {
	   String *nspace = Getattr(n, "sym:nspace");
	   String *symname = Copy(Getattr(n, "sym:name"));
	   if (symname && !GetFlag(n, "feature:flatnested")) {
	     for (Node *outer_class = Getattr(n, "nested:outer"); outer_class; outer_class = Getattr(outer_class, "nested:outer")) {
	       Push(symname, jnidescriptor ? "$" : ".");
	       Push(symname, Getattr(outer_class, "sym:name"));
	     }
	   }
	   if (nspace) {
	     if (package && !jnidescriptor)
	       proxyname = NewStringf("%s.%s.%s", package, nspace, symname);
	     else
	       proxyname = NewStringf("%s.%s", nspace, symname);
	   } else {
	     proxyname = Copy(symname);
	   }
	   if (!jnidescriptor) {
	     Setattr(n, "proxyname", proxyname); // Cache it
	     Delete(proxyname);
	   }
	   Delete(symname);
	 }
       }
     }
     return proxyname;
   }

  /* -----------------------------------------------------------------------------
   * makeValidJniName()
   * ----------------------------------------------------------------------------- */

  String *makeValidJniName(const String *name) {
    String *valid_jni_name = NewString(name);
    Replaceall(valid_jni_name, "_", "_1");
    return valid_jni_name;
  }

  /* ------------------------------------------------------------
   * main()
   * ------------------------------------------------------------ */

  virtual void main(int argc, char *argv[]) {

    SWIG_library_directory("java");

    // Look for certain command line options
    for (int i = 1; i < argc; i++) {
      if (argv[i]) {
	if (strcmp(argv[i], "-package") == 0) {
	  if (argv[i + 1]) {
	    package = NewString("");
	    Printf(package, argv[i + 1]);
	    if (Len(package) == 0) {
	      Delete(package);
	      package = 0;
	    }
	    Swig_mark_arg(i);
	    Swig_mark_arg(i + 1);
	    i++;
	  } else {
	    Swig_arg_error();
	  }
	} else if ((strcmp(argv[i], "-shadow") == 0) || ((strcmp(argv[i], "-proxy") == 0))) {
	  Printf(stderr, "Deprecated command line option: %s. Proxy classes are now generated by default.\n", argv[i]);
	  Swig_mark_arg(i);
	  proxy_flag = true;
	} else if ((strcmp(argv[i], "-noproxy") == 0)) {
	  Swig_mark_arg(i);
	  proxy_flag = false;
	} else if (strcmp(argv[i], "-nopgcpp") == 0) {
	  Swig_mark_arg(i);
	  nopgcpp_flag = true;
	} else if (strcmp(argv[i], "-oldvarnames") == 0) {
	  Swig_mark_arg(i);
	  old_variable_names = true;
	} else if (strcmp(argv[i], "-jnic") == 0) {
	  Swig_mark_arg(i);
	  Printf(stderr, "Deprecated command line option: -jnic. C JNI calling convention now used when -c++ not specified.\n");
	} else if (strcmp(argv[i], "-nofinalize") == 0) {
	  Swig_mark_arg(i);
	  Printf(stderr, "Deprecated command line option: -nofinalize. Use the new javafinalize typemap instead.\n");
	} else if (strcmp(argv[i], "-jnicpp") == 0) {
	  Swig_mark_arg(i);
	  Printf(stderr, "Deprecated command line option: -jnicpp. C++ JNI calling convention now used when -c++ specified.\n");
	} else if (strcmp(argv[i], "-help") == 0) {
	  Printf(stdout, "%s\n", usage);
	}
      }
    }

    // Add a symbol to the parser for conditional compilation
    Preprocessor_define("SWIGJAVA 1", 0);

    // Add typemap definitions
    SWIG_typemap_lang("java");
    SWIG_config_file("java.swg");

    allow_overloading();
  }

  /* ---------------------------------------------------------------------
   * top()
   * --------------------------------------------------------------------- */

  virtual int top(Node *n) {

    // Get any options set in the module directive
    Node *optionsnode = Getattr(Getattr(n, "module"), "options");

    if (optionsnode) {
      if (Getattr(optionsnode, "jniclassname"))
	imclass_name = Copy(Getattr(optionsnode, "jniclassname"));
      /* check if directors are enabled for this module.  note: this 
       * is a "master" switch, without which no director code will be
       * emitted.  %feature("director") statements are also required
       * to enable directors for individual classes or methods.
       *
       * use %module(directors="1") modulename at the start of the 
       * interface file to enable director generation.
       */
      if (Getattr(optionsnode, "directors")) {
	allow_directors();
      }
      if (Getattr(optionsnode, "dirprot")) {
	allow_dirprot();
      }
      allow_allprotected(GetFlag(optionsnode, "allprotected"));
    }

    /* Initialize all of the output files */
    String *outfile = Getattr(n, "outfile");
    String *outfile_h = Getattr(n, "outfile_h");

    if (!outfile) {
      Printf(stderr, "Unable to determine outfile\n");
      SWIG_exit(EXIT_FAILURE);
    }

    f_begin = NewFile(outfile, "w", SWIG_output_files());
    if (!f_begin) {
      FileErrorDisplay(outfile);
      SWIG_exit(EXIT_FAILURE);
    }

    if (directorsEnabled()) {
      if (!outfile_h) {
        Printf(stderr, "Unable to determine outfile_h\n");
        SWIG_exit(EXIT_FAILURE);
      }
      f_runtime_h = NewFile(outfile_h, "w", SWIG_output_files());
      if (!f_runtime_h) {
	FileErrorDisplay(outfile_h);
	SWIG_exit(EXIT_FAILURE);
      }
    }

    f_runtime = NewString("");
    f_init = NewString("");
    f_header = NewString("");
    f_wrappers = NewString("");
    f_directors_h = NewString("");
    f_directors = NewString("");

    /* Register file targets with the SWIG file handler */
    Swig_register_filebyname("begin", f_begin);
    Swig_register_filebyname("header", f_header);
    Swig_register_filebyname("wrapper", f_wrappers);
    Swig_register_filebyname("runtime", f_runtime);
    Swig_register_filebyname("init", f_init);
    Swig_register_filebyname("director", f_directors);
    Swig_register_filebyname("director_h", f_directors_h);

    swig_types_hash = NewHash();
    filenames_list = NewList();

    // Make the intermediary class and module class names. The intermediary class name can be set in the module directive.
    if (!imclass_name) {
      imclass_name = NewStringf("%sJNI", Getattr(n, "name"));
      module_class_name = Copy(Getattr(n, "name"));
    } else {
      // Rename the module name if it is the same as intermediary class name - a backwards compatibility solution
      if (Cmp(imclass_name, Getattr(n, "name")) == 0)
	module_class_name = NewStringf("%sModule", Getattr(n, "name"));
      else
	module_class_name = Copy(Getattr(n, "name"));
    }
    constants_interface_name = NewStringf("%sConstants", module_class_name);

    // module class and intermediary classes are always created
    if (!addSymbol(imclass_name, n))
      return SWIG_ERROR;
    if (!addSymbol(module_class_name, n))
      return SWIG_ERROR;

    imclass_class_code = NewString("");
    proxy_class_def = NewString("");
    proxy_class_code = NewString("");
    module_class_constants_code = NewString("");
    imclass_baseclass = NewString("");
    imclass_package = NULL;
    imclass_interfaces = NewString("");
    imclass_class_modifiers = NewString("");
    module_class_code = NewString("");
    module_baseclass = NewString("");
    module_interfaces = NewString("");
    module_imports = NewString("");
    module_class_modifiers = NewString("");
    imclass_imports = NewString("");
    imclass_cppcasts_code = NewString("");
    imclass_directors = NewString("");
    upcasts_code = NewString("");
    dmethods_seq = NewList();
    dmethods_table = NewHash();
    n_dmethods = 0;
    n_directors = 0;
    jnipackage = NewString("");
    package_path = NewString("");

    Swig_banner(f_begin);

    Printf(f_runtime, "\n\n#ifndef SWIGJAVA\n#define SWIGJAVA\n#endif\n\n");

    if (directorsEnabled()) {
      Printf(f_runtime, "#define SWIG_DIRECTORS\n");

      /* Emit initial director header and director code: */
      Swig_banner(f_directors_h);
      Printf(f_directors_h, "\n");
      Printf(f_directors_h, "#ifndef SWIG_%s_WRAP_H_\n", module_class_name);
      Printf(f_directors_h, "#define SWIG_%s_WRAP_H_\n\n", module_class_name);

      Printf(f_directors, "\n\n");
      Printf(f_directors, "/* ---------------------------------------------------\n");
      Printf(f_directors, " * C++ director class methods\n");
      Printf(f_directors, " * --------------------------------------------------- */\n\n");
      if (outfile_h) {
	String *filename = Swig_file_filename(outfile_h);
	Printf(f_directors, "#include \"%s\"\n\n", filename);
	Delete(filename);
      }
    }

    Printf(f_runtime, "\n");

    String *wrapper_name = NewString("");

    if (package) {
      String *jniname = makeValidJniName(package);
      Printv(jnipackage, jniname, NIL);
      Delete(jniname);
      Replaceall(jnipackage, ".", "_");
      Append(jnipackage, "_");
      Printv(package_path, package, NIL);
      Replaceall(package_path, ".", "/");
    }
    String *jniname = makeValidJniName(imclass_name);
    Printf(wrapper_name, "Java_%s%s_%%f", jnipackage, jniname);
    Delete(jniname);

    Swig_name_register("wrapper", Char(wrapper_name));
    if (old_variable_names) {
      Swig_name_register("set", "set_%n%v");
      Swig_name_register("get", "get_%n%v");
    }

    Delete(wrapper_name);

    Printf(f_wrappers, "\n#ifdef __cplusplus\n");
    Printf(f_wrappers, "extern \"C\" {\n");
    Printf(f_wrappers, "#endif\n\n");

    /* Emit code */
    Language::top(n);

    if (directorsEnabled()) {
      // Insert director runtime into the f_runtime file (make it occur before %header section)
      Swig_insert_file("director_common.swg", f_runtime);
      Swig_insert_file("director.swg", f_runtime);
    }
    // Generate the intermediary class
    {
      String *filen = NewStringf("%s%s.java", outputDirectory(imclass_package), imclass_name);
      File *f_im = NewFile(filen, "w", SWIG_output_files());
      if (!f_im) {
	FileErrorDisplay(filen);
	SWIG_exit(EXIT_FAILURE);
      }
      Append(filenames_list, Copy(filen));
      Delete(filen);
      filen = NULL;

      // Start writing out the intermediary class file
      emitBanner(f_im);

      if (imclass_package && package)
        Printf(f_im, "package %s.%s;", package, imclass_package);
      else if (imclass_package)
        Printf(f_im, "package %s;", imclass_package);
      else if (package)
        Printf(f_im, "package %s;\n", package);

      if (imclass_imports)
	Printf(f_im, "%s\n", imclass_imports);

      if (Len(imclass_class_modifiers) > 0)
	Printf(f_im, "%s ", imclass_class_modifiers);
      Printf(f_im, "%s ", imclass_name);

      if (imclass_baseclass && *Char(imclass_baseclass))
	Printf(f_im, "extends %s ", imclass_baseclass);
      if (Len(imclass_interfaces) > 0)
	Printv(f_im, "implements ", imclass_interfaces, " ", NIL);
      Printf(f_im, "{\n");

      // Add the intermediary class methods
      Replaceall(imclass_class_code, "$module", module_class_name);
      Replaceall(imclass_class_code, "$imclassname", imclass_name);
      Printv(f_im, imclass_class_code, NIL);
      Printv(f_im, imclass_cppcasts_code, NIL);
      if (Len(imclass_directors) > 0)
	Printv(f_im, "\n", imclass_directors, NIL);

      if (n_dmethods > 0) {
	Putc('\n', f_im);
	Printf(f_im, "  private final static native void swig_module_init();\n");
	Printf(f_im, "  static {\n");
	Printf(f_im, "    swig_module_init();\n");
	Printf(f_im, "  }\n");
      }
      // Finish off the class
      Printf(f_im, "}\n");
      Delete(f_im);
    }

    // Generate the Java module class
    {
      String *filen = NewStringf("%s%s.java", SWIG_output_directory(), module_class_name);
      File *f_module = NewFile(filen, "w", SWIG_output_files());
      if (!f_module) {
	FileErrorDisplay(filen);
	SWIG_exit(EXIT_FAILURE);
      }
      Append(filenames_list, Copy(filen));
      Delete(filen);
      filen = NULL;

      // Start writing out the module class file
      emitBanner(f_module);

      if (package)
	Printf(f_module, "package %s;\n", package);

      if (module_imports)
	Printf(f_module, "%s\n", module_imports);

      if (Len(module_class_modifiers) > 0)
	Printf(f_module, "%s ", module_class_modifiers);
      Printf(f_module, "%s ", module_class_name);

      if (module_baseclass && *Char(module_baseclass))
	Printf(f_module, "extends %s ", module_baseclass);
      if (Len(module_interfaces) > 0) {
	if (Len(module_class_constants_code) != 0)
	  Printv(f_module, "implements ", constants_interface_name, ", ", module_interfaces, " ", NIL);
	else
	  Printv(f_module, "implements ", module_interfaces, " ", NIL);
      } else {
	if (Len(module_class_constants_code) != 0)
	  Printv(f_module, "implements ", constants_interface_name, " ", NIL);
      }
      Printf(f_module, "{\n");

      Replaceall(module_class_code, "$module", module_class_name);
      Replaceall(module_class_constants_code, "$module", module_class_name);

      Replaceall(module_class_code, "$imclassname", imclass_name);
      Replaceall(module_class_constants_code, "$imclassname", imclass_name);

      // Add the wrapper methods
      Printv(f_module, module_class_code, NIL);

      // Finish off the class
      Printf(f_module, "}\n");
      Delete(f_module);
    }

    // Generate the Java constants interface
    if (Len(module_class_constants_code) != 0) {
      String *filen = NewStringf("%s%s.java", SWIG_output_directory(), constants_interface_name);
      File *f_module = NewFile(filen, "w", SWIG_output_files());
      if (!f_module) {
	FileErrorDisplay(filen);
	SWIG_exit(EXIT_FAILURE);
      }
      Append(filenames_list, Copy(filen));
      Delete(filen);
      filen = NULL;

      // Start writing out the Java constants interface file
      emitBanner(f_module);

      if (package)
	Printf(f_module, "package %s;\n", package);

      if (module_imports)
	Printf(f_module, "%s\n", module_imports);

      Printf(f_module, "public interface %s {\n", constants_interface_name);

      // Write out all the global constants
      Printv(f_module, module_class_constants_code, NIL);

      // Finish off the Java interface
      Printf(f_module, "}\n");
      Delete(f_module);
    }

    if (upcasts_code)
      Printv(f_wrappers, upcasts_code, NIL);

    emitDirectorUpcalls();

    Printf(f_wrappers, "#ifdef __cplusplus\n");
    Printf(f_wrappers, "}\n");
    Printf(f_wrappers, "#endif\n");

    // Output a Java type wrapper class for each SWIG type
    for (Iterator swig_type = First(swig_types_hash); swig_type.key; swig_type = Next(swig_type)) {
      emitTypeWrapperClass(swig_type.key, swig_type.item);
    }

    // Check for overwriting file problems on filesystems that are case insensitive
    Iterator it1;
    Iterator it2;
    for (it1 = First(filenames_list); it1.item; it1 = Next(it1)) {
      String *item1_lower = Swig_string_lower(it1.item);
      for (it2 = Next(it1); it2.item; it2 = Next(it2)) {
	String *item2_lower = Swig_string_lower(it2.item);
	if (it1.item && it2.item) {
	  if (Strcmp(item1_lower, item2_lower) == 0) {
	    Swig_warning(WARN_LANG_PORTABILITY_FILENAME, input_file, line_number,
			 "Portability warning: File %s will be overwritten by %s on case insensitive filesystems such as "
			 "Windows' FAT32 and NTFS unless the class/module name is renamed\n", it1.item, it2.item);
	  }
	}
	Delete(item2_lower);
      }
      Delete(item1_lower);
    }

    Delete(swig_types_hash);
    swig_types_hash = NULL;
    Delete(filenames_list);
    filenames_list = NULL;
    Delete(imclass_name);
    imclass_name = NULL;
    Delete(imclass_class_code);
    imclass_class_code = NULL;
    Delete(proxy_class_def);
    proxy_class_def = NULL;
    Delete(proxy_class_code);
    proxy_class_code = NULL;
    Delete(module_class_constants_code);
    module_class_constants_code = NULL;
    Delete(imclass_baseclass);
    imclass_baseclass = NULL;
    Delete(imclass_package);
    imclass_package = NULL;
    Delete(imclass_interfaces);
    imclass_interfaces = NULL;
    Delete(imclass_class_modifiers);
    imclass_class_modifiers = NULL;
    Delete(module_class_name);
    module_class_name = NULL;
    Delete(constants_interface_name);
    constants_interface_name = NULL;
    Delete(module_class_code);
    module_class_code = NULL;
    Delete(module_baseclass);
    module_baseclass = NULL;
    Delete(module_interfaces);
    module_interfaces = NULL;
    Delete(module_imports);
    module_imports = NULL;
    Delete(module_class_modifiers);
    module_class_modifiers = NULL;
    Delete(imclass_imports);
    imclass_imports = NULL;
    Delete(imclass_cppcasts_code);
    imclass_cppcasts_code = NULL;
    Delete(imclass_directors);
    imclass_directors = NULL;
    Delete(upcasts_code);
    upcasts_code = NULL;
    Delete(package);
    package = NULL;
    Delete(jnipackage);
    jnipackage = NULL;
    Delete(package_path);
    package_path = NULL;
    Delete(dmethods_seq);
    dmethods_seq = NULL;
    Delete(dmethods_table);
    dmethods_table = NULL;
    n_dmethods = 0;

    /* Close all of the files */
    Dump(f_header, f_runtime);

    if (directorsEnabled()) {
      Dump(f_directors, f_runtime);
      Dump(f_directors_h, f_runtime_h);

      Printf(f_runtime_h, "\n");
      Printf(f_runtime_h, "#endif\n");

      Delete(f_runtime_h);
      f_runtime_h = NULL;
      Delete(f_directors);
      f_directors = NULL;
      Delete(f_directors_h);
      f_directors_h = NULL;
    }

    Dump(f_wrappers, f_runtime);
    Wrapper_pretty_print(f_init, f_runtime);
    Delete(f_header);
    Delete(f_wrappers);
    Delete(f_init);
    Dump(f_runtime, f_begin);
    Delete(f_runtime);
    Delete(f_begin);
    return SWIG_OK;
  }

  /* -----------------------------------------------------------------------------
   * emitBanner()
   * ----------------------------------------------------------------------------- */

  void emitBanner(File *f) {
    Printf(f, "/* ----------------------------------------------------------------------------\n");
    Swig_banner_target_lang(f, " *");
    Printf(f, " * ----------------------------------------------------------------------------- */\n\n");
  }

  /*-----------------------------------------------------------------------
   * Add new director upcall signature
   *----------------------------------------------------------------------*/

  UpcallData *addUpcallMethod(String *imclass_method, String *class_method, String *imclass_desc, String *class_desc, String *decl) {
    String *key = NewStringf("%s|%s", imclass_method, decl);

    ++curr_class_dmethod;

    String *imclass_methodidx = NewStringf("%d", n_dmethods);
    String *class_methodidx = NewStringf("%d", n_dmethods - first_class_dmethod);
    n_dmethods++;

    Hash *new_udata = NewHash();
    Append(dmethods_seq, new_udata);
    Setattr(dmethods_table, key, new_udata);

    Setattr(new_udata, "method", Copy(class_method));
    Setattr(new_udata, "fdesc", Copy(class_desc));
    Setattr(new_udata, "imclass_method", Copy(imclass_method));
    Setattr(new_udata, "imclass_fdesc", Copy(imclass_desc));
    Setattr(new_udata, "imclass_methodidx", imclass_methodidx);
    Setattr(new_udata, "class_methodidx", class_methodidx);
    Setattr(new_udata, "decl", Copy(decl));

    Delete(key);
    return new_udata;
  }

  /*-----------------------------------------------------------------------
   * Get director upcall signature
   *----------------------------------------------------------------------*/

  UpcallData *getUpcallMethodData(String *director_class, String *decl) {
    String *key = NewStringf("%s|%s", director_class, decl);
    UpcallData *udata = Getattr(dmethods_table, key);

    Delete(key);
    return udata;
  }

  /* ----------------------------------------------------------------------
   * nativeWrapper()
   * ---------------------------------------------------------------------- */

  virtual int nativeWrapper(Node *n) {
    String *wrapname = Getattr(n, "wrap:name");

    if (!addSymbol(wrapname, n, imclass_name))
      return SWIG_ERROR;

    if (Getattr(n, "type")) {
      Swig_save("nativeWrapper", n, "name", NIL);
      Setattr(n, "name", wrapname);
      native_function_flag = true;
      functionWrapper(n);
      Swig_restore(n);
      native_function_flag = false;
    } else {
      Swig_error(input_file, line_number, "No return type for %%native method %s.\n", Getattr(n, "wrap:name"));
    }

    return SWIG_OK;
  }

  /* ----------------------------------------------------------------------
   * functionWrapper()
   * ---------------------------------------------------------------------- */

  virtual int functionWrapper(Node *n) {
    String *symname = Getattr(n, "sym:name");
    SwigType *t = Getattr(n, "type");
    ParmList *l = Getattr(n, "parms");
    String *tm;
    Parm *p;
    int i;
    String *c_return_type = NewString("");
    String *im_return_type = NewString("");
    String *cleanup = NewString("");
    String *outarg = NewString("");
    String *body = NewString("");
    int num_arguments = 0;
    int gencomma = 0;
    bool is_void_return;
    String *overloaded_name = getOverloadedName(n);
    String *nondir_args = NewString("");
    bool is_destructor = (Cmp(Getattr(n, "nodeType"), "destructor") == 0);

    if (!Getattr(n, "sym:overloaded")) {
      if (!addSymbol(symname, n, imclass_name))
	return SWIG_ERROR;
    }

    /*
       The rest of this function deals with generating the intermediary class wrapper function (that wraps
       a c/c++ function) and generating the JNI c code. Each Java wrapper function has a 
       matching JNI c function call.
     */

    // A new wrapper function object
    Wrapper *f = NewWrapper();

    // Make a wrapper name for this function
    String *jniname = makeValidJniName(overloaded_name);
    String *wname = Swig_name_wrapper(jniname);

    Delete(jniname);

    /* Attach the non-standard typemaps to the parameter list. */
    Swig_typemap_attach_parms("jni", l, f);
    Swig_typemap_attach_parms("jtype", l, f);
    Swig_typemap_attach_parms("jstype", l, f);

    /* Get return types */
    if ((tm = Swig_typemap_lookup("jni", n, "", 0))) {
      Printf(c_return_type, "%s", tm);
    } else {
      Swig_warning(WARN_JAVA_TYPEMAP_JNI_UNDEF, input_file, line_number, "No jni typemap defined for %s\n", SwigType_str(t, 0));
    }

    if ((tm = Swig_typemap_lookup("jtype", n, "", 0))) {
      Printf(im_return_type, "%s", tm);
    } else {
      Swig_warning(WARN_JAVA_TYPEMAP_JTYPE_UNDEF, input_file, line_number, "No jtype typemap defined for %s\n", SwigType_str(t, 0));
    }

    is_void_return = (Cmp(c_return_type, "void") == 0);
    if (!is_void_return)
      Wrapper_add_localv(f, "jresult", c_return_type, "jresult = 0", NIL);

    Printv(f->def, "SWIGEXPORT ", c_return_type, " JNICALL ", wname, "(JNIEnv *jenv, jclass jcls", NIL);

    // Usually these function parameters are unused - The code below ensures
    // that compilers do not issue such a warning if configured to do so.

    Printv(f->code, "    (void)jenv;\n", NIL);
    Printv(f->code, "    (void)jcls;\n", NIL);

    // Emit all of the local variables for holding arguments.
    emit_parameter_variables(l, f);

    /* Attach the standard typemaps */
    emit_attach_parmmaps(l, f);

    // Parameter overloading
    Setattr(n, "wrap:parms", l);
    Setattr(n, "wrap:name", wname);

    // Wrappers not wanted for some methods where the parameters cannot be overloaded in Java
    if (Getattr(n, "sym:overloaded")) {
      // Emit warnings for the few cases that can't be overloaded in Java and give up on generating wrapper
      Swig_overload_check(n);
      if (Getattr(n, "overload:ignore")) {
	DelWrapper(f);
	return SWIG_OK;
      }
    }

    Printf(imclass_class_code, "  public final static native %s %s(", im_return_type, overloaded_name);

    num_arguments = emit_num_arguments(l);

    // Now walk the function parameter list and generate code to get arguments
    for (i = 0, p = l; i < num_arguments; i++) {

      while (checkAttribute(p, "tmap:in:numinputs", "0")) {
	p = Getattr(p, "tmap:in:next");
      }

      SwigType *pt = Getattr(p, "type");
      String *ln = Getattr(p, "lname");
      String *im_param_type = NewString("");
      String *c_param_type = NewString("");
      String *arg = NewString("");

      Printf(arg, "j%s", ln);

      /* Get the JNI C types of the parameter */
      if ((tm = Getattr(p, "tmap:jni"))) {
	Printv(c_param_type, tm, NIL);
      } else {
	Swig_warning(WARN_JAVA_TYPEMAP_JNI_UNDEF, input_file, line_number, "No jni typemap defined for %s\n", SwigType_str(pt, 0));
      }

      /* Get the intermediary class parameter types of the parameter */
      if ((tm = Getattr(p, "tmap:jtype"))) {
	Printv(im_param_type, tm, NIL);
      } else {
	Swig_warning(WARN_JAVA_TYPEMAP_JTYPE_UNDEF, input_file, line_number, "No jtype typemap defined for %s\n", SwigType_str(pt, 0));
      }

      /* Add parameter to intermediary class method */
      if (gencomma)
	Printf(imclass_class_code, ", ");
      Printf(imclass_class_code, "%s %s", im_param_type, arg);

      // Add parameter to C function
      Printv(f->def, ", ", c_param_type, " ", arg, NIL);

      ++gencomma;

      // Premature garbage collection prevention parameter
      if (!is_destructor) {
	String *pgc_parameter = prematureGarbageCollectionPreventionParameter(pt, p);
	if (pgc_parameter) {
	  Printf(imclass_class_code, ", %s %s_", pgc_parameter, arg);
	  Printf(f->def, ", jobject %s_", arg);
	  Printf(f->code, "    (void)%s_;\n", arg);
	}
      }
      // Get typemap for this argument
      if ((tm = Getattr(p, "tmap:in"))) {
	addThrows(n, "tmap:in", p);
	Replaceall(tm, "$source", arg);	/* deprecated */
	Replaceall(tm, "$target", ln);	/* deprecated */
	Replaceall(tm, "$arg", arg);	/* deprecated? */
	Replaceall(tm, "$input", arg);
	Setattr(p, "emit:input", arg);

	Printf(nondir_args, "%s\n", tm);

	p = Getattr(p, "tmap:in:next");
      } else {
	Swig_warning(WARN_TYPEMAP_IN_UNDEF, input_file, line_number, "Unable to use type %s as a function argument.\n", SwigType_str(pt, 0));
	p = nextSibling(p);
      }

      Delete(im_param_type);
      Delete(c_param_type);
      Delete(arg);
    }

    Printv(f->code, nondir_args, NIL);
    Delete(nondir_args);

    /* Insert constraint checking code */
    for (p = l; p;) {
      if ((tm = Getattr(p, "tmap:check"))) {
	addThrows(n, "tmap:check", p);
	Replaceall(tm, "$target", Getattr(p, "lname"));	/* deprecated */
	Replaceall(tm, "$arg", Getattr(p, "emit:input"));	/* deprecated? */
	Replaceall(tm, "$input", Getattr(p, "emit:input"));
	Printv(f->code, tm, "\n", NIL);
	p = Getattr(p, "tmap:check:next");
      } else {
	p = nextSibling(p);
      }
    }

    /* Insert cleanup code */
    for (p = l; p;) {
      if ((tm = Getattr(p, "tmap:freearg"))) {
	addThrows(n, "tmap:freearg", p);
	Replaceall(tm, "$source", Getattr(p, "emit:input"));	/* deprecated */
	Replaceall(tm, "$arg", Getattr(p, "emit:input"));	/* deprecated? */
	Replaceall(tm, "$input", Getattr(p, "emit:input"));
	Printv(cleanup, tm, "\n", NIL);
	p = Getattr(p, "tmap:freearg:next");
      } else {
	p = nextSibling(p);
      }
    }

    /* Insert argument output code */
    for (p = l; p;) {
      if ((tm = Getattr(p, "tmap:argout"))) {
	addThrows(n, "tmap:argout", p);
	Replaceall(tm, "$source", Getattr(p, "emit:input"));	/* deprecated */
	Replaceall(tm, "$target", Getattr(p, "lname"));	/* deprecated */
	Replaceall(tm, "$arg", Getattr(p, "emit:input"));	/* deprecated? */
	Replaceall(tm, "$result", "jresult");
	Replaceall(tm, "$input", Getattr(p, "emit:input"));
	Printv(outarg, tm, "\n", NIL);
	p = Getattr(p, "tmap:argout:next");
      } else {
	p = nextSibling(p);
      }
    }

    // Get any Java exception classes in the throws typemap
    ParmList *throw_parm_list = NULL;
    if ((throw_parm_list = Getattr(n, "catchlist"))) {
      Swig_typemap_attach_parms("throws", throw_parm_list, f);
      for (p = throw_parm_list; p; p = nextSibling(p)) {
	if (Getattr(p, "tmap:throws")) {
	  addThrows(n, "tmap:throws", p);
	}
      }
    }

    // Now write code to make the function call
    if (!native_function_flag) {

      Swig_director_emit_dynamic_cast(n, f);
      String *actioncode = emit_action(n);

      // Handle exception classes specified in the "except" feature's "throws" attribute
      addThrows(n, "feature:except", n);

      /* Return value if necessary  */
      if ((tm = Swig_typemap_lookup_out("out", n, Swig_cresult_name(), f, actioncode))) {
	addThrows(n, "tmap:out", n);
	Replaceall(tm, "$source", Swig_cresult_name());	/* deprecated */
	Replaceall(tm, "$target", "jresult");	/* deprecated */
	Replaceall(tm, "$result", "jresult");

        if (GetFlag(n, "feature:new"))
          Replaceall(tm, "$owner", "1");
        else
          Replaceall(tm, "$owner", "0");

	Printf(f->code, "%s", tm);
	if (Len(tm))
	  Printf(f->code, "\n");
      } else {
	Swig_warning(WARN_TYPEMAP_OUT_UNDEF, input_file, line_number, "Unable to use return type %s in function %s.\n", SwigType_str(t, 0), Getattr(n, "name"));
      }
      emit_return_variable(n, t, f);
    }

    /* Output argument output code */
    Printv(f->code, outarg, NIL);

    /* Output cleanup code */
    Printv(f->code, cleanup, NIL);

    /* Look to see if there is any newfree cleanup code */
    if (GetFlag(n, "feature:new")) {
      if ((tm = Swig_typemap_lookup("newfree", n, Swig_cresult_name(), 0))) {
	addThrows(n, "tmap:newfree", n);
	Replaceall(tm, "$source", Swig_cresult_name());	/* deprecated */
	Printf(f->code, "%s\n", tm);
      }
    }

    /* See if there is any return cleanup code */
    if (!native_function_flag) {
      if ((tm = Swig_typemap_lookup("ret", n, Swig_cresult_name(), 0))) {
	addThrows(n, "tmap:ret", n);
	Replaceall(tm, "$source", Swig_cresult_name());	/* deprecated */
	Printf(f->code, "%s\n", tm);
      }
    }

    /* Finish C function and intermediary class function definitions */
    Printf(imclass_class_code, ")");
    generateThrowsClause(n, imclass_class_code);
    Printf(imclass_class_code, ";\n");

    Printf(f->def, ") {");

    if (!is_void_return)
      Printv(f->code, "    return jresult;\n", NIL);
    Printf(f->code, "}\n");

    /* Substitute the cleanup code */
    Replaceall(f->code, "$cleanup", cleanup);

    /* Substitute the function name */
    Replaceall(f->code, "$symname", symname);

    /* Contract macro modification */
    Replaceall(f->code, "SWIG_contract_assert(", "SWIG_contract_assert($null, ");

    if (!is_void_return)
      Replaceall(f->code, "$null", "0");
    else
      Replaceall(f->code, "$null", "");

    /* Dump the function out */
    if (!native_function_flag)
      Wrapper_print(f, f_wrappers);

    if (!(proxy_flag && is_wrapping_class()) && !enum_constant_flag) {
      moduleClassFunctionHandler(n);
    }

    /* 
     * Generate the proxy class getters/setters for public member variables.
     * Not for enums and constants.
     */
    if (proxy_flag && wrapping_member_flag && !enum_constant_flag) {
      // Capitalize the first letter in the variable to create a JavaBean type getter/setter function name
      bool getter_flag = Cmp(symname, Swig_name_set(getNSpace(), Swig_name_member(0, getClassPrefix(), variable_name))) != 0;

      String *getter_setter_name = NewString("");
      if (!getter_flag)
	Printf(getter_setter_name, "set");
      else
	Printf(getter_setter_name, "get");
      Putc(toupper((int) *Char(variable_name)), getter_setter_name);
      Printf(getter_setter_name, "%s", Char(variable_name) + 1);

      Setattr(n, "proxyfuncname", getter_setter_name);
      Setattr(n, "imfuncname", symname);

      proxyClassFunctionHandler(n);
      Delete(getter_setter_name);
    }

    Delete(c_return_type);
    Delete(im_return_type);
    Delete(cleanup);
    Delete(outarg);
    Delete(body);
    Delete(overloaded_name);
    DelWrapper(f);
    return SWIG_OK;
  }

  /* -----------------------------------------------------------------------
   * variableWrapper()
   * ----------------------------------------------------------------------- */

  virtual int variableWrapper(Node *n) {
    variable_wrapper_flag = true;
    Language::variableWrapper(n);	/* Default to functions */
    variable_wrapper_flag = false;
    return SWIG_OK;
  }

  /* -----------------------------------------------------------------------
   * globalvariableHandler()
   * ------------------------------------------------------------------------ */

  virtual int globalvariableHandler(Node *n) {

    variable_name = Getattr(n, "sym:name");
    global_variable_flag = true;
    int ret = Language::globalvariableHandler(n);
    global_variable_flag = false;
    return ret;
  }

  String *getCurrentScopeName(String *nspace) {
    String *scope = 0;
    if (nspace || getCurrentClass()) {
      scope = NewString("");
      if (nspace)
	Printf(scope, "%s", nspace);
      if (Node* cls = getCurrentClass()) {
	if (Node *outer = Getattr(cls, "nested:outer")) {
	  String *outerClassesPrefix = Copy(Getattr(outer, "sym:name"));
	  for (outer = Getattr(outer, "nested:outer"); outer != 0; outer = Getattr(outer, "nested:outer")) {
	    Push(outerClassesPrefix, ".");
	    Push(outerClassesPrefix, Getattr(outer, "sym:name"));
	  }
	  Printv(scope, nspace ? "." : "", outerClassesPrefix, ".", proxy_class_name, NIL);
	  Delete(outerClassesPrefix);
	} else
	  Printv(scope, nspace ? "." : "", proxy_class_name, NIL);
      }
    }
    return scope;
  }

  /* ----------------------------------------------------------------------
   * enumDeclaration()
   *
   * C/C++ enums can be mapped in one of 4 ways, depending on the java:enum feature specified:
   * 1) Simple enums - simple constant within the proxy class or module class
   * 2) Typeunsafe enums - simple constant in a Java class (class named after the c++ enum name)
   * 3) Typesafe enum - typesafe enum pattern (class named after the c++ enum name)
   * 4) Proper enums - proper Java enum
   * Anonymous enums always default to 1)
   * ---------------------------------------------------------------------- */

  virtual int enumDeclaration(Node *n) {

    if (!ImportMode) {
      if (getCurrentClass() && (cplus_mode != PUBLIC))
	return SWIG_NOWRAP;

      String *nspace = Getattr(n, "sym:nspace"); // NSpace/getNSpace() only works during Language::enumDeclaration call
      if (proxy_flag && !is_wrapping_class()) {
	// Global enums / enums in a namespace
	assert(!full_imclass_name);
	constructIntermediateClassName(n);
      }

      enum_code = NewString("");
      String *symname = Getattr(n, "sym:name");
      String *constants_code = (proxy_flag && is_wrapping_class())? proxy_class_constants_code : module_class_constants_code;
      EnumFeature enum_feature = decodeEnumFeature(n);
      String *typemap_lookup_type = Getattr(n, "name");

      if ((enum_feature != SimpleEnum) && symname && typemap_lookup_type) {
	// Wrap (non-anonymous) C/C++ enum within a typesafe, typeunsafe or proper Java enum

	String *scope = getCurrentScopeName(nspace);
	if (!addSymbol(symname, n, scope))
	  return SWIG_ERROR;

	// Pure Java baseclass and interfaces
	const String *pure_baseclass = typemapLookup(n, "javabase", typemap_lookup_type, WARN_NONE);
	const String *pure_interfaces = typemapLookup(n, "javainterfaces", typemap_lookup_type, WARN_NONE);

	// Emit the enum
	Printv(enum_code, typemapLookup(n, "javaclassmodifiers", typemap_lookup_type, WARN_JAVA_TYPEMAP_CLASSMOD_UNDEF),	// Class modifiers (enum modifiers really)
	       " ", symname, *Char(pure_baseclass) ?	// Bases
	       " extends " : "", pure_baseclass, *Char(pure_interfaces) ?	// Interfaces
	       " implements " : "", pure_interfaces, " {\n", NIL);
	if (proxy_flag && is_wrapping_class())
	  Replaceall(enum_code, "$static ", "static ");
	else
	  Replaceall(enum_code, "$static ", "");
	Delete(scope);
      } else {
	// Wrap C++ enum with integers - just indicate start of enum with a comment, no comment for anonymous enums of any sort
	if (symname && !Getattr(n, "unnamedinstance"))
	  Printf(constants_code, "  // %s \n", symname);
      }

      // Emit each enum item
      Language::enumDeclaration(n);

      if ((enum_feature != SimpleEnum) && symname && typemap_lookup_type) {
	// Wrap (non-anonymous) C/C++ enum within a typesafe, typeunsafe or proper Java enum
	// Finish the enum declaration
	// Typemaps are used to generate the enum definition in a similar manner to proxy classes.
	Printv(enum_code, (enum_feature == ProperEnum) ? ";\n" : "", typemapLookup(n, "javabody", typemap_lookup_type, WARN_JAVA_TYPEMAP_JAVABODY_UNDEF),	// main body of class
	       typemapLookup(n, "javacode", typemap_lookup_type, WARN_NONE),	// extra Java code
	       "}", NIL);

	Replaceall(enum_code, "$javaclassname", symname);

	// Substitute $enumvalues - intended usage is for typesafe enums
	if (Getattr(n, "enumvalues"))
	  Replaceall(enum_code, "$enumvalues", Getattr(n, "enumvalues"));
	else
	  Replaceall(enum_code, "$enumvalues", "");

	if (proxy_flag && is_wrapping_class()) {
	  // Enums defined within the C++ class are defined within the proxy class

	  // Add extra indentation
	  Replaceall(enum_code, "\n", "\n  ");
	  Replaceall(enum_code, "  \n", "\n");
	  if (GetFlag(getCurrentClass(), "feature:interface"))
	    Printv(interface_class_code, "  ", enum_code, "\n\n", NIL);
	  else
	    Printv(proxy_class_constants_code, "  ", enum_code, "\n\n", NIL);
	} else {
	  // Global enums are defined in their own file
	  String *output_directory = outputDirectory(nspace);
	  String *filen = NewStringf("%s%s.java", output_directory, symname);
	  File *f_enum = NewFile(filen, "w", SWIG_output_files());
	  if (!f_enum) {
	    FileErrorDisplay(filen);
	    SWIG_exit(EXIT_FAILURE);
	  }
	  Append(filenames_list, Copy(filen));
	  Delete(filen);
	  filen = NULL;

	  // Start writing out the enum file
	  emitBanner(f_enum);

	  if (package || nspace) {
	    Printf(f_enum, "package ");
	    if (package)
	      Printv(f_enum, package, nspace ? "." : "", NIL);
	    if (nspace)
	      Printv(f_enum, nspace, NIL);
	    Printf(f_enum, ";\n");
	  }

	  Printv(f_enum, typemapLookup(n, "javaimports", typemap_lookup_type, WARN_NONE), // Import statements
		 "\n", enum_code, "\n", NIL);

	  Printf(f_enum, "\n");
	  Delete(f_enum);
	  Delete(output_directory);
	}
      } else {
	// Wrap C++ enum with simple constant
	Printf(enum_code, "\n");
	if (proxy_flag && is_wrapping_class())
	  Printv(proxy_class_constants_code, enum_code, NIL);
	else
	  Printv(module_class_constants_code, enum_code, NIL);
      }

      Delete(enum_code);
      enum_code = NULL;

      if (proxy_flag && !is_wrapping_class()) {
	Delete(full_imclass_name);
	full_imclass_name = 0;
      }
    }
    return SWIG_OK;
  }

  /* ----------------------------------------------------------------------
   * enumvalueDeclaration()
   * ---------------------------------------------------------------------- */

  virtual int enumvalueDeclaration(Node *n) {
    if (getCurrentClass() && (cplus_mode != PUBLIC))
      return SWIG_NOWRAP;

    Swig_require("enumvalueDeclaration", n, "*name", "?value", NIL);
    String *symname = Getattr(n, "sym:name");
    String *value = Getattr(n, "value");
    String *name = Getattr(n, "name");
    Node *parent = parentNode(n);
    int unnamedinstance = GetFlag(parent, "unnamedinstance");
    String *parent_name = Getattr(parent, "name");
    String *nspace = getNSpace();
    String *newsymname = 0;
    String *tmpValue;

    // Strange hack from parent method
    if (value)
      tmpValue = NewString(value);
    else
      tmpValue = NewString(name);
    // Note that this is used in enumValue() amongst other places
    Setattr(n, "value", tmpValue);

    // Deal with enum values that are not int
    int swigtype = SwigType_type(Getattr(n, "type"));
    if (swigtype == T_BOOL) {
      const char *val = Equal(Getattr(n, "enumvalue"), "true") ? "1" : "0";
      Setattr(n, "enumvalue", val);
    } else if (swigtype == T_CHAR) {
      String *val = NewStringf("'%s'", Getattr(n, "enumvalue"));
      Setattr(n, "enumvalue", val);
      Delete(val);
    }

    {
      EnumFeature enum_feature = decodeEnumFeature(parent);

      if ((enum_feature == SimpleEnum) && GetFlag(parent, "scopedenum")) {
	newsymname = Swig_name_member(0, Getattr(parent, "sym:name"), symname);
	symname = newsymname;
      }

      // Add to language symbol table
      String *scope = 0;
      if (unnamedinstance || !parent_name || enum_feature == SimpleEnum) {
	String *enumClassPrefix = getEnumClassPrefix();
	if (enumClassPrefix) {
	  scope = NewString("");
	  if (nspace)
	    Printf(scope, "%s.", nspace);
	  Printf(scope, "%s", enumClassPrefix);
	} else {
	  scope = Copy(constants_interface_name);
	}
      } else {
	scope = getCurrentScopeName(nspace);
	if (!scope)
	  scope = Copy(Getattr(parent, "sym:name"));
	else
	  Printf(scope, ".%s", Getattr(parent, "sym:name"));
      }
      if (!addSymbol(symname, n, scope))
	return SWIG_ERROR;

      if ((enum_feature == ProperEnum) && parent_name && !unnamedinstance) {
	// Wrap (non-anonymous) C/C++ enum with a proper Java enum
	// Emit the enum item.
	if (!GetFlag(n, "firstenumitem"))
	  Printf(enum_code, ",\n");
	Printf(enum_code, "  %s", symname);
	if (Getattr(n, "enumvalue")) {
	  String *value = enumValue(n);
	  Printf(enum_code, "(%s)", value);
	  Delete(value);
	}
      } else {
	// Wrap C/C++ enums with constant integers or use the typesafe enum pattern
	SwigType *typemap_lookup_type = parent_name ? parent_name : NewString("enum ");
	Setattr(n, "type", typemap_lookup_type);
	const String *tm = typemapLookup(n, "jstype", typemap_lookup_type, WARN_JAVA_TYPEMAP_JSTYPE_UNDEF);

	String *return_type = Copy(tm);
	substituteClassname(typemap_lookup_type, return_type);
        const String *methodmods = Getattr(n, "feature:java:methodmodifiers");
        methodmods = methodmods ? methodmods : (is_public(n) ? public_string : protected_string);

	if ((enum_feature == TypesafeEnum) && parent_name && !unnamedinstance) {
	  // Wrap (non-anonymous) enum using the typesafe enum pattern
	  if (Getattr(n, "enumvalue")) {
	    String *value = enumValue(n);
	    Printf(enum_code, "  %s final static %s %s = new %s(\"%s\", %s);\n", methodmods, return_type, symname, return_type, symname, value);
	    Delete(value);
	  } else {
	    Printf(enum_code, "  %s final static %s %s = new %s(\"%s\");\n", methodmods, return_type, symname, return_type, symname);
	  }
	} else {
	  // Simple integer constants
	  // Note these are always generated for anonymous enums, no matter what enum_feature is specified
	  // Code generated is the same for SimpleEnum and TypeunsafeEnum -> the class it is generated into is determined later
	  String *value = enumValue(n);
	  Printf(enum_code, "  %s final static %s %s = %s;\n", methodmods, return_type, symname, value);
	  Delete(value);
	}
	Delete(return_type);
      }

      // Add the enum value to the comma separated list being constructed in the enum declaration.
      String *enumvalues = Getattr(parent, "enumvalues");
      if (!enumvalues)
	Setattr(parent, "enumvalues", Copy(symname));
      else
	Printv(enumvalues, ", ", symname, NIL);
      Delete(scope);
    }

    Delete(newsymname);
    Delete(tmpValue);
    Swig_restore(n);
    return SWIG_OK;
  }

  /* -----------------------------------------------------------------------
   * constantWrapper()
   * Used for wrapping constants - #define or %constant.
   * Also for inline initialised const static primitive type member variables (short, int, double, enums etc).
   * Java static final variables are generated for these.
   * If the %javaconst(1) feature is used then the C constant value is used to initialise the Java final variable.
   * If not, a JNI method is generated to get the C constant value for initialisation of the Java final variable.
   * However, if the %javaconstvalue feature is used, it overrides all other ways to generate the initialisation.
   * Also note that this method might be called for wrapping enum items (when the enum is using %javaconst(0)).
   * ------------------------------------------------------------------------ */

  virtual int constantWrapper(Node *n) {
    String *symname = Getattr(n, "sym:name");
    SwigType *t = Getattr(n, "type");
    ParmList *l = Getattr(n, "parms");
    String *tm;
    String *return_type = NewString("");
    String *constants_code = NewString("");
    Swig_save("constantWrapper", n, "value", NIL);

    bool is_enum_item = (Cmp(nodeType(n), "enumitem") == 0);

    const String *itemname = (proxy_flag && wrapping_member_flag) ? variable_name : symname;
    if (!is_enum_item) {
      String *scope = 0;
      if (proxy_class_name) {
	String *nspace = getNSpace();
	scope = NewString("");
	if (nspace)
	  Printf(scope, "%s.", nspace);
	Printf(scope, "%s", proxy_class_name);
      } else {
	scope = Copy(constants_interface_name);
      }
      if (!addSymbol(itemname, n, scope))
	return SWIG_ERROR;
      Delete(scope);
    }

    // The %javaconst feature determines how the constant value is obtained
    int const_feature_flag = GetFlag(n, "feature:java:const");

    /* Adjust the enum type for the Swig_typemap_lookup.
     * We want the same jstype typemap for all the enum items so we use the enum type (parent node). */
    if (is_enum_item) {
      t = Getattr(parentNode(n), "enumtype");
      Setattr(n, "type", t);
    }

    /* Attach the non-standard typemaps to the parameter list. */
    Swig_typemap_attach_parms("jstype", l, NULL);

    /* Get Java return types */
    bool classname_substituted_flag = false;

    if ((tm = Swig_typemap_lookup("jstype", n, "", 0))) {
      classname_substituted_flag = substituteClassname(t, tm);
      Printf(return_type, "%s", tm);
    } else {
      Swig_warning(WARN_JAVA_TYPEMAP_JSTYPE_UNDEF, input_file, line_number, "No jstype typemap defined for %s\n", SwigType_str(t, 0));
    }

    // Add the stripped quotes back in
    String *new_value = NewString("");
    if (SwigType_type(t) == T_STRING) {
      Printf(new_value, "\"%s\"", Copy(Getattr(n, "value")));
      Setattr(n, "value", new_value);
    } else if (SwigType_type(t) == T_CHAR) {
      Printf(new_value, "\'%s\'", Copy(Getattr(n, "value")));
      Setattr(n, "value", new_value);
    }

    const String *methodmods = Getattr(n, "feature:java:methodmodifiers");
    methodmods = methodmods ? methodmods : (is_public(n) ? public_string : protected_string);

    Printf(constants_code, "  %s final static %s %s = ", methodmods, return_type, itemname);

    // Check for the %javaconstvalue feature
    String *value = Getattr(n, "feature:java:constvalue");

    if (value) {
      Printf(constants_code, "%s;\n", value);
    } else if (!const_feature_flag) {
      // Default enum and constant handling will work with any type of C constant and initialises the Java variable from C through a JNI call.

      if (classname_substituted_flag) {
	if (SwigType_isenum(t)) {
	  // This handles wrapping of inline initialised const enum static member variables (not when wrapping enum items - ignored later on)
	  Printf(constants_code, "%s.swigToEnum(%s.%s());\n", return_type, full_imclass_name, Swig_name_get(getNSpace(), symname));
	} else {
	  // This handles function pointers using the %constant directive
	  Printf(constants_code, "new %s(%s.%s(), false);\n", return_type, full_imclass_name ? full_imclass_name : imclass_name, Swig_name_get(getNSpace(), symname));
	}
      } else {
	Printf(constants_code, "%s.%s();\n", full_imclass_name ? full_imclass_name : imclass_name, Swig_name_get(getNSpace(), symname));
      }

      // Each constant and enum value is wrapped with a separate JNI function call
      SetFlag(n, "feature:immutable");
      enum_constant_flag = true;
      variableWrapper(n);
      enum_constant_flag = false;
    } else {
      // Alternative constant handling will use the C syntax to make a true Java constant and hope that it compiles as Java code
      if (Getattr(n, "wrappedasconstant")) {
	if (SwigType_type(t) == T_CHAR)
          Printf(constants_code, "\'%s\';\n", Getattr(n, "staticmembervariableHandler:value"));
	else
          Printf(constants_code, "%s;\n", Getattr(n, "staticmembervariableHandler:value"));
      } else {
        Printf(constants_code, "%s;\n", Getattr(n, "value"));
      }
    }

    // Emit the generated code to appropriate place
    // Enums only emit the intermediate and JNI methods, so no proxy or module class wrapper methods needed
    if (!is_enum_item) {
      if (proxy_flag && wrapping_member_flag)
	Printv(proxy_class_constants_code, constants_code, NIL);
      else
	Printv(module_class_constants_code, constants_code, NIL);
    }
    // Cleanup
    Swig_restore(n);
    Delete(new_value);
    Delete(return_type);
    Delete(constants_code);
    return SWIG_OK;
  }

  /* -----------------------------------------------------------------------------
   * insertDirective()
   * ----------------------------------------------------------------------------- */

  virtual int insertDirective(Node *n) {
    String *code = Getattr(n, "code");
    Replaceall(code, "$module", module_class_name);
    Replaceall(code, "$imclassname", imclass_name);
    return Language::insertDirective(n);
  }

  /* -----------------------------------------------------------------------------
   * pragmaDirective()
   *
   * Valid Pragmas:
   * jniclassbase            - base (extends) for the intermediary class
   * jniclasspackage         - package in which to generate the intermediary class
   * jniclassclassmodifiers  - class modifiers for the intermediary class
   * jniclasscode            - text (java code) is copied verbatim to the intermediary class
   * jniclassimports         - import statements for the intermediary class
   * jniclassinterfaces      - interface (implements) for the intermediary class
   *
   * modulebase              - base (extends) for the module class
   * moduleclassmodifiers    - class modifiers for the module class
   * modulecode              - text (java code) is copied verbatim to the module class
   * moduleimports           - import statements for the module class
   * moduleinterfaces        - interface (implements) for the module class
   *
   * ----------------------------------------------------------------------------- */

  virtual int pragmaDirective(Node *n) {
    if (!ImportMode) {
      String *lang = Getattr(n, "lang");
      String *code = Getattr(n, "name");
      String *value = Getattr(n, "value");

      if (Strcmp(lang, "java") == 0) {

	String *strvalue = NewString(value);
	Replaceall(strvalue, "\\\"", "\"");

	if (Strcmp(code, "jniclassbase") == 0) {
	  Delete(imclass_baseclass);
	  imclass_baseclass = Copy(strvalue);
	} else if (Strcmp(code, "jniclasspackage") == 0) {
	  Delete(imclass_package);
	  imclass_package = Copy(strvalue);
	  String *imclass_class_package_jniname = makeValidJniName(imclass_package);
	  Printv(jnipackage, imclass_class_package_jniname, NIL);
	  Delete(imclass_class_package_jniname);
	  Replaceall(jnipackage, NSPACE_SEPARATOR, "_");
	  Append(jnipackage, "_");

	  String *wrapper_name = NewString("");
	  String *imclass_class_jniname = makeValidJniName(imclass_name);
	  Printf(wrapper_name, "Java_%s%s_%%f", jnipackage, imclass_class_jniname);
	  Delete(imclass_class_jniname);

	  Swig_name_unregister("wrapper");
	  Swig_name_register("wrapper", Char(wrapper_name));

	  Delete(wrapper_name);
	} else if (Strcmp(code, "jniclassclassmodifiers") == 0) {
	  Delete(imclass_class_modifiers);
	  imclass_class_modifiers = Copy(strvalue);
	} else if (Strcmp(code, "jniclasscode") == 0) {
	  Printf(imclass_class_code, "%s\n", strvalue);
	} else if (Strcmp(code, "jniclassimports") == 0) {
	  Delete(imclass_imports);
	  imclass_imports = Copy(strvalue);
	} else if (Strcmp(code, "jniclassinterfaces") == 0) {
	  Delete(imclass_interfaces);
	  imclass_interfaces = Copy(strvalue);
	} else if (Strcmp(code, "modulebase") == 0) {
	  Delete(module_baseclass);
	  module_baseclass = Copy(strvalue);
	} else if (Strcmp(code, "moduleclassmodifiers") == 0) {
	  Delete(module_class_modifiers);
	  module_class_modifiers = Copy(strvalue);
	} else if (Strcmp(code, "modulecode") == 0) {
	  Printf(module_class_code, "%s\n", strvalue);
	} else if (Strcmp(code, "moduleimports") == 0) {
	  Delete(module_imports);
	  module_imports = Copy(strvalue);
	} else if (Strcmp(code, "moduleinterfaces") == 0) {
	  Delete(module_interfaces);
	  module_interfaces = Copy(strvalue);
	} else if (Strcmp(code, "moduleimport") == 0) {
	  Swig_error(input_file, line_number, "Deprecated pragma. Please use the moduleimports pragma.\n");
	} else if (Strcmp(code, "moduleinterface") == 0) {
	  Swig_error(input_file, line_number, "Deprecated pragma. Please use the moduleinterfaces pragma.\n");
	} else if (Strcmp(code, "modulemethodmodifiers") == 0) {
	  Swig_error(input_file, line_number, "Deprecated pragma. Please use %%javamethodmodifiers.\n");
	} else if (Strcmp(code, "allshadowimport") == 0) {
	  Swig_error(input_file, line_number, "Deprecated pragma. Please use %%typemap(javaimports).\n");
	} else if (Strcmp(code, "allshadowcode") == 0) {
	  Swig_error(input_file, line_number, "Deprecated pragma. Please use %%typemap(javacode).\n");
	} else if (Strcmp(code, "allshadowbase") == 0) {
	  Swig_error(input_file, line_number, "Deprecated pragma. Please use %%typemap(javabase).\n");
	} else if (Strcmp(code, "allshadowinterface") == 0) {
	  Swig_error(input_file, line_number, "Deprecated pragma. Please use %%typemap(javainterfaces).\n");
	} else if (Strcmp(code, "allshadowclassmodifiers") == 0) {
	  Swig_error(input_file, line_number, "Deprecated pragma. Please use %%typemap(javaclassmodifiers).\n");
	} else if (proxy_flag) {
	  if (Strcmp(code, "shadowcode") == 0) {
	    Swig_error(input_file, line_number, "Deprecated pragma. Please use %%typemap(javacode).\n");
	  } else if (Strcmp(code, "shadowimport") == 0) {
	    Swig_error(input_file, line_number, "Deprecated pragma. Please use %%typemap(javaimports).\n");
	  } else if (Strcmp(code, "shadowbase") == 0) {
	    Swig_error(input_file, line_number, "Deprecated pragma. Please use %%typemap(javabase).\n");
	  } else if (Strcmp(code, "shadowinterface") == 0) {
	    Swig_error(input_file, line_number, "Deprecated pragma. Please use %%typemap(javainterfaces).\n");
	  } else if (Strcmp(code, "shadowclassmodifiers") == 0) {
	    Swig_error(input_file, line_number, "Deprecated pragma. Please use %%typemap(javaclassmodifiers).\n");
	  } else {
	    Swig_error(input_file, line_number, "Unrecognized pragma.\n");
	  }
	} else {
	  Swig_error(input_file, line_number, "Unrecognized pragma.\n");
	}
	Delete(strvalue);
      }
    }
    return Language::pragmaDirective(n);
  }

  String *getQualifiedInterfaceName(Node *n) {
    String *ret = Getattr(n, "interface:qname");
    if (!ret) {
      String *nspace = Getattr(n, "sym:nspace");
      String *symname = Getattr(n, "feature:interface:name");
      if (nspace) {
	if (package)
	  ret = NewStringf("%s.%s.%s", package, nspace, symname);
	else
	  ret = NewStringf("%s.%s", nspace, symname);
      } else {
	if (package)
	  ret = NewStringf("%s.%s", package, symname);
	else
	  ret = Copy(symname);
      }
      Setattr(n, "interface:qname", ret);
    }
    return ret;
  }

  void addInterfaceNameAndUpcasts(String *interface_list, String *interface_upcasts, Hash *base_list, String *c_classname) {
//    Printf(stdout, "addInterfaceNameAndUpcasts %s base_list", c_classname);
    List *keys = Keys(base_list);
    for (Iterator it = First(keys); it.item; it = Next(it)) {
      Node *base = Getattr(base_list, it.item);
      String *c_baseclass = SwigType_namestr(Getattr(base, "name"));
      String *iname = Getattr(base, "feature:interface:name");
      if (Len(interface_list))
	Append(interface_list, ", ");
      Append(interface_list, iname);

      String *upcast_name = 0;
      if (String *cptr_func = Getattr(base, "feature:interface:cptr"))
	upcast_name = NewStringf("%s", cptr_func);
      else
	upcast_name = NewStringf("%s_SWIGInterfaceUpcast", iname);
      Printf(interface_upcasts, "\n");
      Printf(interface_upcasts, "  public long %s() {\n", upcast_name);
      Replaceall(upcast_name, ".", "_");
      String *upcast_method = Swig_name_member(getNSpace(), proxy_class_name, upcast_name);
      String *jniname = makeValidJniName(upcast_method);
      String *wname = Swig_name_wrapper(jniname);
      Printf(interface_upcasts, "    return %s.%s(swigCPtr);\n", imclass_name, upcast_method);
      Printf(interface_upcasts, "  }\n");
      Printf(imclass_cppcasts_code, "  public final static native long %s(long jarg1);\n", upcast_method);
      Replaceall(imclass_cppcasts_code, "$csclassname", proxy_class_name);
      Printv(upcasts_code,
	"SWIGEXPORT jlong JNICALL ", wname, "(JNIEnv *jenv, jclass jcls, jlong jarg1) {\n",
	"    jlong baseptr = 0;\n"
	"    (void)jenv;\n"
	"    (void)jcls;\n"
	"    *(", c_baseclass, " **)&baseptr = *(", c_classname, " **)&jarg1;\n"
	"    return baseptr;\n"
	"}\n", "\n", NIL);
      Delete(upcast_name);
      Delete(wname);
      Delete(jniname);
      Delete(upcast_method);
      Delete(c_baseclass);
    }
//    Printf(stdout, " => %s\n", interface_list);
    Delete(keys);
  }

  /* -----------------------------------------------------------------------------
   * emitProxyClassDefAndCPPCasts()
   * ----------------------------------------------------------------------------- */

  void emitProxyClassDefAndCPPCasts(Node *n) {
    String *c_classname = SwigType_namestr(Getattr(n, "name"));
    String *c_baseclass = NULL;
    String *baseclass = NULL;
    String *c_baseclassname = NULL;
    String *interface_list = NewStringEmpty();
    String *interface_upcasts = NewStringEmpty();
    SwigType *typemap_lookup_type = Getattr(n, "classtypeobj");
    bool feature_director = Swig_directorclass(n) ? true : false;
    bool has_outerclass = Getattr(n, "nested:outer") != 0 && !GetFlag(n, "feature:flatnested");

    // Inheritance from pure Java classes
    Node *attributes = NewHash();
    const String *pure_baseclass = typemapLookup(n, "javabase", typemap_lookup_type, WARN_NONE, attributes);
    bool purebase_replace = GetFlag(attributes, "tmap:javabase:replace") ? true : false;
    bool purebase_notderived = GetFlag(attributes, "tmap:javabase:notderived") ? true : false;
    Delete(attributes);

    // C++ inheritance
    if (!purebase_replace) {
      List *baselist = Getattr(n, "bases");
      if (baselist) {
        Iterator base = First(baselist);
        while (base.item && (GetFlag(base.item, "feature:ignore") || Getattr(base.item, "feature:interface")))
          base = Next(base);
        if (base.item) {
          c_baseclassname = Getattr(base.item, "name");
          baseclass = Copy(getProxyName(c_baseclassname));
          if (baseclass)
            c_baseclass = SwigType_namestr(Getattr(base.item, "name"));
          base = Next(base);
          /* Warn about multiple inheritance for additional base class(es) */
          while (base.item) {
	    if (!GetFlag(base.item, "feature:ignore") && !Getattr(base.item, "feature:interface")) {
	      String *proxyclassname = Getattr(n, "classtypeobj");
	      String *baseclassname = Getattr(base.item, "name");
	      Swig_warning(WARN_JAVA_MULTIPLE_INHERITANCE, Getfile(n), Getline(n),
                "Warning for %s proxy: Base %s ignored. Multiple inheritance is not supported in Java.\n", SwigType_namestr(proxyclassname), SwigType_namestr(baseclassname));
	    }
            base = Next(base);
          }
        }
      }
    }

    Hash *interface_bases = Getattr(n, "interface:bases");
    if (interface_bases)
      addInterfaceNameAndUpcasts(interface_list, interface_upcasts, interface_bases, c_classname);

    bool derived = baseclass && getProxyName(c_baseclassname);
    if (derived && purebase_notderived)
      pure_baseclass = empty_string;
    const String *wanted_base = baseclass ? baseclass : pure_baseclass;

    if (purebase_replace) {
      wanted_base = pure_baseclass;
      derived = false;
      Delete(baseclass);
      baseclass = NULL;
      if (purebase_notderived)
        Swig_error(Getfile(n), Getline(n), "The javabase typemap for proxy %s must contain just one of the 'replace' or 'notderived' attributes.\n", typemap_lookup_type);
    } else if (Len(pure_baseclass) > 0 && Len(baseclass) > 0) {
      Swig_warning(WARN_JAVA_MULTIPLE_INHERITANCE, Getfile(n), Getline(n),
		   "Warning for %s proxy: Base %s ignored. Multiple inheritance is not supported in Java. "
		   "Perhaps you need one of the 'replace' or 'notderived' attributes in the javabase typemap?\n", typemap_lookup_type, pure_baseclass);
    }

    // Pure Java interfaces
    const String *pure_interfaces = typemapLookup(n, "javainterfaces", typemap_lookup_type, WARN_NONE);
    if (*Char(interface_list) && *Char(pure_interfaces))
      Append(interface_list, ", ");
    Append(interface_list, pure_interfaces);
    // Start writing the proxy class
    if (!has_outerclass) // Import statements
      Printv(proxy_class_def, typemapLookup(n, "javaimports", typemap_lookup_type, WARN_NONE),"\n", NIL);
    else
      Printv(proxy_class_def, "static ", NIL); // C++ nested classes correspond to static java classes
    Printv(proxy_class_def, typemapLookup(n, "javaclassmodifiers", typemap_lookup_type, WARN_JAVA_TYPEMAP_CLASSMOD_UNDEF),	// Class modifiers
	   " $javaclassname",	// Class name and bases
	   (*Char(wanted_base)) ? " extends " : "", wanted_base, *Char(interface_list) ?	// Pure Java interfaces
	   " implements " : "", interface_list, " {", derived ? typemapLookup(n, "javabody_derived", typemap_lookup_type, WARN_JAVA_TYPEMAP_JAVABODY_UNDEF) :	// main body of class
	   typemapLookup(n, "javabody", typemap_lookup_type, WARN_JAVA_TYPEMAP_JAVABODY_UNDEF),	// main body of class
	   NIL);

    // C++ destructor is wrapped by the delete method
    // Note that the method name is specified in a typemap attribute called methodname
    String *destruct = NewString("");
    const String *tm = NULL;
    attributes = NewHash();
    String *destruct_methodname = NULL;
    String *destruct_methodmodifiers = NULL;
    if (derived) {
      tm = typemapLookup(n, "javadestruct_derived", typemap_lookup_type, WARN_NONE, attributes);
      destruct_methodname = Getattr(attributes, "tmap:javadestruct_derived:methodname");
      destruct_methodmodifiers = Getattr(attributes, "tmap:javadestruct_derived:methodmodifiers");
    } else {
      tm = typemapLookup(n, "javadestruct", typemap_lookup_type, WARN_NONE, attributes);
      destruct_methodname = Getattr(attributes, "tmap:javadestruct:methodname");
      destruct_methodmodifiers = Getattr(attributes, "tmap:javadestruct:methodmodifiers");
    }
    if (tm && *Char(tm)) {
      if (!destruct_methodname) {
	Swig_error(Getfile(n), Getline(n), "No methodname attribute defined in javadestruct%s typemap for %s\n", (derived ? "_derived" : ""), proxy_class_name);
      }
      if (!destruct_methodmodifiers) {
	Swig_error(Getfile(n), Getline(n), "No methodmodifiers attribute defined in javadestruct%s typemap for %s.\n", (derived ? "_derived" : ""), proxy_class_name);
      }
    }
    // Emit the finalize and delete methods
    if (tm) {
      // Finalize method
      if (*Char(destructor_call)) {
	Printv(proxy_class_def, typemapLookup(n, "javafinalize", typemap_lookup_type, WARN_NONE), NIL);
      }
      // delete method
      Printv(destruct, tm, NIL);
      if (*Char(destructor_call))
	Replaceall(destruct, "$jnicall", destructor_call);
      else
	Replaceall(destruct, "$jnicall", "throw new UnsupportedOperationException(\"C++ destructor does not have public access\")");
      if (*Char(destruct))
	Printv(proxy_class_def, "\n  ", destruct_methodmodifiers, " void ", destruct_methodname, "()", destructor_throws_clause, " ", destruct, "\n", NIL);
    }
    if (*Char(interface_upcasts))
      Printv(proxy_class_def, interface_upcasts, NIL);

    /* Insert directordisconnect typemap, if this class has directors enabled */
    /* Also insert the swigTakeOwnership and swigReleaseOwnership methods */
    if (feature_director) {
      String *destruct_jnicall, *release_jnicall, *take_jnicall;
      String *changeown_method_name = Swig_name_member(getNSpace(), getClassPrefix(), "change_ownership");

      destruct_jnicall = NewStringf("%s()", destruct_methodname);
      release_jnicall = NewStringf("%s.%s(this, swigCPtr, false)", full_imclass_name, changeown_method_name);
      take_jnicall = NewStringf("%s.%s(this, swigCPtr, true)", full_imclass_name, changeown_method_name);

      emitCodeTypemap(n, false, typemap_lookup_type, "directordisconnect", "methodname", destruct_jnicall);
      emitCodeTypemap(n, false, typemap_lookup_type, "directorowner_release", "methodname", release_jnicall);
      emitCodeTypemap(n, false, typemap_lookup_type, "directorowner_take", "methodname", take_jnicall);

      Delete(destruct_jnicall);
      Delete(changeown_method_name);
      Delete(release_jnicall);
      Delete(take_jnicall);
    }

    Delete(interface_upcasts);
    Delete(interface_list);
    Delete(attributes);
    Delete(destruct);

    // Emit extra user code
    Printv(proxy_class_def, typemapLookup(n, "javacode", typemap_lookup_type, WARN_NONE),	// extra Java code
	   "\n", NIL);

    // Add code to do C++ casting to base class (only for classes in an inheritance hierarchy)
    if (derived) {
      SwigType *smart = Swig_cparse_smartptr(n);
      String *upcast_method = Swig_name_member(getNSpace(), getClassPrefix(), smart != 0 ? "SWIGSmartPtrUpcast" : "SWIGUpcast");
      String *jniname = makeValidJniName(upcast_method);
      String *wname = Swig_name_wrapper(jniname);
      Printf(imclass_cppcasts_code, "  public final static native long %s(long jarg1);\n", upcast_method);
      if (smart) {
	SwigType *bsmart = Copy(smart);
	SwigType *rclassname = SwigType_typedef_resolve_all(c_classname);
	SwigType *rbaseclass = SwigType_typedef_resolve_all(c_baseclass);
	Replaceall(bsmart, rclassname, rbaseclass);
	Delete(rclassname);
	Delete(rbaseclass);
	String *smartnamestr = SwigType_namestr(smart);
	String *bsmartnamestr = SwigType_namestr(bsmart);
	Printv(upcasts_code,
	       "SWIGEXPORT jlong JNICALL ", wname, "(JNIEnv *jenv, jclass jcls, jlong jarg1) {\n",
	       "    jlong baseptr = 0;\n"
	       "    ", smartnamestr, " *argp1;\n"
	       "    (void)jenv;\n"
	       "    (void)jcls;\n"
	       "    argp1 = *(", smartnamestr, " **)&jarg1;\n"
	       "    *(", bsmartnamestr, " **)&baseptr = argp1 ? new ", bsmartnamestr, "(*argp1) : 0;\n"
	       "    return baseptr;\n"
	       "}\n", "\n", NIL);
	Delete(bsmartnamestr);
	Delete(smartnamestr);
	Delete(bsmart);
      } else {
	Printv(upcasts_code,
	       "SWIGEXPORT jlong JNICALL ", wname, "(JNIEnv *jenv, jclass jcls, jlong jarg1) {\n",
	       "    jlong baseptr = 0;\n"
	       "    (void)jenv;\n"
	       "    (void)jcls;\n"
	       "    *(", c_baseclass, " **)&baseptr = *(", c_classname, " **)&jarg1;\n"
	       "    return baseptr;\n"
	       "}\n", "\n", NIL);
      }
      Delete(wname);
      Delete(jniname);
      Delete(upcast_method);
      Delete(smart);
    }
    Delete(baseclass);
  }

  void emitInterfaceDeclaration(Node *n, String *iname, File *f_interface, String *nspace) {
    if (package || nspace) {
      Printf(f_interface, "package ");
      if (package)
	Printv(f_interface, package, nspace ? "." : "", NIL);
      if (nspace)
	Printv(f_interface, nspace, NIL);
      Printf(f_interface, ";\n");
    }

    Printv(f_interface, typemapLookup(n, "javaimports", Getattr(n, "classtypeobj"), WARN_NONE), "\n", NIL);
    Printf(f_interface, "public interface %s", iname);
    if (List *baselist = Getattr(n, "bases")) {
      String *bases = 0;
      for (Iterator base = First(baselist); base.item; base = Next(base)) {
	if (GetFlag(base.item, "feature:ignore") || !Getattr(base.item, "feature:interface"))
	  continue; // TODO: warn about skipped non-interface bases
	String *base_iname = Getattr(base.item, "feature:interface:name");
	if (!bases)
	  bases = Copy(base_iname);
	else {
	  Append(bases, ", ");
	  Append(bases, base_iname);
	}
      }
      if (bases) {
	Printv(f_interface, " extends ", bases, NIL);
	Delete(bases);
      }
    }
    Printf(f_interface, " {\n");
    if (String *cptr_func = Getattr(n, "feature:interface:cptr"))
      Printf(f_interface, "  long %s();\n", cptr_func);
    else
      Printf(f_interface, "  long %s_SWIGInterfaceUpcast();\n", iname);
  }

  /* ----------------------------------------------------------------------
   * classHandler()
   * ---------------------------------------------------------------------- */

  virtual int classHandler(Node *n) {
    File *f_proxy = NULL;
<<<<<<< HEAD
    String *old_proxy_class_name = proxy_class_name;
    String *old_full_proxy_class_name = full_proxy_class_name;
    String *old_full_imclass_name = full_imclass_name;
    String *old_destructor_call = destructor_call;
    String *old_destructor_throws_clause = destructor_throws_clause;
    String *old_proxy_class_constants_code = proxy_class_constants_code;
    String *old_proxy_class_def = proxy_class_def;
    String *old_proxy_class_code = proxy_class_code;
    bool has_outerclass = Getattr(n, "nested:outer") && !GetFlag(n, "feature:flatnested");

=======
    File *f_interface = NULL;
    interface_class_code = 0;
>>>>>>> 3931b580
    if (proxy_flag) {
      proxy_class_name = NewString(Getattr(n, "sym:name"));
      String *nspace = getNSpace();
      constructIntermediateClassName(n);

      String *outerClassesPrefix = 0;
      if (Node *outer = Getattr(n, "nested:outer")) {
	outerClassesPrefix = Copy(Getattr(outer, "sym:name"));
	for (outer = Getattr(outer, "nested:outer"); outer != 0; outer = Getattr(outer, "nested:outer")) {
	  Push(outerClassesPrefix, ".");
	  Push(outerClassesPrefix, Getattr(outer, "sym:name"));
	}
      }
      if (!nspace) {
	full_proxy_class_name = outerClassesPrefix ? NewStringf("%s.%s", outerClassesPrefix, proxy_class_name) : NewStringf("%s", proxy_class_name);

	if (Cmp(proxy_class_name, imclass_name) == 0) {
	  Printf(stderr, "Class name cannot be equal to intermediary class name: %s\n", proxy_class_name);
	  SWIG_exit(EXIT_FAILURE);
	}

	if (Cmp(proxy_class_name, module_class_name) == 0) {
	  Printf(stderr, "Class name cannot be equal to module class name: %s\n", proxy_class_name);
	  SWIG_exit(EXIT_FAILURE);
	}
      } else {
	if (outerClassesPrefix) {
	  if (package)
	    full_proxy_class_name = NewStringf("%s.%s.%s.%s", package, nspace, outerClassesPrefix, proxy_class_name);
	  else
	    full_proxy_class_name = NewStringf("%s.%s.%s", nspace, outerClassesPrefix, proxy_class_name);
	} else {
	  if (package)
	    full_proxy_class_name = NewStringf("%s.%s.%s", package, nspace, proxy_class_name);
	  else
	    full_proxy_class_name = NewStringf("%s.%s", nspace, proxy_class_name);
	}
      }

      if (outerClassesPrefix) {
	String *fnspace = nspace ? NewStringf("%s.%s", nspace, outerClassesPrefix) : outerClassesPrefix;
	if (!addSymbol(proxy_class_name, n, fnspace))
	  return SWIG_ERROR;
	if (nspace)
	  Delete(fnspace);
	Delete(outerClassesPrefix);
      }
      else {
	if (!addSymbol(proxy_class_name, n, nspace))
	  return SWIG_ERROR;
      }
<<<<<<< HEAD
=======
      Append(filenames_list, filen);
      filen = NULL;
>>>>>>> 3931b580

      // Each outer proxy class goes into a separate file
      if (!has_outerclass) {
	String *output_directory = outputDirectory(nspace);
	String *filen = NewStringf("%s%s.java", output_directory, proxy_class_name);
	f_proxy = NewFile(filen, "w", SWIG_output_files());
	if (!f_proxy) {
	  FileErrorDisplay(filen);
	  SWIG_exit(EXIT_FAILURE);
	}
	Append(filenames_list, Copy(filen));
	Delete(filen);
	Delete(output_directory);

	// Start writing out the proxy class file
	emitBanner(f_proxy);

	if (package || nspace) {
	  Printf(f_proxy, "package ");
	  if (package)
	    Printv(f_proxy, package, nspace ? "." : "", NIL);
	  if (nspace)
	    Printv(f_proxy, nspace, NIL);
	  Printf(f_proxy, ";\n");
	}
      }
      else
	++nesting_depth;

      proxy_class_def = NewString("");
      proxy_class_code = NewString("");
      destructor_call = NewString("");
      destructor_throws_clause = NewString("");
      proxy_class_constants_code = NewString("");
<<<<<<< HEAD
=======
      Swig_propagate_interface_methods(n);
      if (Getattr(n, "feature:interface")) {
	interface_class_code = NewStringEmpty();
	String *iname = Getattr(n, "feature:interface:name");
	if (!iname) {
	  Swig_error(Getfile(n), Getline(n), "Interface %s has no name attribute", proxy_class_name);
	  SWIG_exit(EXIT_FAILURE);
	}
	filen = NewStringf("%s%s.java", output_directory, iname);
	f_interface = NewFile(filen, "w", SWIG_output_files());
	if (!f_interface) {
	  FileErrorDisplay(filen);
	  SWIG_exit(EXIT_FAILURE);
	}
	Append(filenames_list, filen); // file name ownership goes to the list
	emitBanner(f_interface);
	emitInterfaceDeclaration(n, iname, f_interface, nspace);
      }
      Delete(output_directory);
>>>>>>> 3931b580
    }
    Language::classHandler(n);

    if (proxy_flag) {

      emitProxyClassDefAndCPPCasts(n);

      String *javaclazzname = Swig_name_member(getNSpace(), getClassPrefix(), ""); // mangled full proxy class name

      Replaceall(proxy_class_def, "$javaclassname", proxy_class_name);
      Replaceall(proxy_class_code, "$javaclassname", proxy_class_name);
      Replaceall(proxy_class_constants_code, "$javaclassname", proxy_class_name);

      Replaceall(proxy_class_def, "$javaclazzname", javaclazzname);
      Replaceall(proxy_class_code, "$javaclazzname", javaclazzname);
      Replaceall(proxy_class_constants_code, "$javaclazzname", javaclazzname);

      Replaceall(proxy_class_def, "$module", module_class_name);
      Replaceall(proxy_class_code, "$module", module_class_name);
      Replaceall(proxy_class_constants_code, "$module", module_class_name);

      Replaceall(proxy_class_def, "$imclassname", full_imclass_name);
      Replaceall(proxy_class_code, "$imclassname", full_imclass_name);
      Replaceall(proxy_class_constants_code, "$imclassname", full_imclass_name);

      if (!has_outerclass)
	Printv(f_proxy, proxy_class_def, proxy_class_code, NIL);
      else {
	Swig_offset_string(proxy_class_def, nesting_depth);
	Append(old_proxy_class_code, proxy_class_def);
	Swig_offset_string(proxy_class_code, nesting_depth);
	Append(old_proxy_class_code, proxy_class_code);
      }

      // Write out all the constants
      if (Len(proxy_class_constants_code) != 0) {
	if (!has_outerclass)
	  Printv(f_proxy, proxy_class_constants_code, NIL);
	else {
	  Swig_offset_string(proxy_class_constants_code, nesting_depth);
	  Append(old_proxy_class_code, proxy_class_constants_code);
	}
      }

      if (!has_outerclass) {
	Printf(f_proxy, "}\n");
        Delete(f_proxy);
        f_proxy = NULL;
      } else {
	for (int i = 0; i < nesting_depth; ++i)
	  Append(old_proxy_class_code, "  ");
	Append(old_proxy_class_code, "}\n\n");
	--nesting_depth;
      }

      /* Output the downcast method, if necessary. Note: There's no other really
         good place to put this code, since Abstract Base Classes (ABCs) can and should have 
         downcasts, making the constructorHandler() a bad place (because ABCs don't get to
         have constructors emitted.) */
      if (GetFlag(n, "feature:javadowncast")) {
	String *downcast_method = Swig_name_member(getNSpace(), getClassPrefix(), "SWIGDowncast");
	String *jniname = makeValidJniName(downcast_method);
	String *wname = Swig_name_wrapper(jniname);

	String *norm_name = SwigType_namestr(Getattr(n, "name"));

	Printf(imclass_class_code, "  public final static native %s %s(long cPtrBase, boolean cMemoryOwn);\n", proxy_class_name, downcast_method);

	Wrapper *dcast_wrap = NewWrapper();

	Printf(dcast_wrap->def, "SWIGEXPORT jobject JNICALL %s(JNIEnv *jenv, jclass jcls, jlong jCPtrBase, jboolean cMemoryOwn) {", wname);
	Printf(dcast_wrap->code, "  Swig::Director *director = (Swig::Director *) 0;\n");
	Printf(dcast_wrap->code, "  jobject jresult = (jobject) 0;\n");
	Printf(dcast_wrap->code, "  %s *obj = *((%s **)&jCPtrBase);\n", norm_name, norm_name);
	Printf(dcast_wrap->code, "  if (obj) director = dynamic_cast<Swig::Director *>(obj);\n");
	Printf(dcast_wrap->code, "  if (director) jresult = director->swig_get_self(jenv);\n");
	Printf(dcast_wrap->code, "  return jresult;\n");
	Printf(dcast_wrap->code, "}\n");

	Wrapper_print(dcast_wrap, f_wrappers);
	DelWrapper(dcast_wrap);

	Delete(norm_name);
	Delete(wname);
	Delete(jniname);
	Delete(downcast_method);
      }

      if (f_interface) {
	Printv(f_interface, interface_class_code, "}\n", NIL);
	Delete(f_interface);
      }

      emitDirectorExtraMethods(n);

      Delete(javaclazzname);
      Delete(proxy_class_name);
      proxy_class_name = old_proxy_class_name;
      Delete(full_proxy_class_name);
      full_proxy_class_name = old_full_proxy_class_name;
      Delete(full_imclass_name);
      full_imclass_name = old_full_imclass_name;
      Delete(destructor_call);
      destructor_call = old_destructor_call;
      Delete(destructor_throws_clause);
      destructor_throws_clause = old_destructor_throws_clause;
      Delete(proxy_class_constants_code);
      proxy_class_constants_code = old_proxy_class_constants_code;
      Delete(proxy_class_def);
      proxy_class_def = old_proxy_class_def;
      Delete(proxy_class_code);
      proxy_class_code = old_proxy_class_code;
    }

    return SWIG_OK;
  }

  /* ----------------------------------------------------------------------
   * memberfunctionHandler()
   * ---------------------------------------------------------------------- */

  virtual int memberfunctionHandler(Node *n) {
    member_func_flag = true;
    Language::memberfunctionHandler(n);

    if (proxy_flag) {
      String *overloaded_name = getOverloadedName(n);
      String *intermediary_function_name = Swig_name_member(getNSpace(), getClassPrefix(), overloaded_name);
      Setattr(n, "proxyfuncname", Getattr(n, "sym:name"));
      Setattr(n, "imfuncname", intermediary_function_name);
      proxyClassFunctionHandler(n);
      Delete(overloaded_name);
    }
    member_func_flag = false;
    return SWIG_OK;
  }

  /* ----------------------------------------------------------------------
   * staticmemberfunctionHandler()
   * ---------------------------------------------------------------------- */

  virtual int staticmemberfunctionHandler(Node *n) {

    static_flag = true;
    member_func_flag = true;
    Language::staticmemberfunctionHandler(n);

    if (proxy_flag) {
      String *overloaded_name = getOverloadedName(n);
      String *intermediary_function_name = Swig_name_member(getNSpace(), getClassPrefix(), overloaded_name);
      Setattr(n, "proxyfuncname", Getattr(n, "sym:name"));
      Setattr(n, "imfuncname", intermediary_function_name);
      proxyClassFunctionHandler(n);
      Delete(overloaded_name);
    }
    static_flag = false;
    member_func_flag = false;

    return SWIG_OK;
  }

  /* -----------------------------------------------------------------------------
   * proxyClassFunctionHandler()
   *
   * Function called for creating a Java wrapper function around a c++ function in the 
   * proxy class. Used for both static and non-static C++ class functions.
   * C++ class static functions map to Java static functions.
   * Two extra attributes in the Node must be available. These are "proxyfuncname" - 
   * the name of the Java class proxy function, which in turn will call "imfuncname" - 
   * the intermediary (JNI) function name in the intermediary class.
   * ----------------------------------------------------------------------------- */

  void proxyClassFunctionHandler(Node *n) {
    SwigType *t = Getattr(n, "type");
    ParmList *l = Getattr(n, "parms");
    String *intermediary_function_name = Getattr(n, "imfuncname");
    String *proxy_function_name = Getattr(n, "proxyfuncname");
    String *tm;
    Parm *p;
    int i;
    String *imcall = NewString("");
    String *return_type = NewString("");
    String *function_code = NewString("");
    bool setter_flag = false;
    String *pre_code = NewString("");
    String *post_code = NewString("");
    bool is_interface = Getattr(parentNode(n), "feature:interface") != 0 
      && !static_flag && Getattr(n, "interface:owner") == 0;

    if (!proxy_flag)
      return;

    // Wrappers not wanted for some methods where the parameters cannot be overloaded in Java
    if (Getattr(n, "overload:ignore"))
      return;

    // Don't generate proxy method for additional explicitcall method used in directors
    if (GetFlag(n, "explicitcall"))
      return;

    if (l) {
      if (SwigType_type(Getattr(l, "type")) == T_VOID) {
	l = nextSibling(l);
      }
    }

    /* Attach the non-standard typemaps to the parameter list */
    Swig_typemap_attach_parms("in", l, NULL);
    Swig_typemap_attach_parms("jtype", l, NULL);
    Swig_typemap_attach_parms("jstype", l, NULL);
    Swig_typemap_attach_parms("javain", l, NULL);

    /* Get return types */
    if ((tm = Swig_typemap_lookup("jstype", n, "", 0))) {
      // Note that in the case of polymorphic (covariant) return types, the method's return type is changed to be the base of the C++ return type
      SwigType *covariant = Getattr(n, "covariant");
      substituteClassname(covariant ? covariant : t, tm);
      Printf(return_type, "%s", tm);
      if (covariant)
	Swig_warning(WARN_JAVA_COVARIANT_RET, input_file, line_number,
		     "Covariant return types not supported in Java. Proxy method will return %s.\n", SwigType_str(covariant, 0));
    } else {
      Swig_warning(WARN_JAVA_TYPEMAP_JSTYPE_UNDEF, input_file, line_number, "No jstype typemap defined for %s\n", SwigType_str(t, 0));
    }

    if (wrapping_member_flag && !enum_constant_flag) {
      // For wrapping member variables (Javabean setter)
      setter_flag = (Cmp(Getattr(n, "sym:name"), Swig_name_set(getNSpace(), Swig_name_member(0, getClassPrefix(), variable_name))) == 0);
    }

    /* Start generating the proxy function */
    const String *methodmods = Getattr(n, "feature:java:methodmodifiers");
    methodmods = methodmods ? methodmods : (is_public(n) ? public_string : protected_string);
    Printf(function_code, "  %s ", methodmods);
    if (static_flag)
      Printf(function_code, "static ");
    Printf(function_code, "%s %s(", return_type, proxy_function_name);
    
    if (is_interface)
      Printf(interface_class_code, "  %s %s(", return_type, proxy_function_name);

    Printv(imcall, full_imclass_name, ".$imfuncname(", NIL);
    if (!static_flag) {
      Printf(imcall, "swigCPtr");

      String *this_type = Copy(getClassType());
      String *name = NewString("jself");
      String *qualifier = Getattr(n, "qualifier");
      if (qualifier)
	SwigType_push(this_type, qualifier);
      SwigType_add_pointer(this_type);
      Parm *this_parm = NewParm(this_type, name, n);
      Swig_typemap_attach_parms("jtype", this_parm, NULL);
      Swig_typemap_attach_parms("jstype", this_parm, NULL);

      if (prematureGarbageCollectionPreventionParameter(this_type, this_parm))
	Printf(imcall, ", this");

      Delete(this_parm);
      Delete(name);
      Delete(this_type);
    }

    emit_mark_varargs(l);

    int gencomma = !static_flag;

    /* Output each parameter */
    for (i = 0, p = l; p; i++) {

      /* Ignored varargs */
      if (checkAttribute(p, "varargs:ignore", "1")) {
	p = nextSibling(p);
	continue;
      }

      /* Ignored parameters */
      if (checkAttribute(p, "tmap:in:numinputs", "0")) {
	p = Getattr(p, "tmap:in:next");
	continue;
      }

      /* Ignore the 'this' argument for variable wrappers */
      if (!(variable_wrapper_flag && i == 0) || static_flag) {
	SwigType *pt = Getattr(p, "type");
	String *param_type = NewString("");

	/* Get the Java parameter type */
	if ((tm = Getattr(p, "tmap:jstype"))) {
	  substituteClassname(pt, tm);
	  Printf(param_type, "%s", tm);
	} else {
	  Swig_warning(WARN_JAVA_TYPEMAP_JSTYPE_UNDEF, input_file, line_number, "No jstype typemap defined for %s\n", SwigType_str(pt, 0));
	}

	if (gencomma)
	  Printf(imcall, ", ");

	String *arg = makeParameterName(n, p, i, setter_flag);

	// Use typemaps to transform type used in Java proxy wrapper (in proxy class) to type used in JNI function (in intermediary class)
	if ((tm = Getattr(p, "tmap:javain"))) {
	  addThrows(n, "tmap:javain", p);
	  substituteClassname(pt, tm);
	  Replaceall(tm, "$javainput", arg);
          String *pre = Getattr(p, "tmap:javain:pre");
          if (pre) {
            substituteClassname(pt, pre);
            Replaceall(pre, "$javainput", arg);
            if (Len(pre_code) > 0)
              Printf(pre_code, "\n");
            Printv(pre_code, pre, NIL);
          }
          String *post = Getattr(p, "tmap:javain:post");
          if (post) {
            substituteClassname(pt, post);
            Replaceall(post, "$javainput", arg);
            if (Len(post_code) > 0)
              Printf(post_code, "\n");
            Printv(post_code, post, NIL);
          }
	  Printv(imcall, tm, NIL);
	} else {
	  Swig_warning(WARN_JAVA_TYPEMAP_JAVAIN_UNDEF, input_file, line_number, "No javain typemap defined for %s\n", SwigType_str(pt, 0));
	}

	/* Add parameter to proxy function */
	if (gencomma >= 2) {
	  Printf(function_code, ", ");
	  if (is_interface)
	    Printf(interface_class_code, ", ");
	}
	gencomma = 2;
	Printf(function_code, "%s %s", param_type, arg);
	if (is_interface)
	  Printf(interface_class_code, "%s %s", param_type, arg);

	if (prematureGarbageCollectionPreventionParameter(pt, p)) {
          String *pgcppname = Getattr(p, "tmap:javain:pgcppname");
          if (pgcppname) {
            String *argname = Copy(pgcppname);
            Replaceall(argname, "$javainput", arg);
            Printf(imcall, ", %s", argname);
            Delete(argname);
          } else {
            Printf(imcall, ", %s", arg);
          }
        }

	Delete(arg);
	Delete(param_type);
      }
      p = Getattr(p, "tmap:in:next");
    }

    Printf(imcall, ")");
    Printf(function_code, ")");
    if (is_interface)
      Printf(interface_class_code, ");\n");

    // Transform return type used in JNI function (in intermediary class) to type used in Java wrapper function (in proxy class)
    if ((tm = Swig_typemap_lookup("javaout", n, "", 0))) {
      addThrows(n, "tmap:javaout", n);
      bool is_pre_code = Len(pre_code) > 0;
      bool is_post_code = Len(post_code) > 0;
      if (is_pre_code || is_post_code) {
        Replaceall(tm, "\n ", "\n   "); // add extra indentation to code in typemap
        if (is_post_code) {
          Insert(tm, 0, "\n    try ");
          Printv(tm, " finally {\n", post_code, "\n    }", NIL);
        } else {
          Insert(tm, 0, "\n    ");
        }
        if (is_pre_code) {
          Insert(tm, 0, pre_code);
          Insert(tm, 0, "\n");
        }
	Insert(tm, 0, "{");
	Printf(tm, "\n  }");
      }
      if (GetFlag(n, "feature:new"))
	Replaceall(tm, "$owner", "true");
      else
	Replaceall(tm, "$owner", "false");
      substituteClassname(t, tm);

      // For director methods: generate code to selectively make a normal polymorphic call or 
      // an explicit method call - needed to prevent infinite recursion calls in director methods.
      Node *explicit_n = Getattr(n, "explicitcallnode");
      if (explicit_n) {
	String *ex_overloaded_name = getOverloadedName(explicit_n);
	String *ex_intermediary_function_name = Swig_name_member(getNSpace(), getClassPrefix(), ex_overloaded_name);

	String *ex_imcall = Copy(imcall);
	Replaceall(ex_imcall, "$imfuncname", ex_intermediary_function_name);
	Replaceall(imcall, "$imfuncname", intermediary_function_name);

	String *excode = NewString("");
	if (!Cmp(return_type, "void"))
	  Printf(excode, "if (getClass() == %s.class) %s; else %s", proxy_class_name, imcall, ex_imcall);
	else
	  Printf(excode, "(getClass() == %s.class) ? %s : %s", proxy_class_name, imcall, ex_imcall);

	Clear(imcall);
	Printv(imcall, excode, NIL);
	Delete(ex_overloaded_name);
	Delete(excode);
      } else {
	Replaceall(imcall, "$imfuncname", intermediary_function_name);
      }

      Replaceall(tm, "$jnicall", imcall);
    } else {
      Swig_warning(WARN_JAVA_TYPEMAP_JAVAOUT_UNDEF, input_file, line_number, "No javaout typemap defined for %s\n", SwigType_str(t, 0));
    }

    generateThrowsClause(n, function_code);
    Printf(function_code, " %s\n\n", tm ? (const String *) tm : empty_string);
    Printv(proxy_class_code, function_code, NIL);

    Delete(pre_code);
    Delete(post_code);
    Delete(function_code);
    Delete(return_type);
    Delete(imcall);
  }

  /* ----------------------------------------------------------------------
   * constructorHandler()
   * ---------------------------------------------------------------------- */

  virtual int constructorHandler(Node *n) {

    ParmList *l = Getattr(n, "parms");
    String *tm;
    Parm *p;
    int i;
    String *function_code = NewString("");
    String *helper_code = NewString(""); // Holds code for the constructor helper method generated only when the javain typemap has code in the pre or post attributes
    String *helper_args = NewString("");
    String *pre_code = NewString("");
    String *post_code = NewString("");
    String *im_return_type = NewString("");
    bool feature_director = (parentNode(n) && Swig_directorclass(n));

    Language::constructorHandler(n);

    // Wrappers not wanted for some methods where the parameters cannot be overloaded in Java
    if (Getattr(n, "overload:ignore"))
      return SWIG_OK;

    if (proxy_flag) {
      String *overloaded_name = getOverloadedName(n);
      String *mangled_overname = Swig_name_construct(getNSpace(), overloaded_name);
      String *imcall = NewString("");

      const String *methodmods = Getattr(n, "feature:java:methodmodifiers");
      methodmods = methodmods ? methodmods : (is_public(n) ? public_string : protected_string);

      tm = Getattr(n, "tmap:jtype"); // typemaps were attached earlier to the node
      Printf(im_return_type, "%s", tm);

      Printf(function_code, "  %s %s(", methodmods, proxy_class_name);
      Printf(helper_code, "  static private %s SwigConstruct%s(", im_return_type, proxy_class_name);

      Printv(imcall, full_imclass_name, ".", mangled_overname, "(", NIL);

      /* Attach the non-standard typemaps to the parameter list */
      Swig_typemap_attach_parms("in", l, NULL);
      Swig_typemap_attach_parms("jtype", l, NULL);
      Swig_typemap_attach_parms("jstype", l, NULL);
      Swig_typemap_attach_parms("javain", l, NULL);

      emit_mark_varargs(l);

      int gencomma = 0;

      /* Output each parameter */
      for (i = 0, p = l; p; i++) {

	/* Ignored varargs */
	if (checkAttribute(p, "varargs:ignore", "1")) {
	  p = nextSibling(p);
	  continue;
	}

	/* Ignored parameters */
	if (checkAttribute(p, "tmap:in:numinputs", "0")) {
	  p = Getattr(p, "tmap:in:next");
	  continue;
	}

	SwigType *pt = Getattr(p, "type");
	String *param_type = NewString("");

	/* Get the Java parameter type */
	if ((tm = Getattr(p, "tmap:jstype"))) {
	  substituteClassname(pt, tm);
	  Printf(param_type, "%s", tm);
	} else {
	  Swig_warning(WARN_JAVA_TYPEMAP_JSTYPE_UNDEF, input_file, line_number, "No jstype typemap defined for %s\n", SwigType_str(pt, 0));
	}

	if (gencomma)
	  Printf(imcall, ", ");

	String *arg = makeParameterName(n, p, i, false);

	// Use typemaps to transform type used in Java wrapper function (in proxy class) to type used in JNI function (in intermediary class)
	if ((tm = Getattr(p, "tmap:javain"))) {
	  addThrows(n, "tmap:javain", p);
	  substituteClassname(pt, tm);
	  Replaceall(tm, "$javainput", arg);
          String *pre = Getattr(p, "tmap:javain:pre");
          if (pre) {
            substituteClassname(pt, pre);
            Replaceall(pre, "$javainput", arg);
            if (Len(pre_code) > 0)
              Printf(pre_code, "\n");
            Printv(pre_code, pre, NIL);
          }
          String *post = Getattr(p, "tmap:javain:post");
          if (post) {
            substituteClassname(pt, post);
            Replaceall(post, "$javainput", arg);
            if (Len(post_code) > 0)
              Printf(post_code, "\n");
            Printv(post_code, post, NIL);
          }
	  Printv(imcall, tm, NIL);
	} else {
	  Swig_warning(WARN_JAVA_TYPEMAP_JAVAIN_UNDEF, input_file, line_number, "No javain typemap defined for %s\n", SwigType_str(pt, 0));
	}

	/* Add parameter to proxy function */
	if (gencomma) {
	  Printf(function_code, ", ");
	  Printf(helper_code, ", ");
	  Printf(helper_args, ", ");
        }
	Printf(function_code, "%s %s", param_type, arg);
	Printf(helper_code, "%s %s", param_type, arg);
	Printf(helper_args, "%s", arg);
	++gencomma;

	if (prematureGarbageCollectionPreventionParameter(pt, p)) {
          String *pgcppname = Getattr(p, "tmap:javain:pgcppname");
          if (pgcppname) {
            String *argname = Copy(pgcppname);
            Replaceall(argname, "$javainput", arg);
            Printf(imcall, ", %s", argname);
            Delete(argname);
          } else {
            Printf(imcall, ", %s", arg);
          }
        }

	Delete(arg);
	Delete(param_type);
	p = Getattr(p, "tmap:in:next");
      }

      Printf(imcall, ")");

      Printf(function_code, ")");
      Printf(helper_code, ")");
      generateThrowsClause(n, function_code);

      /* Insert the javaconstruct typemap, doing the replacement for $directorconnect, as needed */
      Hash *attributes = NewHash();
      String *construct_tm = Copy(typemapLookup(n, "javaconstruct", Getattr(n, "name"),
						WARN_JAVA_TYPEMAP_JAVACONSTRUCT_UNDEF, attributes));
      if (construct_tm) {
	if (!feature_director) {
	  Replaceall(construct_tm, "$directorconnect", "");
	} else {
	  String *connect_attr = Getattr(attributes, "tmap:javaconstruct:directorconnect");

	  if (connect_attr) {
	    Replaceall(construct_tm, "$directorconnect", connect_attr);
	  } else {
	    Swig_warning(WARN_JAVA_NO_DIRECTORCONNECT_ATTR, input_file, line_number, "\"directorconnect\" attribute missing in %s \"javaconstruct\" typemap.\n",
			 Getattr(n, "name"));
	    Replaceall(construct_tm, "$directorconnect", "");
	  }
	}

	Printv(function_code, " ", construct_tm, "\n", NIL);
      }

      bool is_pre_code = Len(pre_code) > 0;
      bool is_post_code = Len(post_code) > 0;
      if (is_pre_code || is_post_code) {
        generateThrowsClause(n, helper_code);
        Printf(helper_code, " {\n");
        if (is_pre_code) {
          Printv(helper_code, pre_code, "\n", NIL);
        }
        if (is_post_code) {
          Printf(helper_code, "    try {\n");
          Printv(helper_code, "      return ", imcall, ";\n", NIL);
          Printv(helper_code, "    } finally {\n", post_code, "\n    }", NIL);
        } else {
          Printv(helper_code, "    return ", imcall, ";", NIL);
        }
        Printf(helper_code, "\n  }\n");
        String *helper_name = NewStringf("%s.SwigConstruct%s(%s)", proxy_class_name, proxy_class_name, helper_args);
        Printv(proxy_class_code, helper_code, "\n", NIL);
        Replaceall(function_code, "$imcall", helper_name);
        Delete(helper_name);
      } else {
        Replaceall(function_code, "$imcall", imcall);
      }

      Printv(proxy_class_code, function_code, "\n", NIL);

      Delete(helper_args);
      Delete(im_return_type);
      Delete(pre_code);
      Delete(post_code);
      Delete(construct_tm);
      Delete(attributes);
      Delete(overloaded_name);
      Delete(imcall);
    }

    return SWIG_OK;
  }

  /* ----------------------------------------------------------------------
   * destructorHandler()
   * ---------------------------------------------------------------------- */

  virtual int destructorHandler(Node *n) {
    Language::destructorHandler(n);
    String *symname = Getattr(n, "sym:name");

    if (proxy_flag) {
      Printv(destructor_call, full_imclass_name, ".", Swig_name_destroy(getNSpace(), symname), "(swigCPtr)", NIL);
      generateThrowsClause(n, destructor_throws_clause);
    }
    return SWIG_OK;
  }

  /* ----------------------------------------------------------------------
   * membervariableHandler()
   * ---------------------------------------------------------------------- */

  virtual int membervariableHandler(Node *n) {
    variable_name = Getattr(n, "sym:name");
    wrapping_member_flag = true;
    variable_wrapper_flag = true;
    Language::membervariableHandler(n);
    wrapping_member_flag = false;
    variable_wrapper_flag = false;
    return SWIG_OK;
  }

  /* ----------------------------------------------------------------------
   * staticmembervariableHandler()
   * ---------------------------------------------------------------------- */

  virtual int staticmembervariableHandler(Node *n) {
    variable_name = Getattr(n, "sym:name");
    wrapping_member_flag = true;
    static_flag = true;
    Language::staticmembervariableHandler(n);
    wrapping_member_flag = false;
    static_flag = false;
    return SWIG_OK;
  }

  /* ----------------------------------------------------------------------
   * memberconstantHandler()
   * ---------------------------------------------------------------------- */

  virtual int memberconstantHandler(Node *n) {
    variable_name = Getattr(n, "sym:name");
    wrapping_member_flag = true;
    Language::memberconstantHandler(n);
    wrapping_member_flag = false;
    return SWIG_OK;
  }

  /* -----------------------------------------------------------------------------
   * getOverloadedName()
   * ----------------------------------------------------------------------------- */

  String *getOverloadedName(Node *n) {

    /* Although JNI functions are designed to handle overloaded Java functions,
     * a Java long is used for all classes in the SWIG intermediary class.
     * The intermediary class methods are thus mangled when overloaded to give
     * a unique name. */
    String *overloaded_name = NewStringf("%s", Getattr(n, "sym:name"));

    if (Getattr(n, "sym:overloaded")) {
      Printv(overloaded_name, Getattr(n, "sym:overname"), NIL);
    }

    return overloaded_name;
  }

  /* -----------------------------------------------------------------------------
   * moduleClassFunctionHandler()
   * ----------------------------------------------------------------------------- */

  void moduleClassFunctionHandler(Node *n) {
    SwigType *t = Getattr(n, "type");
    ParmList *l = Getattr(n, "parms");
    String *tm;
    Parm *p;
    int i;
    String *imcall = NewString("");
    String *return_type = NewString("");
    String *function_code = NewString("");
    int num_arguments = 0;
    String *overloaded_name = getOverloadedName(n);
    String *func_name = NULL;
    bool setter_flag = false;
    String *pre_code = NewString("");
    String *post_code = NewString("");

    if (l) {
      if (SwigType_type(Getattr(l, "type")) == T_VOID) {
	l = nextSibling(l);
      }
    }

    /* Attach the non-standard typemaps to the parameter list */
    Swig_typemap_attach_parms("jstype", l, NULL);
    Swig_typemap_attach_parms("javain", l, NULL);

    /* Get return types */
    if ((tm = Swig_typemap_lookup("jstype", n, "", 0))) {
      substituteClassname(t, tm);
      Printf(return_type, "%s", tm);
    } else {
      Swig_warning(WARN_JAVA_TYPEMAP_JSTYPE_UNDEF, input_file, line_number, "No jstype typemap defined for %s\n", SwigType_str(t, 0));
    }

    /* Change function name for global variables */
    if (proxy_flag && global_variable_flag) {
      // Capitalize the first letter in the variable to create a JavaBean type getter/setter function name
      func_name = NewString("");
      setter_flag = (Cmp(Getattr(n, "sym:name"), Swig_name_set(getNSpace(), variable_name)) == 0);
      if (setter_flag)
	Printf(func_name, "set");
      else
	Printf(func_name, "get");
      Putc(toupper((int) *Char(variable_name)), func_name);
      Printf(func_name, "%s", Char(variable_name) + 1);
    } else {
      func_name = Copy(Getattr(n, "sym:name"));
    }

    /* Start generating the function */
    const String *methodmods = Getattr(n, "feature:java:methodmodifiers");
    methodmods = methodmods ? methodmods : (is_public(n) ? public_string : protected_string);
    Printf(function_code, "  %s static %s %s(", methodmods, return_type, func_name);
    Printv(imcall, imclass_name, ".", overloaded_name, "(", NIL);

    /* Get number of required and total arguments */
    num_arguments = emit_num_arguments(l);

    bool global_or_member_variable = global_variable_flag || (wrapping_member_flag && !enum_constant_flag);
    int gencomma = 0;

    /* Output each parameter */
    for (i = 0, p = l; i < num_arguments; i++) {

      /* Ignored parameters */
      while (checkAttribute(p, "tmap:in:numinputs", "0")) {
	p = Getattr(p, "tmap:in:next");
      }

      SwigType *pt = Getattr(p, "type");
      String *param_type = NewString("");

      /* Get the Java parameter type */
      if ((tm = Getattr(p, "tmap:jstype"))) {
	substituteClassname(pt, tm);
	Printf(param_type, "%s", tm);
      } else {
	Swig_warning(WARN_JAVA_TYPEMAP_JSTYPE_UNDEF, input_file, line_number, "No jstype typemap defined for %s\n", SwigType_str(pt, 0));
      }

      if (gencomma)
	Printf(imcall, ", ");

      String *arg = makeParameterName(n, p, i, global_or_member_variable);

      // Use typemaps to transform type used in Java wrapper function (in proxy class) to type used in JNI function (in intermediary class)
      if ((tm = Getattr(p, "tmap:javain"))) {
	addThrows(n, "tmap:javain", p);
	substituteClassname(pt, tm);
	Replaceall(tm, "$javainput", arg);
	String *pre = Getattr(p, "tmap:javain:pre");
	if (pre) {
	  substituteClassname(pt, pre);
	  Replaceall(pre, "$javainput", arg);
          if (Len(pre_code) > 0)
            Printf(pre_code, "\n");
	  Printv(pre_code, pre, NIL);
	}
	String *post = Getattr(p, "tmap:javain:post");
	if (post) {
	  substituteClassname(pt, post);
	  Replaceall(post, "$javainput", arg);
          if (Len(post_code) > 0)
            Printf(post_code, "\n");
	  Printv(post_code, post, NIL);
	}
	Printv(imcall, tm, NIL);
      } else {
	Swig_warning(WARN_JAVA_TYPEMAP_JAVAIN_UNDEF, input_file, line_number, "No javain typemap defined for %s\n", SwigType_str(pt, 0));
      }

      /* Add parameter to module class function */
      if (gencomma >= 2)
	Printf(function_code, ", ");
      gencomma = 2;
      Printf(function_code, "%s %s", param_type, arg);

      if (prematureGarbageCollectionPreventionParameter(pt, p)) {
        String *pgcppname = Getattr(p, "tmap:javain:pgcppname");
        if (pgcppname) {
          String *argname = Copy(pgcppname);
          Replaceall(argname, "$javainput", arg);
          Printf(imcall, ", %s", argname);
          Delete(argname);
        } else {
          Printf(imcall, ", %s", arg);
        }
      }

      p = Getattr(p, "tmap:in:next");
      Delete(arg);
      Delete(param_type);
    }

    Printf(imcall, ")");
    Printf(function_code, ")");

    // Transform return type used in JNI function (in intermediary class) to type used in Java wrapper function (in module class)
    if ((tm = Swig_typemap_lookup("javaout", n, "", 0))) {
      addThrows(n, "tmap:javaout", n);
      bool is_pre_code = Len(pre_code) > 0;
      bool is_post_code = Len(post_code) > 0;
      if (is_pre_code || is_post_code) {
        Replaceall(tm, "\n ", "\n   "); // add extra indentation to code in typemap
        if (is_post_code) {
          Insert(tm, 0, "\n    try ");
          Printv(tm, " finally {\n", post_code, "\n    }", NIL);
        } else {
          Insert(tm, 0, "\n    ");
        }
        if (is_pre_code) {
          Insert(tm, 0, pre_code);
          Insert(tm, 0, "\n");
        }
	Insert(tm, 0, "{");
	Printf(tm, "\n  }");
      }
      if (GetFlag(n, "feature:new"))
	Replaceall(tm, "$owner", "true");
      else
	Replaceall(tm, "$owner", "false");
      substituteClassname(t, tm);
      Replaceall(tm, "$jnicall", imcall);
    } else {
      Swig_warning(WARN_JAVA_TYPEMAP_JAVAOUT_UNDEF, input_file, line_number, "No javaout typemap defined for %s\n", SwigType_str(t, 0));
    }

    generateThrowsClause(n, function_code);
    Printf(function_code, " %s\n\n", tm ? (const String *) tm : empty_string);
    Printv(module_class_code, function_code, NIL);

    Delete(pre_code);
    Delete(post_code);
    Delete(function_code);
    Delete(return_type);
    Delete(imcall);
    Delete(func_name);
  }

  /*----------------------------------------------------------------------
   * replaceSpecialVariables()
   *--------------------------------------------------------------------*/

  virtual void replaceSpecialVariables(String *method, String *tm, Parm *parm) {
    (void)method;
    SwigType *type = Getattr(parm, "type");
    substituteClassname(type, tm);
  }

  /*----------------------------------------------------------------------
   * decodeEnumFeature()
   * Decode the possible enum features, which are one of:
   *   %javaenum(simple)
   *   %javaenum(typeunsafe) - default
   *   %javaenum(typesafe)
   *   %javaenum(proper)
   *--------------------------------------------------------------------*/

  EnumFeature decodeEnumFeature(Node *n) {
    EnumFeature enum_feature = TypeunsafeEnum;
    String *feature = Getattr(n, "feature:java:enum");
    if (feature) {
      if (Cmp(feature, "simple") == 0)
	enum_feature = SimpleEnum;
      else if (Cmp(feature, "typesafe") == 0)
	enum_feature = TypesafeEnum;
      else if (Cmp(feature, "proper") == 0)
	enum_feature = ProperEnum;
    }
    return enum_feature;
  }

  /* -----------------------------------------------------------------------
   * enumValue()
   * This method will return a string with an enum value to use in Java generated
   * code. If the %javaconst feature is not used, the string will contain the intermediary
   * class call to obtain the enum value. The intermediary class and JNI methods to obtain
   * the enum value will be generated. Otherwise the C/C++ enum value will be used if there
   * is one and hopefully it will compile as Java code - e.g. 20 as in: enum E{e=20};
   * The %javaconstvalue feature overrides all other ways to generate the constant value.
   * The caller must delete memory allocated for the returned string.
   * ------------------------------------------------------------------------ */

  String *enumValue(Node *n) {
    String *symname = Getattr(n, "sym:name");

    // Check for the %javaconstvalue feature
    String *value = Getattr(n, "feature:java:constvalue");

    if (!value) {
      // The %javaconst feature determines how the constant value is obtained
      int const_feature_flag = GetFlag(n, "feature:java:const");

      if (const_feature_flag) {
	// Use the C syntax to make a true Java constant and hope that it compiles as Java code
	value = Getattr(n, "enumvalue") ? Copy(Getattr(n, "enumvalue")) : Copy(Getattr(n, "enumvalueex"));
      } else {
	String *newsymname = 0;
	if (!getCurrentClass() || !proxy_flag) {
	  String *enumClassPrefix = getEnumClassPrefix();
	  if (enumClassPrefix) {
	    // A global scoped enum
	    newsymname = Swig_name_member(0, enumClassPrefix, symname);
	    symname = newsymname;
	  }
	}

	// Get the enumvalue from a JNI call
	if (!getCurrentClass() || !cparse_cplusplus || !proxy_flag) {
	  // Strange hack to change the name
	  Setattr(n, "name", Getattr(n, "value"));	/* for wrapping of enums in a namespace when emit_action is used */
	  constantWrapper(n);
	  value = NewStringf("%s.%s()", full_imclass_name ? full_imclass_name : imclass_name, Swig_name_get(getNSpace(), symname));
	} else {
	  memberconstantHandler(n);
	  value = NewStringf("%s.%s()", full_imclass_name ? full_imclass_name : imclass_name, Swig_name_get(getNSpace(), Swig_name_member(0, getEnumClassPrefix(), symname)));
	}
	Delete(newsymname);
      }
    }
    return value;
  }

  /* -----------------------------------------------------------------------------
   * getEnumName()
   *
   * If jnidescriptor is set, inner class names are separated with '$' otherwise a '.'
   * and the package is also not added to the name.
   * ----------------------------------------------------------------------------- */

  String *getEnumName(SwigType *t, bool jnidescriptor) {
    Node *enumname = NULL;
    Node *n = enumLookup(t);
    if (n) {
      enumname = Getattr(n, "enumname");
      if (!enumname || jnidescriptor) {
	String *symname = Getattr(n, "sym:name");
	if (symname) {
	  // Add in class scope when referencing enum if not a global enum
	  String *scopename_prefix = Swig_scopename_prefix(Getattr(n, "name"));
	  String *proxyname = 0;
	  if (scopename_prefix) {
	    proxyname = getProxyName(scopename_prefix, jnidescriptor);
	  }
	  if (proxyname) {
	    const char *class_separator = jnidescriptor ? "$" : ".";
	    enumname = NewStringf("%s%s%s", proxyname, class_separator, symname);
	  } else {
	    // global enum or enum in a namespace
	    String *nspace = Getattr(n, "sym:nspace");
	    if (nspace) {
	      if (package && !jnidescriptor)
		enumname = NewStringf("%s.%s.%s", package, nspace, symname);
	      else
		enumname = NewStringf("%s.%s", nspace, symname);
	    } else {
	      enumname = Copy(symname);
	    }
	  }
	  if (!jnidescriptor) {
	    Setattr(n, "enumname", enumname); // Cache it
	    Delete(enumname);
	  }
	  Delete(scopename_prefix);
	}
      }
    }

    return enumname;
  }

  /* -----------------------------------------------------------------------------
   * substituteClassname()
   *
   * Substitute the special variable $javaclassname with the proxy class name for classes/structs/unions 
   * that SWIG knows about. Also substitutes enums with enum name.
   * Otherwise use the $descriptor name for the Java class name. Note that the $&javaclassname substitution
   * is the same as a $&descriptor substitution, ie one pointer added to descriptor name.
   * Note that the path separator is a '.' unless jnidescriptor is set.
   * Inputs:
   *   pt - parameter type
   *   tm - typemap contents that might contain the special variable to be replaced
   *   jnidescriptor - if set, inner class names are separated with '$' otherwise a '/' is used for the path separator
   * Outputs:
   *   tm - typemap contents complete with the special variable substitution
   * Return:
   *   substitution_performed - flag indicating if a substitution was performed
   * ----------------------------------------------------------------------------- */

  bool substituteClassname(SwigType *pt, String *tm, bool jnidescriptor = false) {
    bool substitution_performed = false;
    SwigType *type = Copy(SwigType_typedef_resolve_all(pt));
    SwigType *strippedtype = SwigType_strip_qualifiers(type);

    if (Strstr(tm, "$javaclassname")) {
      SwigType *classnametype = Copy(strippedtype);
      substituteClassnameSpecialVariable(classnametype, tm, "$javaclassname", jnidescriptor);
      substitution_performed = true;
      Delete(classnametype);
    }
    if (Strstr(tm, "$*javaclassname")) {
      SwigType *classnametype = Copy(strippedtype);
      Delete(SwigType_pop(classnametype));
      if (Len(classnametype) > 0) {
	substituteClassnameSpecialVariable(classnametype, tm, "$*javaclassname", jnidescriptor);
	substitution_performed = true;
      }
      Delete(classnametype);
    }
    if (Strstr(tm, "$&javaclassname")) {
      SwigType *classnametype = Copy(strippedtype);
      SwigType_add_pointer(classnametype);
      substituteClassnameSpecialVariable(classnametype, tm, "$&javaclassname", jnidescriptor);
      substitution_performed = true;
      Delete(classnametype);
    }

    Delete(strippedtype);
    Delete(type);

    return substitution_performed;
  }

  /* -----------------------------------------------------------------------------
   * substituteClassnameSpecialVariable()
   * ----------------------------------------------------------------------------- */

  void substituteClassnameSpecialVariable(SwigType *classnametype, String *tm, const char *classnamespecialvariable, bool jnidescriptor) {
    String *replacementname;

    if (SwigType_isenum(classnametype)) {
      String *enumname = getEnumName(classnametype, jnidescriptor);
      if (enumname) {
	replacementname = Copy(enumname);
      } else {
        bool anonymous_enum = (Cmp(classnametype, "enum ") == 0);
	if (anonymous_enum) {
	  replacementname = NewString("int");
	} else {
	  // An unknown enum - one that has not been parsed (neither a C enum forward reference nor a definition) or an ignored enum
	  replacementname = NewStringf("SWIGTYPE%s", SwigType_manglestr(classnametype));
	  Replace(replacementname, "enum ", "", DOH_REPLACE_ANY);
	  Setattr(swig_types_hash, replacementname, classnametype);
	}
      }
    } else {
      String *classname = getProxyName(classnametype, jnidescriptor); // getProxyName() works for pointers to classes too
      if (classname) {
	replacementname = Copy(classname);
      } else {
	// use $descriptor if SWIG does not know anything about this type. Note that any typedefs are resolved.
	replacementname = NewStringf("SWIGTYPE%s", SwigType_manglestr(classnametype));

	// Add to hash table so that the type wrapper classes can be created later
	Setattr(swig_types_hash, replacementname, classnametype);
      }
    }
    if (jnidescriptor)
      Replaceall(replacementname,".","/");
    Replaceall(tm, classnamespecialvariable, replacementname);

    Delete(replacementname);
  }

  /* -----------------------------------------------------------------------------
   * emitTypeWrapperClass()
   * ----------------------------------------------------------------------------- */

  void emitTypeWrapperClass(String *classname, SwigType *type) {
    Node *n = NewHash();
    Setfile(n, input_file);
    Setline(n, line_number);

    String *swigtype = NewString("");
    String *filen = NewStringf("%s%s.java", SWIG_output_directory(), classname);
    File *f_swigtype = NewFile(filen, "w", SWIG_output_files());
    if (!f_swigtype) {
      FileErrorDisplay(filen);
      SWIG_exit(EXIT_FAILURE);
    }
    Append(filenames_list, Copy(filen));
    Delete(filen);
    filen = NULL;

    // Start writing out the type wrapper class file
    emitBanner(f_swigtype);

    if (package)
      Printf(f_swigtype, "package %s;\n", package);

    // Pure Java baseclass and interfaces
    const String *pure_baseclass = typemapLookup(n, "javabase", type, WARN_NONE);
    const String *pure_interfaces = typemapLookup(n, "javainterfaces", type, WARN_NONE);

    // Emit the class
    Printv(swigtype, typemapLookup(n, "javaimports", type, WARN_NONE),	// Import statements
	   "\n", typemapLookup(n, "javaclassmodifiers", type, WARN_JAVA_TYPEMAP_CLASSMOD_UNDEF),	// Class modifiers
	   " $javaclassname",	// Class name and bases
	   *Char(pure_baseclass) ? " extends " : "", pure_baseclass, *Char(pure_interfaces) ?	// Interfaces
	   " implements " : "", pure_interfaces, " {", typemapLookup(n, "javabody", type, WARN_JAVA_TYPEMAP_JAVABODY_UNDEF),	// main body of class
	   typemapLookup(n, "javacode", type, WARN_NONE),	// extra Java code
	   "}\n", "\n", NIL);

    Replaceall(swigtype, "$javaclassname", classname);
    Replaceall(swigtype, "$module", module_class_name);
    Replaceall(swigtype, "$imclassname", imclass_name);

    // For unknown enums
    Replaceall(swigtype, "$static ", "");
    Replaceall(swigtype, "$enumvalues", "");

    Printv(f_swigtype, swigtype, NIL);

    Delete(f_swigtype);
    Delete(swigtype);
    Delete(n);
  }

  /* -----------------------------------------------------------------------------
   * typemapLookup()
   * n - for input only and must contain info for Getfile(n) and Getline(n) to work
   * tmap_method - typemap method name
   * type - typemap type to lookup
   * warning - warning number to issue if no typemaps found
   * typemap_attributes - the typemap attributes are attached to this node and will 
   *   also be used for temporary storage if non null
   * return is never NULL, unlike Swig_typemap_lookup()
   * ----------------------------------------------------------------------------- */

  const String *typemapLookup(Node *n, const_String_or_char_ptr tmap_method, SwigType *type, int warning, Node *typemap_attributes = 0) {
    Node *node = !typemap_attributes ? NewHash() : typemap_attributes;
    Setattr(node, "type", type);
    Setfile(node, Getfile(n));
    Setline(node, Getline(n));
    const String *tm = Swig_typemap_lookup(tmap_method, node, "", 0);
    if (!tm) {
      tm = empty_string;
      if (warning != WARN_NONE)
	Swig_warning(warning, Getfile(n), Getline(n), "No %s typemap defined for %s\n", tmap_method, SwigType_str(type, 0));
    }
    if (!typemap_attributes)
      Delete(node);
    return tm;
  }

  /* -----------------------------------------------------------------------------
   * addThrows()
   *
   * Adds exception classes to a throws list. The throws list is the list of classes
   * that will form the Java throws clause. Mainly for checked exceptions.
   * ----------------------------------------------------------------------------- */

  void addThrows(Node *n, const String *attribute, Node *parameter) {
    // Get the comma separated exception classes for the throws clause - held in typemap/feature's "throws" attribute
    String *throws_attribute = NewStringf("%s:throws", attribute);
    String *throws = Getattr(parameter, throws_attribute);

    if (throws && Len(throws) > 0) {
      String *throws_list = Getattr(n, "java:throwslist");
      if (!throws_list) {
	throws_list = NewList();
	Setattr(n, "java:throwslist", throws_list);
      }
      // Put the exception classes in the throws clause into a temporary List
      List *temp_classes_list = Split(throws, ',', INT_MAX);

      // Add the exception classes to the node throws list, but don't duplicate if already in list
      if (temp_classes_list && Len(temp_classes_list) > 0) {
	for (Iterator cls = First(temp_classes_list); cls.item; cls = Next(cls)) {
	  String *exception_class = NewString(cls.item);
	  Replaceall(exception_class, " ", "");	// remove spaces
	  Replaceall(exception_class, "\t", "");	// remove tabs
	  if (Len(exception_class) > 0) {
	    // $javaclassname substitution
	    SwigType *pt = Getattr(parameter, "type");
	    substituteClassname(pt, exception_class);

	    // Don't duplicate the Java exception class in the throws clause
	    bool found_flag = false;
	    for (Iterator item = First(throws_list); item.item; item = Next(item)) {
	      if (Strcmp(item.item, exception_class) == 0)
		found_flag = true;
	    }
	    if (!found_flag)
	      Append(throws_list, exception_class);
	  }
	  Delete(exception_class);
	}
      }
      Delete(temp_classes_list);
    }
    Delete(throws_attribute);
  }

  /* -----------------------------------------------------------------------------
   * generateThrowsClause()
   *
   * Generates throws clause for checked exception
   * ----------------------------------------------------------------------------- */

  void generateThrowsClause(Node *n, String *code) {
    // Add the throws clause into code
    List *throws_list = Getattr(n, "java:throwslist");
    if (throws_list) {
      Iterator cls = First(throws_list);
      Printf(code, " throws %s", cls.item);
      while ((cls = Next(cls)).item)
	Printf(code, ", %s", cls.item);
    }
  }

  /* -----------------------------------------------------------------------------
   * prematureGarbageCollectionPreventionParameter()
   *
   * Get the proxy class name for use in an additional generated parameter. The
   * additional parameter is added to a native method call purely to prevent 
   * premature garbage collection of proxy classes which pass their C++ class pointer
   * in a Java long to the JNI layer.
   * ----------------------------------------------------------------------------- */

  String *prematureGarbageCollectionPreventionParameter(SwigType *t, Parm *p) {
    String *proxyClassName = 0;
    String *jtype = NewString(Getattr(p, "tmap:jtype"));

    // Strip C comments
    String *stripped_jtype = Swig_strip_c_comments(jtype);
    if (stripped_jtype) {
      Delete(jtype);
      jtype = stripped_jtype;
    }

    // Remove whitespace
    Replaceall(jtype, " ", "");
    Replaceall(jtype, "\t", "");

    if (Cmp(jtype, "long") == 0) {
      if (proxy_flag) {
	if (!GetFlag(p, "tmap:jtype:nopgcpp") && !nopgcpp_flag) {
          String *proxyname = getProxyName(t);
          if (proxyname) {
            // Found a struct/class parameter passed by value, reference, pointer, or pointer reference
            proxyClassName = proxyname;
          } else {
            // Look for proxy class parameters passed to C++ layer using non-default typemaps, ie not one of above types
            String *jstype = NewString(Getattr(p, "tmap:jstype"));
            if (jstype) {
              Hash *classes = getClassHash();
              if (classes) {
                // Strip C comments
                String *stripped_jstype = Swig_strip_c_comments(jstype);
                if (stripped_jstype) {
                  Delete(jstype);
                  jstype = stripped_jstype;
                }
                // Remove whitespace
                Replaceall(jstype, " ", "");
                Replaceall(jstype, "\t", "");

                Iterator ki;
                for (ki = First(classes); ki.key; ki = Next(ki)) {
                  Node *cls = ki.item;
                  if (cls && !Getattr(cls, "feature:ignore")) {
                    String *symname = Getattr(cls, "sym:name");
                    if (symname && Strcmp(symname, jstype) == 0) {
                      proxyClassName = symname;
                    }
                  }
                }
              }
            }
            Delete(jstype);
          }
	}
      }
    }
    Delete(jtype);
    return proxyClassName;
  }

  /* -----------------------------------------------------------------------------
   * outputDirectory()
   *
   * Return the directory to use for generating Java classes/enums and create the
   * subdirectory (does not create if language specific outdir does not exist).
   * ----------------------------------------------------------------------------- */

  String *outputDirectory(String *nspace) {
    String *output_directory = Copy(SWIG_output_directory());
    if (nspace) {
      String *nspace_subdirectory = Copy(nspace);
      Replaceall(nspace_subdirectory, ".", SWIG_FILE_DELIMITER);
      String *newdir_error = Swig_new_subdirectory(output_directory, nspace_subdirectory);
      if (newdir_error) {
	Printf(stderr, "%s\n", newdir_error);
	Delete(newdir_error);
	SWIG_exit(EXIT_FAILURE);
      }
      Printv(output_directory, nspace_subdirectory, SWIG_FILE_DELIMITER, 0);
      Delete(nspace_subdirectory);
    }
    return output_directory;
  }

  /*----------------------------------------------------------------------
   * Start of director methods
   *--------------------------------------------------------------------*/

  /*----------------------------------------------------------------------
   * getUpcallJNIMethod()
   *--------------------------------------------------------------------*/

  String *getUpcallJNIMethod(String *descrip) {
    static struct {
      char code;
      const char *method;
    } upcall_methods[] = {
      {
      'B', "CallStaticByteMethod"}, {
      'C', "CallStaticCharMethod"}, {
      'D', "CallStaticDoubleMethod"}, {
      'F', "CallStaticFloatMethod"}, {
      'I', "CallStaticIntMethod"}, {
      'J', "CallStaticLongMethod"}, {
      'L', "CallStaticObjectMethod"}, {
      'S', "CallStaticShortMethod"}, {
      'V', "CallStaticVoidMethod"}, {
      'Z', "CallStaticBooleanMethod"}, {
      '[', "CallStaticObjectMethod"}
    };

    char code;
    int i;

    code = *Char(descrip);
    for (i = 0; i < (int) (sizeof(upcall_methods) / sizeof(upcall_methods[0])); ++i)
      if (code == upcall_methods[i].code)
	return NewString(upcall_methods[i].method);
    return NULL;
  }

  /*----------------------------------------------------------------------
   * emitDirectorUpcalls()
   *--------------------------------------------------------------------*/

  void emitDirectorUpcalls() {
    if (n_dmethods) {
      Wrapper *w = NewWrapper();
      String *jni_imclass_name = makeValidJniName(imclass_name);
      String *swig_module_init = NewString("swig_module_init");
      String *swig_module_init_jni = makeValidJniName(swig_module_init);
      String *dmethod_data = NewString("");
      int n_methods = 0;
      Iterator udata_iter;

      udata_iter = First(dmethods_seq);
      while (udata_iter.item) {
	UpcallData *udata = udata_iter.item;
	Printf(dmethod_data, "  { \"%s\", \"%s\" }", Getattr(udata, "imclass_method"), Getattr(udata, "imclass_fdesc"));
	++n_methods;

	udata_iter = Next(udata_iter);

	if (udata_iter.item)
	  Putc(',', dmethod_data);
	Putc('\n', dmethod_data);
      }

      Printf(f_runtime, "namespace Swig {\n");
      Printf(f_runtime, "  namespace {\n");
      Printf(f_runtime, "    jclass jclass_%s = NULL;\n", imclass_name);
      Printf(f_runtime, "    jmethodID director_method_ids[%d];\n", n_methods);
      Printf(f_runtime, "  }\n");
      Printf(f_runtime, "}\n");

      Printf(w->def, "SWIGEXPORT void JNICALL Java_%s%s_%s(JNIEnv *jenv, jclass jcls) {", jnipackage, jni_imclass_name, swig_module_init_jni);
      Printf(w->code, "static struct {\n");
      Printf(w->code, "  const char *method;\n");
      Printf(w->code, "  const char *signature;\n");
      Printf(w->code, "} methods[%d] = {\n", n_methods);
      Printv(w->code, dmethod_data, NIL);
      Printf(w->code, "};\n");

      Wrapper_add_local(w, "i", "int i");

      Printf(w->code, "Swig::jclass_%s = (jclass) jenv->NewGlobalRef(jcls);\n", imclass_name);
      Printf(w->code, "if (!Swig::jclass_%s) return;\n", imclass_name);
      Printf(w->code, "for (i = 0; i < (int) (sizeof(methods)/sizeof(methods[0])); ++i) {\n");
      Printf(w->code, "  Swig::director_method_ids[i] = jenv->GetStaticMethodID(jcls, methods[i].method, methods[i].signature);\n");
      Printf(w->code, "  if (!Swig::director_method_ids[i]) return;\n");
      Printf(w->code, "}\n");

      Printf(w->code, "}\n");

      Wrapper_print(w, f_wrappers);
      Delete(dmethod_data);
      Delete(swig_module_init_jni);
      Delete(swig_module_init);
      Delete(jni_imclass_name);
      DelWrapper(w);
    }
  }

  /*----------------------------------------------------------------------
   * emitDirectorExtraMethods()
   *
   * This is where the director connect method is generated.
   *--------------------------------------------------------------------*/
  void emitDirectorExtraMethods(Node *n) {
    if (!Swig_directorclass(n))
      return;

    // Output the director connect method:
    String *jni_imclass_name = makeValidJniName(imclass_name);
    String *norm_name = SwigType_namestr(Getattr(n, "name"));
    String *swig_director_connect = Swig_name_member(getNSpace(), getClassPrefix(), "director_connect");
    String *swig_director_connect_jni = makeValidJniName(swig_director_connect);
    String *smartptr = Getattr(n, "feature:smartptr");
    String *dirClassName = directorClassName(n);
    Wrapper *code_wrap;

    Printf(imclass_class_code, "  public final static native void %s(%s obj, long cptr, boolean mem_own, boolean weak_global);\n",
	   swig_director_connect, full_proxy_class_name);

    code_wrap = NewWrapper();
    Printf(code_wrap->def,
	   "SWIGEXPORT void JNICALL Java_%s%s_%s(JNIEnv *jenv, jclass jcls, jobject jself, jlong objarg, jboolean jswig_mem_own, "
	   "jboolean jweak_global) {\n", jnipackage, jni_imclass_name, swig_director_connect_jni);

    if (smartptr) {
      Printf(code_wrap->code, "  %s *obj = *((%s **)&objarg);\n", smartptr, smartptr);
      Printf(code_wrap->code, "  (void)jcls;\n");
      Printf(code_wrap->code, "  // Keep a local instance of the smart pointer around while we are using the raw pointer\n");
      Printf(code_wrap->code, "  // Avoids using smart pointer specific API.\n");
      Printf(code_wrap->code, "  %s *director = dynamic_cast<%s *>(obj->operator->());\n", dirClassName, dirClassName);
    }
    else {
      Printf(code_wrap->code, "  %s *obj = *((%s **)&objarg);\n", norm_name, norm_name);
      Printf(code_wrap->code, "  (void)jcls;\n");
      Printf(code_wrap->code, "  %s *director = dynamic_cast<%s *>(obj);\n", dirClassName, dirClassName); 
    }

    Printf(code_wrap->code, "  if (director) {\n");
    Printf(code_wrap->code, "    director->swig_connect_director(jenv, jself, jenv->GetObjectClass(jself), "
	   "(jswig_mem_own == JNI_TRUE), (jweak_global == JNI_TRUE));\n");
    Printf(code_wrap->code, "  }\n");
    Printf(code_wrap->code, "}\n");

    Wrapper_print(code_wrap, f_wrappers);
    DelWrapper(code_wrap);

    Delete(swig_director_connect_jni);
    Delete(swig_director_connect);

    // Output the swigReleaseOwnership, swigTakeOwnership methods:
    String *changeown_method_name = Swig_name_member(getNSpace(), getClassPrefix(), "change_ownership");
    String *changeown_jnimethod_name = makeValidJniName(changeown_method_name);

    Printf(imclass_class_code, "  public final static native void %s(%s obj, long cptr, boolean take_or_release);\n", changeown_method_name, full_proxy_class_name);

    code_wrap = NewWrapper();
    Printf(code_wrap->def,
	   "SWIGEXPORT void JNICALL Java_%s%s_%s(JNIEnv *jenv, jclass jcls, jobject jself, jlong objarg, jboolean jtake_or_release) {\n",
	   jnipackage, jni_imclass_name, changeown_jnimethod_name);
    Printf(code_wrap->code, "  %s *obj = *((%s **)&objarg);\n", norm_name, norm_name);
    Printf(code_wrap->code, "  %s *director = dynamic_cast<%s *>(obj);\n", dirClassName, dirClassName);
    Printf(code_wrap->code, "  (void)jcls;\n");
    Printf(code_wrap->code, "  if (director) {\n");
    Printf(code_wrap->code, "    director->swig_java_change_ownership(jenv, jself, jtake_or_release ? true : false);\n");
    Printf(code_wrap->code, "  }\n");
    Printf(code_wrap->code, "}\n");

    Wrapper_print(code_wrap, f_wrappers);
    DelWrapper(code_wrap);

    Delete(changeown_method_name);
    Delete(changeown_jnimethod_name);
    Delete(norm_name);
    Delete(dirClassName);
    Delete(jni_imclass_name);
  }

  /*----------------------------------------------------------------------
   * emitCodeTypemap()
   *
   * Output a code typemap that uses $methodname and $jnicall, as used
   * in the directordisconnect, director_release and director_take
   * typemaps.
   *--------------------------------------------------------------------*/

  void emitCodeTypemap(Node *n, bool derived, SwigType *lookup_type, const String *typemap, const String *methodname, const String *jnicall) {
    const String *tm = NULL;
    Node *tmattrs = NewHash();
    String *lookup_tmname = NewString(typemap);
    String *method_attr_name;
    String *method_attr;

    if (derived) {
      Append(lookup_tmname, "_derived");
    }

    tm = typemapLookup(n, lookup_tmname, lookup_type, WARN_NONE, tmattrs);
    method_attr_name = NewStringf("tmap:%s:%s", lookup_tmname, methodname);
    method_attr = Getattr(tmattrs, method_attr_name);

    if (*Char(tm)) {
      if (method_attr) {
	String *codebody = Copy(tm);
	Replaceall(codebody, "$methodname", method_attr);
	Replaceall(codebody, "$jnicall", jnicall);
	Append(proxy_class_def, codebody);
	Delete(codebody);
      } else {
	Swig_error(input_file, line_number, "No %s method name attribute for %s\n", lookup_tmname, proxy_class_name);
      }
    } else {
      Swig_error(input_file, line_number, "No %s typemap for %s\n", lookup_tmname, proxy_class_name);
    }

    Delete(tmattrs);
    Delete(lookup_tmname);
    // Delete(method_attr);
  }

  /* -----------------------------------------------------------------------------
   * substitutePackagePath()
   *
   * Replace $packagepath using the javapackage typemap associated with passed
   * parm or global package if p is 0. "$packagepath/" is replaced with "" if
   * no package is set. Note that the path separator is a '/'.
   * ----------------------------------------------------------------------------- */

  void substitutePackagePath(String *text, Parm *p) {
    String *pkg_path= 0;

    if (p)
      pkg_path = Swig_typemap_lookup("javapackage", p, "", 0);
    if (!pkg_path || Len(pkg_path) == 0)
      pkg_path = Copy(package_path);

    if (Len(pkg_path) > 0) {
      Replaceall(pkg_path, ".", "/");
      Replaceall(text, "$packagepath", pkg_path);
    } else {
      Replaceall(text, "$packagepath/", empty_string);
      Replaceall(text, "$packagepath", empty_string);
    }
    Delete(pkg_path);
  }

  /* ---------------------------------------------------------------
   * Canonicalize the JNI field descriptor
   *
   * Replace the $packagepath and $javaclassname family of special
   * variables with the desired package and Java proxy name as 
   * required in the JNI field descriptors.
   * 
   * !!SFM!! If $packagepath occurs in the field descriptor, but
   * package_path isn't set (length == 0), then strip it and the
   * optional trailing '/' from the resulting name.
   * 
   * --------------------------------------------------------------- */

  String *canonicalizeJNIDescriptor(String *descriptor_in, Parm *p) {
    SwigType *type = Getattr(p, "type");
    String *descriptor_out = Copy(descriptor_in);

    substituteClassname(type, descriptor_out, true);
    substitutePackagePath(descriptor_out, p);

    return descriptor_out;
  }

  /* ---------------------------------------------------------------
   * classDirectorMethod()
   *
   * Emit a virtual director method to pass a method call on to the 
   * underlying Java object.
   *
   * --------------------------------------------------------------- */

  int classDirectorMethod(Node *n, Node *parent, String *super) {
    String *c_classname = Getattr(parent, "name");
    String *name = Getattr(n, "name");
    String *symname = Getattr(n, "sym:name");
    SwigType *returntype = Getattr(n, "type");
    String *overloaded_name = getOverloadedName(n);
    String *storage = Getattr(n, "storage");
    String *value = Getattr(n, "value");
    String *decl = Getattr(n, "decl");
    String *declaration = NewString("");
    String *tm;
    Parm *p;
    int i;
    Wrapper *w = NewWrapper();
    ParmList *l = Getattr(n, "parms");
    bool is_void = !(Cmp(returntype, "void"));
    String *qualified_return = 0;
    bool pure_virtual = (!(Cmp(storage, "virtual")) && !(Cmp(value, "0")));
    int status = SWIG_OK;
    bool output_director = true;
    String *dirclassname = directorClassName(parent);
    String *qualified_name = NewStringf("%s::%s", dirclassname, name);
    String *jnidesc = NewString("");
    String *classdesc = NewString("");
    String *jniret_desc = NewString("");
    String *classret_desc = NewString("");
    SwigType *c_ret_type = NULL;
    String *jupcall_args = NewString("swigjobj");
    String *imclass_dmethod;
    String *callback_def = NewString("");
    String *callback_code = NewString("");
    String *imcall_args = NewString("");
    int classmeth_off = curr_class_dmethod - first_class_dmethod;
    bool ignored_method = GetFlag(n, "feature:ignore") ? true : false;
    String *qualified_classname = getProxyName(getClassName());

    // Kludge Alert: functionWrapper sets sym:overload properly, but it
    // isn't at this point, so we have to manufacture it ourselves. At least
    // we're consistent with the sym:overload name in functionWrapper. (?? when
    // does the overloaded method name get set?)

    imclass_dmethod = NewStringf("%s", Swig_name_member(getNSpace(), dirclassname, overloaded_name));

    qualified_return = SwigType_rcaststr(returntype, "c_result");

    if (!is_void && (!ignored_method || pure_virtual)) {
      if (!SwigType_isclass(returntype)) {
	if (!(SwigType_ispointer(returntype) || SwigType_isreference(returntype))) {
	  String *construct_result = NewStringf("= SwigValueInit< %s >()", SwigType_lstr(returntype, 0));
	  Wrapper_add_localv(w, "c_result", SwigType_lstr(returntype, "c_result"), construct_result, NIL);
	  Delete(construct_result);
	} else {
	  String *base_typename = SwigType_base(returntype);
	  String *resolved_typename = SwigType_typedef_resolve_all(base_typename);
	  Symtab *symtab = Getattr(n, "sym:symtab");
	  Node *typenode = Swig_symbol_clookup(resolved_typename, symtab);

	  if (SwigType_ispointer(returntype) || (typenode && Getattr(typenode, "abstracts"))) {
	    /* initialize pointers to something sane. Same for abstract
	       classes when a reference is returned. */
	    Wrapper_add_localv(w, "c_result", SwigType_lstr(returntype, "c_result"), "= 0", NIL);
	  } else {
	    /* If returning a reference, initialize the pointer to a sane
	       default - if a Java exception occurs, then the pointer returns
	       something other than a NULL-initialized reference. */
	    String *non_ref_type = Copy(returntype);

	    /* Remove reference and const qualifiers */
	    Replaceall(non_ref_type, "r.", "");
	    Replaceall(non_ref_type, "q(const).", "");
	    Wrapper_add_localv(w, "result_default", "static", SwigType_str(non_ref_type, "result_default"), "=", SwigType_str(non_ref_type, "()"), NIL);
	    Wrapper_add_localv(w, "c_result", SwigType_lstr(returntype, "c_result"), "= &result_default", NIL);

	    Delete(non_ref_type);
	  }

	  Delete(base_typename);
	  Delete(resolved_typename);
	}
      } else {
	SwigType *vt;

	vt = cplus_value_type(returntype);
	if (!vt) {
	  Wrapper_add_localv(w, "c_result", SwigType_lstr(returntype, "c_result"), NIL);
	} else {
	  Wrapper_add_localv(w, "c_result", SwigType_lstr(vt, "c_result"), NIL);
	  Delete(vt);
	}
      }
    }

    /* Create the intermediate class wrapper */
    tm = Swig_typemap_lookup("jtype", n, "", 0);
    if (tm) {
      Printf(callback_def, "  public static %s %s(%s jself", tm, imclass_dmethod, qualified_classname);
    } else {
      Swig_warning(WARN_JAVA_TYPEMAP_JTYPE_UNDEF, input_file, line_number, "No jtype typemap defined for %s\n", SwigType_str(returntype, 0));
    }

    String *cdesc = NULL;
    SwigType *covariant = Getattr(n, "covariant");
    SwigType *adjustedreturntype = covariant ? covariant : returntype;
    Parm *adjustedreturntypeparm = NewParmNode(adjustedreturntype, n);

    if (Swig_typemap_lookup("directorin", adjustedreturntypeparm, "", 0)
	&& (cdesc = Getattr(adjustedreturntypeparm, "tmap:directorin:descriptor"))) {

      // Note that in the case of polymorphic (covariant) return types, the
      // method's return type is changed to be the base of the C++ return
      // type
      String *jnidesc_canon = canonicalizeJNIDescriptor(cdesc, adjustedreturntypeparm);
      Append(classret_desc, jnidesc_canon);
      Delete(jnidesc_canon);
    } else {
      Swig_warning(WARN_TYPEMAP_DIRECTORIN_UNDEF, input_file, line_number, "No or improper directorin typemap defined for %s for use in %s::%s (skipping director method)\n", 
	  SwigType_str(returntype, 0), SwigType_namestr(c_classname), SwigType_namestr(name));
      output_director = false;
    }

    /* Get the JNI field descriptor for this return type, add the JNI field descriptor
       to jniret_desc */
    if ((c_ret_type = Swig_typemap_lookup("jni", n, "", 0))) {
      Parm *tp = NewParmNode(c_ret_type, n);

      if (!is_void && !ignored_method) {
	String *jretval_decl = NewStringf("%s jresult", c_ret_type);
	Wrapper_add_localv(w, "jresult", jretval_decl, "= 0", NIL);
	Delete(jretval_decl);
      }

      String *jdesc = NULL;
      if (Swig_typemap_lookup("directorin", tp, "", 0)
	  && (jdesc = Getattr(tp, "tmap:directorin:descriptor"))) {

	// Objects marshalled passing a Java class across JNI boundary use jobject - the nouse flag indicates this
	// We need the specific Java class name instead of the generic 'Ljava/lang/Object;'
	if (GetFlag(tp, "tmap:directorin:nouse"))
	  jdesc = cdesc;
	String *jnidesc_canon = canonicalizeJNIDescriptor(jdesc, tp);
	Append(jniret_desc, jnidesc_canon);
	Delete(jnidesc_canon);
      } else {
	Swig_warning(WARN_TYPEMAP_DIRECTORIN_UNDEF, input_file, line_number,
		     "No or improper directorin typemap defined for %s for use in %s::%s (skipping director method)\n", 
		     SwigType_str(c_ret_type, 0), SwigType_namestr(c_classname), SwigType_namestr(name));
	output_director = false;
      }

      Delete(tp);
    } else {
      Swig_warning(WARN_JAVA_TYPEMAP_JNI_UNDEF, input_file, line_number, "No jni typemap defined for %s for use in %s::%s (skipping director method)\n", 
	  SwigType_str(returntype, 0), SwigType_namestr(c_classname), SwigType_namestr(name));
      output_director = false;
    }

    Delete(adjustedreturntypeparm);

    Swig_director_parms_fixup(l);

    /* Attach the standard typemaps */
    Swig_typemap_attach_parms("out", l, 0);
    Swig_typemap_attach_parms("jni", l, 0);
    Swig_typemap_attach_parms("jtype", l, 0);
    Swig_typemap_attach_parms("directorin", l, 0);
    Swig_typemap_attach_parms("javadirectorin", l, 0);
    Swig_typemap_attach_parms("directorargout", l, w);

    if (!ignored_method) {
      /* Add Java environment pointer to wrapper */
      String *jenvstr = NewString("jenv");
      String *jobjstr = NewString("swigjobj");

      Wrapper_add_localv(w, "swigjnienv", "JNIEnvWrapper", "swigjnienv(this)", NIL, NIL);
      Wrapper_add_localv(w, jenvstr, "JNIEnv *", jenvstr, "= swigjnienv.getJNIEnv()", NIL);
      Wrapper_add_localv(w, jobjstr, "jobject", jobjstr, "= (jobject) NULL", NIL);
      Delete(jenvstr);
      Delete(jobjstr);

      /* Preamble code */
      Printf(w->code, "if (!swig_override[%d]) {\n", classmeth_off);
    }

    if (!pure_virtual) {
      String *super_call = Swig_method_call(super, l);
      if (is_void) {
	Printf(w->code, "%s;\n", super_call);
	if (!ignored_method)
	  Printf(w->code, "return;\n");
      } else {
	Printf(w->code, "return %s;\n", super_call);
      }
      Delete(super_call);
    } else {
      Printf(w->code, "SWIG_JavaThrowException(JNIEnvWrapper(this).getJNIEnv(), SWIG_JavaDirectorPureVirtual, ");
      Printf(w->code, "\"Attempted to invoke pure virtual method %s::%s.\");\n", SwigType_namestr(c_classname), SwigType_namestr(name));

      /* Make sure that we return something in the case of a pure
       * virtual method call for syntactical reasons. */
      if (!is_void)
	Printf(w->code, "return %s;", qualified_return);
      else if (!ignored_method)
	Printf(w->code, "return;\n");
    }

    if (!ignored_method) {
      Printf(w->code, "}\n");
      Printf(w->code, "swigjobj = swig_get_self(jenv);\n");
      Printf(w->code, "if (swigjobj && jenv->IsSameObject(swigjobj, NULL) == JNI_FALSE) {\n");
    }

    /* Start the Java field descriptor for the intermediate class's upcall (insert jself object) */
    Parm *tp = NewParmNode(c_classname, n);
    String *jdesc;

    if ((tm = Swig_typemap_lookup("directorin", tp, "", 0))
	&& (jdesc = Getattr(tp, "tmap:directorin:descriptor"))) {
      String *jni_canon = canonicalizeJNIDescriptor(jdesc, tp);
      Append(jnidesc, jni_canon);
      Delete(jni_canon);
      Delete(tm);
    } else {
      Swig_warning(WARN_TYPEMAP_DIRECTORIN_UNDEF, input_file, line_number,
		   "No or improper directorin typemap for type %s  for use in %s::%s (skipping director method)\n", 
		   SwigType_str(returntype, 0), SwigType_namestr(c_classname), SwigType_namestr(name));
      output_director = false;
    }

    Delete(tp);

    /* Go through argument list, convert from native to Java */
    for (i = 0, p = l; p; ++i) {
      /* Is this superfluous? */
      while (checkAttribute(p, "tmap:directorin:numinputs", "0")) {
	p = Getattr(p, "tmap:directorin:next");
      }

      SwigType *pt = Getattr(p, "type");
      String *ln = makeParameterName(n, p, i, false);
      String *c_param_type = NULL;
      String *c_decl = NewString("");
      String *arg = NewString("");

      Printf(arg, "j%s", ln);

      /* Add various typemap's 'throws' clauses */
      addThrows(n, "tmap:directorin", p);
      addThrows(n, "tmap:out", p);

      /* And add to the upcall args */
      Printf(jupcall_args, ", %s", arg);

      /* Get parameter's intermediary C type */
      if ((c_param_type = Getattr(p, "tmap:jni"))) {
	Parm *tp = NewParm(c_param_type, Getattr(p, "name"), n);
	String *desc_tm = NULL, *jdesc = NULL, *cdesc = NULL;

	/* Add to local variables */
	Printf(c_decl, "%s %s", c_param_type, arg);
	if (!ignored_method)
	  Wrapper_add_localv(w, arg, c_decl, (!(SwigType_ispointer(pt) || SwigType_isreference(pt)) ? "" : "= 0"), NIL);

	/* Add input marshalling code and update JNI field descriptor */
	if ((desc_tm = Swig_typemap_lookup("directorin", tp, "", 0))
	    && (jdesc = Getattr(tp, "tmap:directorin:descriptor"))
	    && (tm = Getattr(p, "tmap:directorin"))
	    && (cdesc = Getattr(p, "tmap:directorin:descriptor"))) {

	  // Objects marshalled by passing a Java class across the JNI boundary use jobject as the JNI type - 
	  // the nouse flag indicates this. We need the specific Java class name instead of the generic 'Ljava/lang/Object;'
	  if (GetFlag(tp, "tmap:directorin:nouse"))
	    jdesc = cdesc;
	  String *jni_canon = canonicalizeJNIDescriptor(jdesc, tp);
	  Append(jnidesc, jni_canon);
	  Delete(jni_canon);

	  Setattr(p, "emit:directorinput", arg);
	  Replaceall(tm, "$input", arg);
	  Replaceall(tm, "$owner", "0");

	  if (Len(tm))
	    if (!ignored_method)
	      Printf(w->code, "%s\n", tm);

	  /* Add parameter to the intermediate class code if generating the
	   * intermediate's upcall code */
	  if ((tm = Getattr(p, "tmap:jtype"))) {
	    String *din = Copy(Getattr(p, "tmap:javadirectorin"));
            addThrows(n, "tmap:javadirectorin", p);

	    if (din) {
	      Replaceall(din, "$module", module_class_name);
	      Replaceall(din, "$imclassname", imclass_name);
	      substituteClassname(pt, din);
	      Replaceall(din, "$jniinput", ln);

	      if (i > 0)
		Printf(imcall_args, ", ");
	      Printf(callback_def, ", %s %s", tm, ln);

	      if (Cmp(din, ln)) {
		Printv(imcall_args, din, NIL);
	      } else
		Printv(imcall_args, ln, NIL);

	      jni_canon = canonicalizeJNIDescriptor(cdesc, p);
	      Append(classdesc, jni_canon);
	      Delete(jni_canon);
	    } else {
	      Swig_warning(WARN_JAVA_TYPEMAP_JAVADIRECTORIN_UNDEF, input_file, line_number, "No javadirectorin typemap defined for %s for use in %s::%s (skipping director method)\n", 
		  SwigType_str(pt, 0), SwigType_namestr(c_classname), SwigType_namestr(name));
	      output_director = false;
	    }
	  } else {
	    Swig_warning(WARN_JAVA_TYPEMAP_JTYPE_UNDEF, input_file, line_number, "No jtype typemap defined for %s for use in %s::%s (skipping director method)\n", 
		SwigType_str(pt, 0), SwigType_namestr(c_classname), SwigType_namestr(name));
	    output_director = false;
	  }

	  p = Getattr(p, "tmap:directorin:next");

	  Delete(desc_tm);
	} else {
	  if (!desc_tm) {
	    Swig_warning(WARN_JAVA_TYPEMAP_JAVADIRECTORIN_UNDEF, input_file, line_number,
			 "No or improper directorin typemap defined for %s for use in %s::%s (skipping director method)\n", 
			 SwigType_str(c_param_type, 0), SwigType_namestr(c_classname), SwigType_namestr(name));
	    p = nextSibling(p);
	  } else if (!jdesc) {
	    Swig_warning(WARN_JAVA_TYPEMAP_DIRECTORIN_NODESC, input_file, line_number,
			 "Missing JNI descriptor in directorin typemap defined for %s for use in %s::%s (skipping director method)\n", 
			 SwigType_str(c_param_type, 0), SwigType_namestr(c_classname), SwigType_namestr(name));
	    p = Getattr(p, "tmap:directorin:next");
	  } else if (!tm) {
	    Swig_warning(WARN_JAVA_TYPEMAP_JAVADIRECTORIN_UNDEF, input_file, line_number,
			 "No or improper directorin typemap defined for argument %s for use in %s::%s (skipping director method)\n", 
			 SwigType_str(pt, 0), SwigType_namestr(c_classname), SwigType_namestr(name));
	    p = nextSibling(p);
	  } else if (!cdesc) {
	    Swig_warning(WARN_JAVA_TYPEMAP_DIRECTORIN_NODESC, input_file, line_number,
			 "Missing JNI descriptor in directorin typemap defined for %s for use in %s::%s (skipping director method)\n", 
			 SwigType_str(pt, 0), SwigType_namestr(c_classname), SwigType_namestr(name));
	    p = Getattr(p, "tmap:directorin:next");
	  }

	  output_director = false;
	}

      } else {
	Swig_warning(WARN_JAVA_TYPEMAP_JNI_UNDEF, input_file, line_number, "No jni typemap defined for %s for use in %s::%s (skipping director method)\n", 
	    SwigType_str(pt, 0), SwigType_namestr(c_classname), SwigType_namestr(name));
	output_director = false;
	p = nextSibling(p);
      }

      Delete(arg);
      Delete(c_decl);
      Delete(ln);
    }

    /* header declaration, start wrapper definition */
    String *target;
    SwigType *rtype = Getattr(n, "conversion_operator") ? 0 : Getattr(n, "classDirectorMethods:type");
    target = Swig_method_decl(rtype, decl, qualified_name, l, 0, 0);
    Printf(w->def, "%s", target);
    Delete(qualified_name);
    Delete(target);
    target = Swig_method_decl(rtype, decl, name, l, 0, 1);
    Printf(declaration, "    virtual %s", target);
    Delete(target);

    // Add any exception specifications to the methods in the director class
    // Get any Java exception classes in the throws typemap
    ParmList *throw_parm_list = NULL;

    // May need to add Java throws clause to director methods if %catches defined
    // Get any Java exception classes in the throws typemap
    ParmList *catches_list = Getattr(n, "catchlist");
    if (catches_list) {
      Swig_typemap_attach_parms("throws", catches_list, 0);
      Swig_typemap_attach_parms("directorthrows", catches_list, 0);
      for (p = catches_list; p; p = nextSibling(p)) {
	addThrows(n, "tmap:throws", p);
      }
    }

    if ((throw_parm_list = Getattr(n, "throws")) || Getattr(n, "throw")) {
      int gencomma = 0;

      Append(w->def, " throw(");
      Append(declaration, " throw(");

      if (throw_parm_list) {
	Swig_typemap_attach_parms("throws", throw_parm_list, 0);
	Swig_typemap_attach_parms("directorthrows", throw_parm_list, 0);
      }
      for (p = throw_parm_list; p; p = nextSibling(p)) {
	if (Getattr(p, "tmap:throws")) {
	  // %catches replaces the specified exception specification
	  if (!catches_list) {
	    addThrows(n, "tmap:throws", p);
	  }

	  if (gencomma++) {
	    Append(w->def, ", ");
	    Append(declaration, ", ");
	  }

	  Printf(w->def, "%s", SwigType_str(Getattr(p, "type"), 0));
	  Printf(declaration, "%s", SwigType_str(Getattr(p, "type"), 0));
	}
      }

      Append(w->def, ")");
      Append(declaration, ")");
    }

    Append(w->def, " {");
    Append(declaration, ";\n");

    /* Emit the intermediate class's upcall to the actual class */

    String *upcall = NewStringf("jself.%s(%s)", symname, imcall_args);

    // Handle exception classes specified in the "except" feature's "throws" attribute
    addThrows(n, "feature:except", n);

    if (!is_void) {
      if ((tm = Swig_typemap_lookup("javadirectorout", n, "", 0))) {
        addThrows(n, "tmap:javadirectorout", n);
	substituteClassname(returntype, tm);
	Replaceall(tm, "$javacall", upcall);

	Printf(callback_code, "    return %s;\n", tm);
      }

      if ((tm = Swig_typemap_lookup("out", n, "", 0)))
        addThrows(n, "tmap:out", n);

      Delete(tm);
    } else
      Printf(callback_code, "    %s;\n", upcall);

    Printf(callback_code, "  }\n");
    Delete(upcall);

    /* Finish off the inherited upcall's definition */
    Putc(')', callback_def);
    generateThrowsClause(n, callback_def);
    Printf(callback_def, " {\n");

    if (!ignored_method) {
      /* Emit the actual upcall through */
      String *imclass_desc = NewStringf("(%s)%s", jnidesc, jniret_desc);
      String *class_desc = NewStringf("(%s)%s", classdesc, classret_desc);
      UpcallData *udata = addUpcallMethod(imclass_dmethod, symname, imclass_desc, class_desc, decl);
      String *methid = Getattr(udata, "imclass_methodidx");
      String *methop = getUpcallJNIMethod(jniret_desc);

      if (!is_void)
	Printf(w->code, "jresult = (%s) ", c_ret_type);

      Printf(w->code, "jenv->%s(Swig::jclass_%s, Swig::director_method_ids[%s], %s);\n", methop, imclass_name, methid, jupcall_args);

      // Generate code to handle any Java exception thrown by director delegation
      directorExceptHandler(n, catches_list ? catches_list : throw_parm_list, w);

      if (!is_void) {
	String *jresult_str = NewString("jresult");
	String *result_str = NewString("c_result");

	/* Copy jresult into c_result... */
	if ((tm = Swig_typemap_lookup("directorout", n, result_str, w))) {
	  addThrows(n, "tmap:directorout", n);
	  Replaceall(tm, "$input", jresult_str);
	  Replaceall(tm, "$result", result_str);
	  Printf(w->code, "%s\n", tm);
	} else {
	  Swig_warning(WARN_TYPEMAP_DIRECTOROUT_UNDEF, input_file, line_number,
		       "Unable to use return type %s used in %s::%s (skipping director method)\n", 
		       SwigType_str(returntype, 0), SwigType_namestr(c_classname), SwigType_namestr(name));
	  output_director = false;
	}

	Delete(jresult_str);
	Delete(result_str);
      }

      /* Marshal outputs */
      for (p = l; p;) {
	if ((tm = Getattr(p, "tmap:directorargout"))) {
	  addThrows(n, "tmap:directorargout", p);
	  Replaceall(tm, "$result", "jresult");
	  Replaceall(tm, "$input", Getattr(p, "emit:directorinput"));
	  Printv(w->code, tm, "\n", NIL);
	  p = Getattr(p, "tmap:directorargout:next");
	} else {
	  p = nextSibling(p);
	}
      }

      Delete(imclass_desc);
      Delete(class_desc);

      /* Terminate wrapper code */
      Printf(w->code, "} else {\n");
      Printf(w->code, "SWIG_JavaThrowException(jenv, SWIG_JavaNullPointerException, \"null upcall object in %s::%s \");\n",
	     SwigType_namestr(c_classname), SwigType_namestr(name));
      Printf(w->code, "}\n");

      Printf(w->code, "if (swigjobj) jenv->DeleteLocalRef(swigjobj);\n");

      if (!is_void)
	Printf(w->code, "return %s;", qualified_return);
    }

    Printf(w->code, "}");

    // We expose virtual protected methods via an extra public inline method which makes a straight call to the wrapped class' method
    String *inline_extra_method = NewString("");
    if (dirprot_mode() && !is_public(n) && !pure_virtual) {
      Printv(inline_extra_method, declaration, NIL);
      String *extra_method_name = NewStringf("%sSwigPublic", name);
      Replaceall(inline_extra_method, name, extra_method_name);
      Replaceall(inline_extra_method, ";\n", " {\n      ");
      if (!is_void)
	Printf(inline_extra_method, "return ");
      String *methodcall = Swig_method_call(super, l);
      Printv(inline_extra_method, methodcall, ";\n    }\n", NIL);
      Delete(methodcall);
      Delete(extra_method_name);
    }

    /* emit the director method */
    if (status == SWIG_OK && output_director) {
      if (!is_void) {
	Replaceall(w->code, "$null", qualified_return);
      } else {
	Replaceall(w->code, "$null", "");
      }
      if (!GetFlag(n, "feature:ignore"))
	Printv(imclass_directors, callback_def, callback_code, NIL);
      if (!Getattr(n, "defaultargs")) {
	Replaceall(w->code, "$symname", symname);
	Wrapper_print(w, f_directors);
	Printv(f_directors_h, declaration, NIL);
	Printv(f_directors_h, inline_extra_method, NIL);
      }
    }

    Delete(inline_extra_method);
    Delete(qualified_return);
    Delete(jnidesc);
    Delete(c_ret_type);
    Delete(jniret_desc);
    Delete(declaration);
    Delete(callback_def);
    Delete(callback_code);
    DelWrapper(w);

    return status;
  }

  /* ------------------------------------------------------------
   * directorExceptHandler()
   *
   * Emit code to map Java exceptions back to C++ exceptions when
   * feature("director:except") is applied to a method node.
   * This is generated after the Java method upcall.
   * ------------------------------------------------------------ */

  void directorExceptHandler(Node *n, ParmList *throw_parm_list, Wrapper *w) {

    String *directorexcept = Getattr(n, "feature:director:except");
    if (!directorexcept) {
      directorexcept = NewString("");
      Printf(directorexcept, "jthrowable $error = jenv->ExceptionOccurred();\n");
      Printf(directorexcept, "if ($error) {\n");
      Printf(directorexcept, "  jenv->ExceptionClear();$directorthrowshandlers\n");
      Printf(directorexcept, "  throw Swig::DirectorException(jenv, $error);\n");
      Printf(directorexcept, "}\n");
    } else {
      directorexcept = Copy(directorexcept);
    }

    // Can explicitly disable director:except by setting to "" or "0"
    if (Len(directorexcept) > 0 && Cmp(directorexcept, "0") != 0) {

      // Replace $packagepath
      substitutePackagePath(directorexcept, 0);

      // Replace $directorthrowshandlers with any defined typemap handlers (or nothing)
      if (Strstr(directorexcept, "$directorthrowshandlers")) {
	String *directorthrowshandlers_code = NewString("");

	for (Parm *p = throw_parm_list; p; p = nextSibling(p)) {
	  String *tm = Getattr(p, "tmap:directorthrows");

	  if (tm) {
	    // replace $packagepath/$javaclassname
	    String *directorthrows = canonicalizeJNIDescriptor(tm, p);
	    Printv(directorthrowshandlers_code, directorthrows, NIL);
	    Delete(directorthrows);
	  } else {
	    String *t = Getattr(p,"type");
	    Swig_warning(WARN_TYPEMAP_DIRECTORTHROWS_UNDEF, Getfile(n), Getline(n), "No directorthrows typemap defined for %s\n", SwigType_str(t, 0));
	  }
	}
	Replaceall(directorexcept, "$directorthrowshandlers", directorthrowshandlers_code);
	Delete(directorthrowshandlers_code);
      }

      Replaceall(directorexcept, "$error", "swigerror");
      Printf(w->code, "    %s\n", directorexcept);
    }
    Delete(directorexcept);
  }

  /* ------------------------------------------------------------
   * directorPrefixArgs()
   * ------------------------------------------------------------ */

  void directorPrefixArgs(Node *n) {
    Parm *p;

    /* Need to prepend 'jenv' to the director constructor's argument list */

    String *jenv_type = NewString("JNIEnv");

    SwigType_add_pointer(jenv_type);

    p = NewParm(jenv_type, NewString("jenv"), n);
    Setattr(p, "arg:byname", "1");
    set_nextSibling(p, NULL);

    Setattr(n, "director:prefix_args", p);
  }

  /* ------------------------------------------------------------
   * classDirectorConstructor()
   * ------------------------------------------------------------ */

  int classDirectorConstructor(Node *n) {
    Node *parent = parentNode(n);
    String *decl = Getattr(n, "decl");
    String *supername = Swig_class_name(parent);
    String *dirclassname = directorClassName(parent);
    String *sub = NewString("");
    Parm *p;
    ParmList *superparms = Getattr(n, "parms");
    ParmList *parms;
    int argidx = 0;

    /* Assign arguments to superclass's parameters, if not already done */
    for (p = superparms; p; p = nextSibling(p)) {
      String *pname = Getattr(p, "name");

      if (!pname) {
	pname = NewStringf("arg%d", argidx++);
	Setattr(p, "name", pname);
      }
    }

    /* insert jenv prefix argument */
    parms = CopyParmList(superparms);

    String *jenv_type = NewString("JNIEnv");
    SwigType_add_pointer(jenv_type);
    p = NewParm(jenv_type, NewString("jenv"), n);
    set_nextSibling(p, parms);
    parms = p;

    directorPrefixArgs(n);

    if (!Getattr(n, "defaultargs")) {
      /* constructor */
      {
	String *basetype = Getattr(parent, "classtype");
	String *target = Swig_method_decl(0, decl, dirclassname, parms, 0, 0);
	String *call = Swig_csuperclass_call(0, basetype, superparms);
	String *classtype = SwigType_namestr(Getattr(n, "name"));

	Printf(f_directors, "%s::%s : %s, %s {\n", dirclassname, target, call, Getattr(parent, "director:ctor"));
	Printf(f_directors, "}\n\n");

	Delete(classtype);
	Delete(target);
	Delete(call);
      }

      /* constructor header */
      {
	String *target = Swig_method_decl(0, decl, dirclassname, parms, 0, 1);
	Printf(f_directors_h, "    %s;\n", target);
	Delete(target);
      }
    }

    Delete(sub);
    Delete(supername);
    Delete(jenv_type);
    Delete(parms);
    Delete(dirclassname);
    return Language::classDirectorConstructor(n);
  }

  /* ------------------------------------------------------------
   * classDirectorDefaultConstructor()
   * ------------------------------------------------------------ */

  int classDirectorDefaultConstructor(Node *n) {
    String *classname = Swig_class_name(n);
    String *classtype = SwigType_namestr(Getattr(n, "name"));
    String *dirClassName = directorClassName(n);
    Wrapper *w = NewWrapper();

    Printf(w->def, "%s::%s(JNIEnv *jenv) : %s {", dirClassName, dirClassName, Getattr(n, "director:ctor"));
    Printf(w->code, "}\n");
    Wrapper_print(w, f_directors);

    Printf(f_directors_h, "    %s(JNIEnv *jenv);\n", dirClassName);
    DelWrapper(w);
    Delete(classtype);
    Delete(classname);
    Delete(dirClassName);
    directorPrefixArgs(n);
    return Language::classDirectorDefaultConstructor(n);
  }


  /* ------------------------------------------------------------
   * classDirectorInit()
   * ------------------------------------------------------------ */

  int classDirectorInit(Node *n) {
    Delete(none_comparison);
    none_comparison = NewString("");	// not used

    Delete(director_ctor_code);
    director_ctor_code = NewString("$director_new");

    directorDeclaration(n);

    Printf(f_directors_h, "%s {\n", Getattr(n, "director:decl"));
    Printf(f_directors_h, "\npublic:\n");
    Printf(f_directors_h, "    void swig_connect_director(JNIEnv *jenv, jobject jself, jclass jcls, bool swig_mem_own, bool weak_global);\n");

    /* Keep track of the director methods for this class */
    first_class_dmethod = curr_class_dmethod = n_dmethods;

    return Language::classDirectorInit(n);
  }

  /* ----------------------------------------------------------------------
   * classDirectorDestructor()
   * ---------------------------------------------------------------------- */

  int classDirectorDestructor(Node *n) {
    Node *current_class = getCurrentClass();
    String *full_classname = Getattr(current_class, "name");
    String *classname = Swig_class_name(current_class);
    String *dirClassName = directorClassName(current_class);
    Wrapper *w = NewWrapper();

    if (Getattr(n, "throw")) {
      Printf(f_directors_h, "    virtual ~%s() throw ();\n", dirClassName);
      Printf(w->def, "%s::~%s() throw () {\n", dirClassName, dirClassName);
    } else {
      Printf(f_directors_h, "    virtual ~%s();\n", dirClassName);
      Printf(w->def, "%s::~%s() {\n", dirClassName, dirClassName);
    }

    /* Ensure that correct directordisconnect typemap's method name is called
     * here: */

    Node *disconn_attr = NewHash();
    String *disconn_methodname = NULL;

    typemapLookup(n, "directordisconnect", full_classname, WARN_NONE, disconn_attr);
    disconn_methodname = Getattr(disconn_attr, "tmap:directordisconnect:methodname");

    Printv(w->code, "  swig_disconnect_director_self(\"", disconn_methodname, "\");\n", "}\n", NIL);

    Wrapper_print(w, f_directors);

    DelWrapper(w);
    Delete(disconn_attr);
    Delete(classname);
    Delete(dirClassName);
    return SWIG_OK;
  }

  /* ------------------------------------------------------------
   * classDirectorEnd()
   * ------------------------------------------------------------ */

  int classDirectorEnd(Node *n) {
    String *full_classname = Getattr(n, "name");
    String *classname = getProxyName(full_classname, true);
    String *director_classname = directorClassName(n);
    String *internal_classname;

    Wrapper *w = NewWrapper();

    if (Len(package_path) > 0)
      internal_classname = NewStringf("%s/%s", package_path, classname);
    else
      internal_classname = NewStringf("%s", classname);

    // If the namespace is multiple levels, the result of getNSpace() will have inserted
    // .'s to delimit namespaces, so we need to replace those with /'s
    Replace(internal_classname, NSPACE_SEPARATOR, "/", DOH_REPLACE_ANY);

    Wrapper_add_localv(w, "baseclass", "static jclass baseclass", "= 0", NIL);
    Printf(w->def, "void %s::swig_connect_director(JNIEnv *jenv, jobject jself, jclass jcls, bool swig_mem_own, bool weak_global) {", director_classname);

    if (first_class_dmethod != curr_class_dmethod) {
      Printf(w->def, "static struct {\n");
      Printf(w->def, "const char *mname;\n");
      Printf(w->def, "const char *mdesc;\n");
      Printf(w->def, "jmethodID base_methid;\n");
      Printf(w->def, "} methods[] = {\n");

      for (int i = first_class_dmethod; i < curr_class_dmethod; ++i) {
	UpcallData *udata = Getitem(dmethods_seq, i);

	Printf(w->def, "{ \"%s\", \"%s\", NULL }", Getattr(udata, "method"), Getattr(udata, "fdesc"));
	if (i != curr_class_dmethod - 1)
	  Putc(',', w->def);
	Putc('\n', w->def);
      }

      Printf(w->def, "};\n");
    }

    Printf(w->code, "if (swig_set_self(jenv, jself, swig_mem_own, weak_global)) {\n");
    Printf(w->code, "if (!baseclass) {\n");
    Printf(w->code, "baseclass = jenv->FindClass(\"%s\");\n", internal_classname);
    Printf(w->code, "if (!baseclass) return;\n");
    Printf(w->code, "baseclass = (jclass) jenv->NewGlobalRef(baseclass);\n");
    Printf(w->code, "}\n");

    int n_methods = curr_class_dmethod - first_class_dmethod;

    if (n_methods) {
      /* Emit the swig_overrides() method and the swig_override array */
      Printf(f_directors_h, "public:\n");
      Printf(f_directors_h, "    bool swig_overrides(int n) {\n");
      Printf(f_directors_h, "      return (n < %d ? swig_override[n] : false);\n", n_methods);
      Printf(f_directors_h, "    }\n");
      Printf(f_directors_h, "protected:\n");
      Printf(f_directors_h, "    Swig::BoolArray<%d> swig_override;\n", n_methods);

      /* Emit the code to look up the class's methods, initialize the override array */

      Printf(w->code, "bool derived = (jenv->IsSameObject(baseclass, jcls) ? false : true);\n");
      Printf(w->code, "for (int i = 0; i < %d; ++i) {\n", n_methods);
      Printf(w->code, "  if (!methods[i].base_methid) {\n");
      Printf(w->code, "    methods[i].base_methid = jenv->GetMethodID(baseclass, methods[i].mname, methods[i].mdesc);\n");
      Printf(w->code, "    if (!methods[i].base_methid) return;\n");
      Printf(w->code, "  }\n");
      // Generally, derived classes have a mix of overridden and
      // non-overridden methods and it is worth making a GetMethodID
      // check during initialization to determine if each method is
      // overridden, thus avoiding unnecessary calls into Java.
      //
      // On the other hand, when derived classes are
      // expected to override all director methods then the
      // GetMethodID calls are inefficient, and it is better to let
      // the director unconditionally call up into Java.  The resulting code
      // will still behave correctly (though less efficiently) when Java
      // code doesn't override a given method.
      //
      // The assumeoverride feature on a director controls whether or not
      // overrides are assumed.
      if (GetFlag(n, "feature:director:assumeoverride")) {
        Printf(w->code, "  swig_override[i] = derived;\n");
      } else {
        Printf(w->code, "  swig_override[i] = false;\n");
        Printf(w->code, "  if (derived) {\n");
        Printf(w->code, "    jmethodID methid = jenv->GetMethodID(jcls, methods[i].mname, methods[i].mdesc);\n");
        Printf(w->code, "    swig_override[i] = (methid != methods[i].base_methid);\n");
        Printf(w->code, "    jenv->ExceptionClear();\n");
        Printf(w->code, "  }\n");
      }
      Printf(w->code, "}\n");
    } else {
      Printf(f_directors_h, "public:\n");
      Printf(f_directors_h, "    bool swig_overrides(int n) {\n");
      Printf(f_directors_h, "      return false;\n");
      Printf(f_directors_h, "    }\n");
    }

    Printf(f_directors_h, "};\n\n");
    Printf(w->code, "}\n");
    Printf(w->code, "}\n");

    Wrapper_print(w, f_directors);

    DelWrapper(w);
    Delete(internal_classname);

    return Language::classDirectorEnd(n);
  }

  /* --------------------------------------------------------------------
   * classDirectorDisown()
   * ------------------------------------------------------------------*/

  virtual int classDirectorDisown(Node *n) {
    (void) n;
    return SWIG_OK;
  }

  /*----------------------------------------------------------------------
   * extraDirectorProtectedCPPMethodsRequired()
   *--------------------------------------------------------------------*/

  bool extraDirectorProtectedCPPMethodsRequired() const {
    return false;
  }

  /*----------------------------------------------------------------------
   * directorDeclaration()
   *
   * Generate the director class's declaration
   * e.g. "class SwigDirector_myclass : public myclass, public Swig::Director {"
   *--------------------------------------------------------------------*/

  void directorDeclaration(Node *n) {
    String *base = Getattr(n, "classtype");
    String *class_ctor = NewString("Swig::Director(jenv)");

    String *directorname = directorClassName(n);
    String *declaration = Swig_class_declaration(n, directorname);

    Printf(declaration, " : public %s, public Swig::Director", base);

    // Stash stuff for later.
    Setattr(n, "director:decl", declaration);
    Setattr(n, "director:ctor", class_ctor);
  }

  /*----------------------------------------------------------------------
   * nestedClassesSupport()
   *--------------------------------------------------------------------*/

  NestedClassSupport nestedClassesSupport() const {
    return NCS_Full;
  }
};				/* class JAVA */

/* -----------------------------------------------------------------------------
 * swig_java()    - Instantiate module
 * ----------------------------------------------------------------------------- */

static Language *new_swig_java() {
  return new JAVA();
}
extern "C" Language *swig_java(void) {
  return new_swig_java();
}

/* -----------------------------------------------------------------------------
 * Static member variables
 * ----------------------------------------------------------------------------- */

const char *JAVA::usage = "\
Java Options (available with -java)\n\
     -nopgcpp        - Suppress premature garbage collection prevention parameter\n\
     -noproxy        - Generate the low-level functional interface instead\n\
                       of proxy classes\n\
     -oldvarnames    - Old intermediary method names for variable wrappers\n\
     -package <name> - Set name of the Java package to <name>\n\
\n";<|MERGE_RESOLUTION|>--- conflicted
+++ resolved
@@ -2043,7 +2043,6 @@
 
   virtual int classHandler(Node *n) {
     File *f_proxy = NULL;
-<<<<<<< HEAD
     String *old_proxy_class_name = proxy_class_name;
     String *old_full_proxy_class_name = full_proxy_class_name;
     String *old_full_imclass_name = full_imclass_name;
@@ -2053,11 +2052,9 @@
     String *old_proxy_class_def = proxy_class_def;
     String *old_proxy_class_code = proxy_class_code;
     bool has_outerclass = Getattr(n, "nested:outer") && !GetFlag(n, "feature:flatnested");
-
-=======
     File *f_interface = NULL;
     interface_class_code = 0;
->>>>>>> 3931b580
+
     if (proxy_flag) {
       proxy_class_name = NewString(Getattr(n, "sym:name"));
       String *nspace = getNSpace();
@@ -2109,11 +2106,6 @@
 	if (!addSymbol(proxy_class_name, n, nspace))
 	  return SWIG_ERROR;
       }
-<<<<<<< HEAD
-=======
-      Append(filenames_list, filen);
-      filen = NULL;
->>>>>>> 3931b580
 
       // Each outer proxy class goes into a separate file
       if (!has_outerclass) {
@@ -2148,8 +2140,7 @@
       destructor_call = NewString("");
       destructor_throws_clause = NewString("");
       proxy_class_constants_code = NewString("");
-<<<<<<< HEAD
-=======
+
       Swig_propagate_interface_methods(n);
       if (Getattr(n, "feature:interface")) {
 	interface_class_code = NewStringEmpty();
@@ -2169,8 +2160,8 @@
 	emitInterfaceDeclaration(n, iname, f_interface, nspace);
       }
       Delete(output_directory);
->>>>>>> 3931b580
-    }
+    }
+
     Language::classHandler(n);
 
     if (proxy_flag) {
