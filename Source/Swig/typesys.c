/* -----------------------------------------------------------------------------
 * This file is part of SWIG, which is licensed as a whole under version 3 
 * (or any later version) of the GNU General Public License. Some additional
 * terms also apply to certain portions of SWIG. The full details of the SWIG
 * license and copyrights can be found in the LICENSE and COPYRIGHT files
 * included with the SWIG source code as distributed by the SWIG developers
 * and at http://www.swig.org/legal.html.
 *
 * typesys.c
 *
 * SWIG type system management.   These functions are used to manage
 * the C++ type system including typenames, typedef, type scopes, 
 * inheritance, and namespaces.   Generation of support code for the
 * run-time type checker is also handled here.
 * ----------------------------------------------------------------------------- */

char cvsroot_typesys_c[] = "$Id$";

#include "swig.h"
#include "cparse.h"

/* -----------------------------------------------------------------------------
 * Synopsis
 *
 * The purpose of this module is to manage type names and scoping issues related
 * to the C++ type system.   The primary use is tracking typenames through typedef
 * and inheritance. 
 *
 * New typenames are introduced by typedef, class, and enum declarations.
 * Each type is declared in a scope.  This is either the global scope, a
 * class, or a namespace.  For example:
 *
 *  typedef int A;         // Typename A, in global scope
 *  namespace Foo {
 *    typedef int A;       // Typename A, in scope Foo::
 *  }
 *  class Bar {            // Typename Bar, in global scope
 *    typedef int A;       // Typename A, in scope Bar::
 *  }
 *
 * To manage scopes, the type system is constructed as a tree of hash tables.  Each 
 * hash table contains the following attributes:
 *
 *    "name"            -  Scope name
 *    "qname"           -  Fully qualified typename
 *    "typetab"         -  Type table containing typenames and typedef information
 *    "symtab"          -  Hash table of symbols defined in a scope
 *    "inherit"         -  List of inherited scopes       
 *    "parent"          -  Parent scope
 * 
 * Typedef information is stored in the "typetab" hash table.  For example,
 * if you have these declarations:
 *
 *      typedef int A;
 *      typedef A B;
 *      typedef B *C;
 *
 * typetab is built as follows:
 *
 *      "A"     : "int"
 *      "B"     : "A"
 *      "C"     : "p.B"
 *
 * To resolve a type back to its root type, one repeatedly expands on the type base.
 * For example:
 *
 *     C *[40]   ---> a(40).p.C       (string type representation, see stype.c)
 *               ---> a(40).p.p.B     (C --> p.B)
 *               ---> a(40).p.p.A     (B --> A)
 *               ---> a(40).p.p.int   (A --> int)
 *
 * For inheritance, SWIG tries to resolve types back to the base class. For instance, if
 * you have this:
 *
 *     class Foo {
 *     public:
 *        typedef int Integer;
 *     };
 *
 *     class Bar : public Foo {
 *           void blah(Integer x);
 *     };
 *
 * The argument type of Bar::blah will be set to Foo::Integer.   
 *
 * The scope-inheritance mechanism is used to manage C++ namespace aliases.
 * For example, if you have this:
 *
 *    namespace Foo {
 *         typedef int Integer;
 *    }
 *
 *   namespace F = Foo;
 *
 * In this case, "F::" is defined as a scope that "inherits" from Foo.  Internally,
 * "F::" will merely be an empty scope that refers to Foo.  SWIG will never 
 * place new type information into a namespace alias---attempts to do so
 * will generate a warning message (in the parser) and will place information into 
 * Foo instead.
 *
 *----------------------------------------------------------------------------- */

static Typetab *current_scope = 0;	/* Current type scope                           */
static Hash *current_typetab = 0;	/* Current type table                           */
static Hash *current_symtab = 0;	/* Current symbol table                         */
static Typetab *global_scope = 0;	/* The global scope                             */
static Hash *scopes = 0;	/* Hash table containing fully qualified scopes */

/* Performance optimization */
#define SWIG_TYPEDEF_RESOLVE_CACHE 
static Hash *typedef_resolve_cache = 0;
static Hash *typedef_all_cache = 0;
static Hash *typedef_qualified_cache = 0;

<<<<<<< HEAD
static Typetab *SwigType_find_scope(Typetab *s, String *nameprefix);
=======
static Typetab *SwigType_find_scope(Typetab *s, const SwigType *nameprefix);
>>>>>>> e464aa02

/* common attribute keys, to avoid calling find_key all the times */

/* 
   Enable this one if your language fully support SwigValueWrapper<T>.
   
   Leaving at '0' keeps the old swig behavior, which is not
   always safe, but is well known.

   Setting at '1' activates the new scheme, which is always safe but
   it requires all the typemaps to be ready for that.
  
*/
static int value_wrapper_mode = 0;
int Swig_value_wrapper_mode(int mode) {
  value_wrapper_mode = mode;
  return mode;
}


static void flush_cache() {
  typedef_resolve_cache = 0;
  typedef_all_cache = 0;
  typedef_qualified_cache = 0;
}

/* Initialize the scoping system */

void SwigType_typesystem_init() {
  if (global_scope)
    Delete(global_scope);
  if (scopes)
    Delete(scopes);

  current_scope = NewHash();
  global_scope = current_scope;

  Setattr(current_scope, "name", "");	/* No name for global scope */
  current_typetab = NewHash();
  Setattr(current_scope, "typetab", current_typetab);

  current_symtab = 0;
  scopes = NewHash();
  Setattr(scopes, "", current_scope);
}


/* -----------------------------------------------------------------------------
 * SwigType_typedef()
 *
 * Defines a new typedef in the current scope. Returns -1 if the type name is 
 * already defined.  
 * ----------------------------------------------------------------------------- */

<<<<<<< HEAD
int SwigType_typedef(SwigType *type, String_or_char *name) {
=======
int SwigType_typedef(const SwigType *type, const_String_or_char_ptr name) {
>>>>>>> e464aa02
  if (Getattr(current_typetab, name))
    return -1;			/* Already defined */
  if (Strcmp(type, name) == 0) {	/* Can't typedef a name to itself */
    return 0;
  }

  /* Check if 'type' is already a scope.  If so, we create an alias in the type
     system for it.  This is needed to make strange nested scoping problems work
     correctly.  */
  {
    Typetab *t = SwigType_find_scope(current_scope, type);
    if (t) {
      SwigType_new_scope(name);
      SwigType_inherit_scope(t);
      SwigType_pop_scope();
    }
  }
  Setattr(current_typetab, name, type);
  flush_cache();
  return 0;
}


/* -----------------------------------------------------------------------------
 * SwigType_typedef_class()
 *
 * Defines a class in the current scope. 
 * ----------------------------------------------------------------------------- */

int SwigType_typedef_class(const_String_or_char_ptr name) {
  String *cname;
  /*  Printf(stdout,"class : '%s'\n", name); */
  if (Getattr(current_typetab, name))
    return -1;			/* Already defined */
  cname = NewString(name);
  Setmeta(cname, "class", "1");
  Setattr(current_typetab, cname, cname);
  Delete(cname);
  flush_cache();
  return 0;
}

/* -----------------------------------------------------------------------------
 * SwigType_scope_name()
 *
 * Returns the qualified scope name of a type table
 * ----------------------------------------------------------------------------- */

String *SwigType_scope_name(Typetab *ttab) {
  String *qname = NewString(Getattr(ttab, "name"));
  ttab = Getattr(ttab, "parent");
  while (ttab) {
    String *pname = Getattr(ttab, "name");
    if (Len(pname)) {
      Insert(qname, 0, "::");
      Insert(qname, 0, pname);
    }
    ttab = Getattr(ttab, "parent");
  }
  return qname;
}

/* -----------------------------------------------------------------------------
 * SwigType_new_scope()
 *
 * Creates a new scope
 * ----------------------------------------------------------------------------- */

void SwigType_new_scope(const_String_or_char_ptr name) {
  Typetab *s;
  Hash *ttab;
  String *qname;

  if (!name) {
    name = "<unnamed>";
  }
  s = NewHash();
  Setattr(s, "name", name);
  Setattr(s, "parent", current_scope);
  ttab = NewHash();
  Setattr(s, "typetab", ttab);

  /* Build fully qualified name and */
  qname = SwigType_scope_name(s);
  Setattr(scopes, qname, s);
  Setattr(s, "qname", qname);
  Delete(qname);

  current_scope = s;
  current_typetab = ttab;
  current_symtab = 0;
  flush_cache();
}

/* -----------------------------------------------------------------------------
 * SwigType_inherit_scope()
 *
 * Makes the current scope inherit from another scope.  This is used for both
 * C++ class inheritance, namespaces, and namespace aliases.
 * ----------------------------------------------------------------------------- */

void SwigType_inherit_scope(Typetab *scope) {
  List *inherits;
  int i, len;
  inherits = Getattr(current_scope, "inherit");
  if (!inherits) {
    inherits = NewList();
    Setattr(current_scope, "inherit", inherits);
    Delete(inherits);
  }
  assert(scope != current_scope);

  len = Len(inherits);
  for (i = 0; i < len; i++) {
    Node *n = Getitem(inherits, i);
    if (n == scope)
      return;
  }
  Append(inherits, scope);
}

/* -----------------------------------------------------------------------------
 * SwigType_scope_alias()
 *
 * Creates a scope-alias.
 * ----------------------------------------------------------------------------- */

void SwigType_scope_alias(String *aliasname, Typetab *ttab) {
  String *q;
  /*  Printf(stdout,"alias: '%s' '%x'\n", aliasname, ttab); */
  q = SwigType_scope_name(current_scope);
  if (Len(q)) {
    Append(q, "::");
  }
  Append(q, aliasname);
  Setattr(scopes, q, ttab);
  flush_cache();
}

/* -----------------------------------------------------------------------------
 * SwigType_using_scope()
 *
 * Import another scope into this scope.
 * ----------------------------------------------------------------------------- */

void SwigType_using_scope(Typetab *scope) {
  SwigType_inherit_scope(scope);
  {
    List *ulist;
    int i, len;
    ulist = Getattr(current_scope, "using");
    if (!ulist) {
      ulist = NewList();
      Setattr(current_scope, "using", ulist);
      Delete(ulist);
    }
    assert(scope != current_scope);
    len = Len(ulist);
    for (i = 0; i < len; i++) {
      Typetab *n = Getitem(ulist, i);
      if (n == scope)
	return;
    }
    Append(ulist, scope);
  }
  flush_cache();
}

/* -----------------------------------------------------------------------------
 * SwigType_pop_scope()
 *
 * Pop off the last scope and perform a merge operation.  Returns the hash
 * table for the scope that was popped off.
 * ----------------------------------------------------------------------------- */

Typetab *SwigType_pop_scope() {
  Typetab *t, *old = current_scope;
  t = Getattr(current_scope, "parent");
  if (!t)
    t = global_scope;
  current_scope = t;
  current_typetab = Getattr(t, "typetab");
  current_symtab = Getattr(t, "symtab");
  flush_cache();
  return old;
}

/* -----------------------------------------------------------------------------
 * SwigType_set_scope()
 *
 * Set the scope.  Returns the old scope.
 * ----------------------------------------------------------------------------- */

Typetab *SwigType_set_scope(Typetab *t) {
  Typetab *old = current_scope;
  if (!t)
    t = global_scope;
  current_scope = t;
  current_typetab = Getattr(t, "typetab");
  current_symtab = Getattr(t, "symtab");
  flush_cache();
  return old;
}

/* -----------------------------------------------------------------------------
 * SwigType_attach_symtab()
 *
 * Attaches a symbol table to a type scope
 * ----------------------------------------------------------------------------- */

void SwigType_attach_symtab(Symtab *sym) {
  Setattr(current_scope, "symtab", sym);
  current_symtab = sym;
}

/* -----------------------------------------------------------------------------
 * SwigType_print_scope()
 *
 * Debugging function for printing out current scope
 * ----------------------------------------------------------------------------- */

void SwigType_print_scope(void) {
  Hash *ttab;
  Iterator i, j;

  Printf(stdout, "SCOPES start  =======================================\n");
  for (i = First(scopes); i.key; i = Next(i)) {
    Printf(stdout, "-------------------------------------------------------------\n");
    ttab = Getattr(i.item, "typetab");

    Printf(stdout, "Type scope '%s' (%x)\n", i.key, i.item);
    {
      List *inherit = Getattr(i.item, "inherit");
      if (inherit) {
	Iterator j;
	for (j = First(inherit); j.item; j = Next(j)) {
	  Printf(stdout, "    Inherits from '%s' (%x)\n", Getattr(j.item, "qname"), j.item);
	}
      }
    }
    for (j = First(ttab); j.key; j = Next(j)) {
      Printf(stdout, "%40s -> %s\n", j.key, j.item);
    }
  }
  Printf(stdout, "SCOPES finish =======================================\n");
}

<<<<<<< HEAD
static Typetab *SwigType_find_scope(Typetab *s, String *nameprefix) {
=======
static Typetab *SwigType_find_scope(Typetab *s, const SwigType *nameprefix) {
>>>>>>> e464aa02
  Typetab *ss;
  Typetab *s_orig = s;
  String *nnameprefix = 0;
  static int check_parent = 1;

  if (Getmark(s))
    return 0;
  Setmark(s, 1);

  if (SwigType_istemplate(nameprefix)) {
    nnameprefix = SwigType_typedef_resolve_all(nameprefix);
    nameprefix = nnameprefix;
  }

  ss = s;
  while (ss) {
    String *full;
    String *qname = Getattr(ss, "qname");
    if (qname) {
      full = NewStringf("%s::%s", qname, nameprefix);
    } else {
      full = NewString(nameprefix);
    }
    if (Getattr(scopes, full)) {
      s = Getattr(scopes, full);
    } else {
      s = 0;
    }
    Delete(full);
    if (s) {
      if (nnameprefix)
	Delete(nnameprefix);
      Setmark(s_orig, 0);
      return s;
    }
    if (!s) {
      /* Check inheritance */
      List *inherit;
      inherit = Getattr(ss, "using");
      if (inherit) {
	Typetab *ttab;
	int i, len;
	len = Len(inherit);
	for (i = 0; i < len; i++) {
	  int oldcp = check_parent;
	  ttab = Getitem(inherit, i);
	  check_parent = 0;
	  s = SwigType_find_scope(ttab, nameprefix);
	  check_parent = oldcp;
	  if (s) {
	    if (nnameprefix)
	      Delete(nnameprefix);
	    Setmark(s_orig, 0);
	    return s;
	  }
	}
      }
    }
    if (!check_parent)
      break;
    ss = Getattr(ss, "parent");
  }
  if (nnameprefix)
    Delete(nnameprefix);
  Setmark(s_orig, 0);
  return 0;
}

/* ----------------------------------------------------------------------------- 
 * typedef_resolve()
 *
 * Resolves a typedef and returns a new type string.  Returns 0 if there is no
 * typedef mapping.  base is a name without qualification.
 * Internal function.
 * ----------------------------------------------------------------------------- */

static Typetab *resolved_scope = 0;

/* Internal function */

static SwigType *_typedef_resolve(Typetab *s, String *base, int look_parent) {
  Hash *ttab;
  SwigType *type = 0;
  List *inherit;
  Typetab *parent;

  /* if (!s) return 0; *//* now is checked bellow */
  /* Printf(stdout,"Typetab %s : %s\n", Getattr(s,"name"), base);  */

  if (!Getmark(s)) {
    Setmark(s, 1);

    ttab = Getattr(s, "typetab");
    type = Getattr(ttab, base);
    if (type) {
      resolved_scope = s;
      Setmark(s, 0);
    } else {
      /* Hmmm. Not found in my scope.  It could be in an inherited scope */
      inherit = Getattr(s, "inherit");
      if (inherit) {
	int i, len;
	len = Len(inherit);
	for (i = 0; i < len; i++) {
	  type = _typedef_resolve(Getitem(inherit, i), base, 0);
	  if (type) {
	    Setmark(s, 0);
	    break;
	  }
	}
      }
      if (!type) {
	/* Hmmm. Not found in my scope.  check parent */
	if (look_parent) {
	  parent = Getattr(s, "parent");
	  type = parent ? _typedef_resolve(parent, base, 1) : 0;
	}
      }
      Setmark(s, 0);
    }
  }
  return type;
}

/* ----------------------------------------------------------------------------- 
 * template_parameters_resolve()
 *
 * For use with templates only. The template parameters are resolved. If none
 * of the parameters can be resolved, zero is returned.
 * ----------------------------------------------------------------------------- */

static String *template_parameters_resolve(const String *base) {
  List *tparms;
  String *suffix;
  String *type;
  int i, sz;
  int rep = 0;
  type = SwigType_templateprefix(base);
  suffix = SwigType_templatesuffix(base);
  Append(type, "<(");
  tparms = SwigType_parmlist(base);
  sz = Len(tparms);
  for (i = 0; i < sz; i++) {
    SwigType *tpr;
    SwigType *tp = Getitem(tparms, i);
    if (!rep) {
      tpr = SwigType_typedef_resolve(tp);
    } else {
      tpr = 0;
    }
    if (tpr) {
      Append(type, tpr);
      Delete(tpr);
      rep = 1;
    } else {
      Append(type, tp);
    }
    if ((i + 1) < sz)
      Append(type, ",");
  }
  Append(type, ")>");
  Append(type, suffix);
  Delete(suffix);
  Delete(tparms);
  if (!rep) {
    Delete(type);
    type = 0;
  }
  return type;
}

static SwigType *typedef_resolve(Typetab *s, String *base) {
  return _typedef_resolve(s, base, 1);
}


/* ----------------------------------------------------------------------------- 
 * SwigType_typedef_resolve()
 * ----------------------------------------------------------------------------- */

/* #define SWIG_DEBUG */
SwigType *SwigType_typedef_resolve(const SwigType *t) {
  String *base;
  String *type = 0;
  String *r = 0;
  Typetab *s;
  Hash *ttab;
  String *namebase = 0;
  String *nameprefix = 0;
  int newtype = 0;

  resolved_scope = 0;

#ifdef SWIG_TYPEDEF_RESOLVE_CACHE
  if (!typedef_resolve_cache) {
    typedef_resolve_cache = NewHash();
  }
  r = Getattr(typedef_resolve_cache, t);
  if (r) {
    resolved_scope = Getmeta(r, "scope");
    return Copy(r);
  }
#endif

  base = SwigType_base(t);

#ifdef SWIG_DEBUG
  Printf(stdout, "base = '%s' t='%s'\n", base, t);
#endif

  if (SwigType_issimple(base)) {
    s = current_scope;
    ttab = current_typetab;
    if (strncmp(Char(base), "::", 2) == 0) {
      s = global_scope;
      ttab = Getattr(s, "typetab");
      Delitem(base, 0);
      Delitem(base, 0);
    }
    /* Do a quick check in the local scope */
    type = Getattr(ttab, base);
    if (type) {
      resolved_scope = s;
    }
    if (!type) {
      /* Didn't find in this scope.   We need to do a little more searching */
      if (Swig_scopename_check(base)) {
	/* A qualified name. */
	Swig_scopename_split(base, &nameprefix, &namebase);
#ifdef SWIG_DEBUG
	Printf(stdout, "nameprefix = '%s'\n", nameprefix);
#endif
	if (nameprefix) {
	  /* Name had a prefix on it.   See if we can locate the proper scope for it */
	  String *rnameprefix = template_parameters_resolve(nameprefix);
	  nameprefix = rnameprefix ? Copy(rnameprefix) : nameprefix;
	  Delete(rnameprefix);
	  s = SwigType_find_scope(s, nameprefix);

	  /* Couldn't locate a scope for the type.  */
	  if (!s) {
	    Delete(base);
	    Delete(namebase);
	    Delete(nameprefix);
	    r = 0;
	    goto return_result;
	  }
	  /* Try to locate the name starting in the scope */
#ifdef SWIG_DEBUG
	  Printf(stdout, "namebase = '%s'\n", namebase);
#endif
	  type = typedef_resolve(s, namebase);
	  if (type) {
	    /* we need to look for the resolved type, this will also
	       fix the resolved_scope if 'type' and 'namebase' are
	       declared in different scopes */
	    String *rtype = 0;
	    rtype = typedef_resolve(resolved_scope, type);
	    if (rtype)
	      type = rtype;
	  }
#ifdef SWIG_DEBUG
	  Printf(stdout, "%s type = '%s'\n", Getattr(s, "name"), type);
#endif
	  if ((type) && (!Swig_scopename_check(type)) && resolved_scope) {
	    Typetab *rtab = resolved_scope;
	    String *qname = Getattr(resolved_scope, "qname");
	    /* If qualified *and* the typename is defined from the resolved scope, we qualify */
	    if ((qname) && typedef_resolve(resolved_scope, type)) {
	      type = Copy(type);
	      Insert(type, 0, "::");
	      Insert(type, 0, qname);
#ifdef SWIG_DEBUG
	      Printf(stdout, "qual %s \n", type);
#endif
	      newtype = 1;
	    }
	    resolved_scope = rtab;
	  }
	} else {
	  /* Name is unqualified. */
	  type = typedef_resolve(s, base);
	}
      } else {
	/* Name is unqualified. */
	type = typedef_resolve(s, base);
      }
    }

    if (type && (Equal(base, type))) {
      if (newtype)
	Delete(type);
      Delete(base);
      Delete(namebase);
      Delete(nameprefix);
      r = 0;
      goto return_result;
    }

    /* If the type is a template, and no typedef was found, we need to check the
       template arguments one by one to see if they can be resolved. */

    if (!type && SwigType_istemplate(base)) {
      newtype = 1;
      type = template_parameters_resolve(base);
    }
    if (namebase)
      Delete(namebase);
    if (nameprefix)
      Delete(nameprefix);
  } else {
    if (SwigType_isfunction(base)) {
      List *parms;
      int i, sz;
      int rep = 0;
      type = NewString("f(");
      newtype = 1;
      parms = SwigType_parmlist(base);
      sz = Len(parms);
      for (i = 0; i < sz; i++) {
	SwigType *tpr;
	SwigType *tp = Getitem(parms, i);
	if (!rep) {
	  tpr = SwigType_typedef_resolve(tp);
	} else {
	  tpr = 0;
	}
	if (tpr) {
	  Append(type, tpr);
	  Delete(tpr);
	  rep = 1;
	} else {
	  Append(type, tp);
	}
	if ((i + 1) < sz)
	  Append(type, ",");
      }
      Append(type, ").");
      Delete(parms);
      if (!rep) {
	Delete(type);
	type = 0;
      }
    } else if (SwigType_ismemberpointer(base)) {
      String *rt;
      String *mtype = SwigType_parm(base);
      rt = SwigType_typedef_resolve(mtype);
      if (rt) {
	type = NewStringf("m(%s).", rt);
	newtype = 1;
	Delete(rt);
      }
      Delete(mtype);
    } else {
      type = 0;
    }
  }
  r = SwigType_prefix(t);
  if (!type) {
    if (r && Len(r)) {
      char *cr = Char(r);
      if ((strstr(cr, "f(") || (strstr(cr, "m(")))) {
	SwigType *rt = SwigType_typedef_resolve(r);
	if (rt) {
	  Delete(r);
	  Append(rt, base);
	  Delete(base);
	  r = rt;
	  goto return_result;
	}
      }
    }
    Delete(r);
    Delete(base);
    r = 0;
    goto return_result;
  }
  Delete(base);
  Append(r, type);
  if (newtype) {
    Delete(type);
  }

return_result:
#ifdef SWIG_TYPEDEF_RESOLVE_CACHE
  {
    String *key = NewString(t);
    if (r) {
      SwigType *r1;
      Setattr(typedef_resolve_cache, key, r);
      Setmeta(r, "scope", resolved_scope);
      r1 = Copy(r);
      Delete(r);
      r = r1;
    }
    Delete(key);
  }
#endif
  return r;
}

/* -----------------------------------------------------------------------------
 * SwigType_typedef_resolve_all()
 *
 * Fully resolve a type down to its most basic datatype
 * ----------------------------------------------------------------------------- */

SwigType *SwigType_typedef_resolve_all(const SwigType *t) {
  SwigType *n;
  SwigType *r;
  int count = 0;

  /* Check to see if the typedef resolve has been done before by checking the cache */
  if (!typedef_all_cache) {
    typedef_all_cache = NewHash();
  }
  r = Getattr(typedef_all_cache, t);
  if (r) {
    return Copy(r);
  }

  /* Recursively resolve the typedef */
  r = NewString(t);
  while ((n = SwigType_typedef_resolve(r))) {
    Delete(r);
    r = n;
    if (++count >= 512) {
      Swig_error(Getfile(t), Getline(t), "Recursive typedef detected resolving '%s' to '%s' to '%s' and so on...\n", SwigType_str(t, 0), SwigType_str(SwigType_typedef_resolve(t), 0), SwigType_str(SwigType_typedef_resolve(SwigType_typedef_resolve(t)), 0));
      break;
    }
  }

  /* Add the typedef to the cache for next time it is looked up */
  {
    String *key;
    SwigType *rr = Copy(r);
    key = NewString(t);
    Setattr(typedef_all_cache, key, rr);
    Delete(key);
    Delete(rr);
  }
  return r;
}


/* -----------------------------------------------------------------------------
 * SwigType_typedef_qualified()
 *
 * Given a type declaration, this function tries to fully qualify it according to
 * typedef scope rules.
 * If the unary scope operator (::) is used as a prefix to the type to denote global
 * scope, it is left in place.
 * ----------------------------------------------------------------------------- */

SwigType *SwigType_typedef_qualified(const SwigType *t) {
  List *elements;
  String *result;
  int i, len;

<<<<<<< HEAD
  if (strncmp(Char(t), "::", 2) == 0) {
    return Copy(t);
  }

=======
>>>>>>> e464aa02
  if (!typedef_qualified_cache)
    typedef_qualified_cache = NewHash();
  result = Getattr(typedef_qualified_cache, t);
  if (result) {
    String *rc = Copy(result);
    return rc;
  }

  result = NewStringEmpty();
  elements = SwigType_split(t);
  len = Len(elements);
  for (i = 0; i < len; i++) {
    String *ty = 0;
    String *e = Getitem(elements, i);
    if (SwigType_issimple(e)) {
      if (!SwigType_istemplate(e)) {
	String *isenum = 0;
	if (SwigType_isenum(e)) {
	  isenum = NewString("enum ");
	  ty = NewString(Char(e) + 5);
	  e = ty;
	}
	resolved_scope = 0;
	if (typedef_resolve(current_scope, e)) {
	  /* resolved_scope contains the scope that actually resolved the symbol */
	  String *qname = Getattr(resolved_scope, "qname");
	  if (qname) {
	    Insert(e, 0, "::");
	    Insert(e, 0, qname);
	  }
	} else {
	  if (Swig_scopename_check(e)) {
	    String *qlast;
	    String *qname;
	    Swig_scopename_split(e, &qname, &qlast);
	    if (qname) {
	      String *tqname = SwigType_typedef_qualified(qname);
	      Clear(e);
	      Printf(e, "%s::%s", tqname, qlast);
	      Delete(qname);
	      Delete(tqname);
	    }
	    Delete(qlast);

	    /* Automatic template instantiation might go here??? */
	  } else {
	    /* It's a bare name.  It's entirely possible, that the
	       name is part of a namespace. We'll check this by unrolling
	       out of the current scope */

	    Typetab *cs = current_scope;
	    while (cs) {
	      String *qs = SwigType_scope_name(cs);
	      if (Len(qs)) {
		Append(qs, "::");
	      }
	      Append(qs, e);
	      if (Getattr(scopes, qs)) {
		Clear(e);
		Append(e, qs);
		Delete(qs);
		break;
	      }
	      Delete(qs);
	      cs = Getattr(cs, "parent");
	    }
	  }
	}
	if (isenum) {
	  Insert(e, 0, isenum);
	  Delete(isenum);
	}
      } else {
	/* Template.  We need to qualify template parameters as well as the template itself */
	String *tprefix, *qprefix;
	String *tsuffix;
	Iterator pi;
	Parm *p;
	List *parms;
	ty = Swig_symbol_template_deftype(e, current_symtab);
	e = ty;
	parms = SwigType_parmlist(e);
	tprefix = SwigType_templateprefix(e);
	tsuffix = SwigType_templatesuffix(e);
	qprefix = SwigType_typedef_qualified(tprefix);
	Append(qprefix, "<(");
	pi = First(parms);
	while ((p = pi.item)) {
	  String *qt = SwigType_typedef_qualified(p);
	  if (Equal(qt, p)) {	/*  && (!Swig_scopename_check(qt))) */
	    /* No change in value.  It is entirely possible that the parameter is an integer value.
	       If there is a symbol table associated with this scope, we're going to check for this */

	    if (current_symtab) {
	      Node *lastnode = 0;
	      String *value = Copy(p);
	      while (1) {
		Node *n = Swig_symbol_clookup(value, current_symtab);
		if (n == lastnode)
		  break;
		lastnode = n;
		if (n) {
		  char *ntype = Char(nodeType(n));
		  if (strcmp(ntype, "enumitem") == 0) {
		    /* An enum item.   Generate a fully qualified name */
		    String *qn = Swig_symbol_qualified(n);
		    if (Len(qn)) {
		      Append(qn, "::");
		      Append(qn, Getattr(n, "name"));
		      Delete(value);
		      value = qn;
		      continue;
		    } else {
		      Delete(qn);
		      break;
		    }
		  } else if ((strcmp(ntype, "cdecl") == 0) && (Getattr(n, "value"))) {
		    Delete(value);
		    value = Copy(Getattr(n, "value"));
		    continue;
		  }
		}
		break;
	      }
	      Append(qprefix, value);
	      Delete(value);
	    } else {
	      Append(qprefix, p);
	    }
	  } else {
	    Append(qprefix, qt);
	  }
	  Delete(qt);
	  pi = Next(pi);
	  if (pi.item) {
	    Append(qprefix, ",");
	  }
	}
	Append(qprefix, ")>");
	Append(qprefix, tsuffix);
	Delete(tsuffix);
	Clear(e);
	Append(e, qprefix);
	Delete(tprefix);
	Delete(qprefix);
	Delete(parms);
      }
      Append(result, e);
      Delete(ty);
    } else if (SwigType_isfunction(e)) {
      List *parms = SwigType_parmlist(e);
      String *s = NewString("f(");
      Iterator pi;
      pi = First(parms);
      while (pi.item) {
	String *pq = SwigType_typedef_qualified(pi.item);
	Append(s, pq);
	Delete(pq);
	pi = Next(pi);
	if (pi.item) {
	  Append(s, ",");
	}
      }
      Append(s, ").");
      Append(result, s);
      Delete(s);
      Delete(parms);
    } else if (SwigType_isarray(e)) {
      String *ndim;
      String *dim = SwigType_parm(e);
      ndim = Swig_symbol_string_qualify(dim, 0);
      Printf(result, "a(%s).", ndim);
      Delete(dim);
      Delete(ndim);
    } else {
      Append(result, e);
    }
  }
  Delete(elements);
  {
    String *key, *cresult;
    key = NewString(t);
    cresult = NewString(result);
    Setattr(typedef_qualified_cache, key, cresult);
    Delete(key);
    Delete(cresult);
  }
  return result;
}

/* ----------------------------------------------------------------------------- 
 * SwigType_istypedef()
 *
 * Checks a typename to see if it is a typedef.
 * ----------------------------------------------------------------------------- */

int SwigType_istypedef(const SwigType *t) {
  String *type;

  type = SwigType_typedef_resolve(t);
  if (type) {
    Delete(type);
    return 1;
  } else {
    return 0;
  }
}


/* -----------------------------------------------------------------------------
 * SwigType_typedef_using()
 *
 * Processes a 'using' declaration to import types from one scope into another.
 * Name is a qualified name like A::B.
 * ----------------------------------------------------------------------------- */

int SwigType_typedef_using(const_String_or_char_ptr name) {
  String *base;
  String *td;
  String *prefix;
  Typetab *s;
  Typetab *tt = 0;

  String *defined_name = 0;

  /*  Printf(stdout,"using %s\n", name); */

  if (!Swig_scopename_check(name))
    return -1;			/* Not properly qualified */
  base = Swig_scopename_last(name);

  /* See if the base is already defined in this scope */
  if (Getattr(current_typetab, base)) {
    Delete(base);
    return -1;
  }

  /* See if the using name is a scope */
  /*  tt = SwigType_find_scope(current_scope,name);
     Printf(stdout,"tt = %x, name = '%s'\n", tt, name); */

  /* We set up a typedef  B --> A::B */
  Setattr(current_typetab, base, name);

  /* Find the scope name where the symbol is defined */
  td = SwigType_typedef_resolve(name);
  /*  Printf(stdout,"td = '%s' %x\n", td, resolved_scope); */
  if (resolved_scope) {
    defined_name = Getattr(resolved_scope, "qname");
    if (defined_name) {
      defined_name = Copy(defined_name);
      Append(defined_name, "::");
      Append(defined_name, base);
      /*  Printf(stdout,"defined_name = '%s'\n", defined_name); */
      tt = SwigType_find_scope(current_scope, defined_name);
    }
  }
  if (td)
    Delete(td);


  /* Figure out the scope the using directive refers to */
  {
    prefix = Swig_scopename_prefix(name);
    if (prefix) {
      s = SwigType_find_scope(current_scope, prefix);
      if (s) {
	Hash *ttab = Getattr(s, "typetab");
	if (!Getattr(ttab, base) && defined_name) {
	  Setattr(ttab, base, defined_name);
	}
      }
    }
  }

  if (tt) {
    /* Using directive had its own scope.  We need to create a new scope for it */
    SwigType_new_scope(base);
    SwigType_inherit_scope(tt);
    SwigType_pop_scope();
  }

  if (defined_name)
    Delete(defined_name);
  Delete(prefix);
  Delete(base);
  return 0;
}

/* -----------------------------------------------------------------------------
 * SwigType_isclass()
 *
 * Determines if a type defines a class or not.   A class is defined by
 * its type-table entry maps to itself.  Note: a pointer to a class is not
 * a class.
 * ----------------------------------------------------------------------------- */

int SwigType_isclass(const SwigType *t) {
  SwigType *qty, *qtys;
  int isclass = 0;

  qty = SwigType_typedef_resolve_all(t);
  qtys = SwigType_strip_qualifiers(qty);
  if (SwigType_issimple(qtys)) {
    String *td = SwigType_typedef_resolve(qtys);
    if (td) {
      Delete(td);
    }
    if (resolved_scope) {
      isclass = 1;
    }
    /* Hmmm. Not a class.  If a template, it might be uninstantiated */
    if (!isclass) {
      String *tp = SwigType_istemplate_templateprefix(qtys);
      if (tp && Strcmp(tp, t) != 0) {
	isclass = SwigType_isclass(tp);
      }
      Delete(tp);
    }
  }
  Delete(qty);
  Delete(qtys);
  return isclass;
}

/* -----------------------------------------------------------------------------
 * SwigType_type()
 *
 * Returns an integer code describing the datatype.  This is only used for
 * compatibility with SWIG1.1 language modules and is likely to go away once
 * everything is based on typemaps.
 * ----------------------------------------------------------------------------- */

int SwigType_type(const SwigType *t) {
  char *c;
  /* Check for the obvious stuff */
  c = Char(t);

  if (strncmp(c, "p.", 2) == 0) {
    if (SwigType_type(c + 2) == T_CHAR)
      return T_STRING;
    else
      return T_POINTER;
  }
  if (strncmp(c, "a(", 2) == 0)
    return T_ARRAY;
  if (strncmp(c, "r.", 2) == 0)
    return T_REFERENCE;
  if (strncmp(c, "m(", 2) == 0)
    return T_MPOINTER;
  if (strncmp(c, "q(", 2) == 0) {
    while (*c && (*c != '.'))
      c++;
    if (*c)
      return SwigType_type(c + 1);
    return T_ERROR;
  }
  if (strncmp(c, "f(", 2) == 0)
    return T_FUNCTION;

  /* Look for basic types */
  if (strcmp(c, "int") == 0)
    return T_INT;
  if (strcmp(c, "long") == 0)
    return T_LONG;
  if (strcmp(c, "short") == 0)
    return T_SHORT;
  if (strcmp(c, "unsigned") == 0)
    return T_UINT;
  if (strcmp(c, "unsigned short") == 0)
    return T_USHORT;
  if (strcmp(c, "unsigned long") == 0)
    return T_ULONG;
  if (strcmp(c, "unsigned int") == 0)
    return T_UINT;
  if (strcmp(c, "char") == 0)
    return T_CHAR;
  if (strcmp(c, "signed char") == 0)
    return T_SCHAR;
  if (strcmp(c, "unsigned char") == 0)
    return T_UCHAR;
  if (strcmp(c, "float") == 0)
    return T_FLOAT;
  if (strcmp(c, "double") == 0)
    return T_DOUBLE;
  if (strcmp(c, "long double") == 0)
    return T_LONGDOUBLE;
  if (!cparse_cplusplus && (strcmp(c, "float complex") == 0))
    return T_FLTCPLX;
  if (!cparse_cplusplus && (strcmp(c, "double complex") == 0))
    return T_DBLCPLX;
  if (!cparse_cplusplus && (strcmp(c, "complex") == 0))
    return T_COMPLEX;
  if (strcmp(c, "void") == 0)
    return T_VOID;
  if (strcmp(c, "bool") == 0)
    return T_BOOL;
  if (strcmp(c, "long long") == 0)
    return T_LONGLONG;
  if (strcmp(c, "unsigned long long") == 0)
    return T_ULONGLONG;
  if (strncmp(c, "enum ", 5) == 0)
    return T_INT;

  if (strcmp(c, "v(...)") == 0)
    return T_VARARGS;
  /* Hmmm. Unknown type */
  if (SwigType_istypedef(t)) {
    int r;
    SwigType *nt = SwigType_typedef_resolve(t);
    r = SwigType_type(nt);
    Delete(nt);
    return r;
  }
  return T_USER;
}

/* -----------------------------------------------------------------------------
 * SwigType_alttype()
 *
 * Returns the alternative value type needed in C++ for class value
 * types. When swig is not sure about using a plain $ltype value,
 * since the class doesn't have a default constructor, or it can't be
 * assigned, you will get back 'SwigValueWrapper<type >'.
 *
 * This is the default behavior unless:
 *
 *  1.- swig detects a default_constructor and 'setallocate:default_constructor'
 *      attribute.
 *
 *  2.- swig doesn't mark 'type' as non-assignable.
 *
 *  3.- the user specify that the value wrapper is not needed by using
 *      the %feature("novaluewrapper"), in that case the user need to type
 *
 *        %feature("novaluewrapper") MyOpaqueClass;
 *        class MyOpaqueClass;
 *
 * Users can also force the use of the value wrapper by using the
 * %feature("valuewrapper").
 * ----------------------------------------------------------------------------- */

SwigType *SwigType_alttype(const SwigType *t, int local_tmap) {
  Node *n;
  SwigType *w = 0;
  int use_wrapper = 0;
  SwigType *td = 0;

  if (!cparse_cplusplus)
    return 0;

  if (value_wrapper_mode == 0) {
    /* old partial use of SwigValueTypes, it can fail for opaque types */
    if (local_tmap)
      return 0;
    if (SwigType_isclass(t)) {
      SwigType *ftd = SwigType_typedef_resolve_all(t);
      td = SwigType_strip_qualifiers(ftd);
      Delete(ftd);
      n = Swig_symbol_clookup(td, 0);
      if (n) {
	if (GetFlag(n, "feature:valuewrapper")) {
	  use_wrapper = 1;
	} else {
	  if (Checkattr(n, "nodeType", "class")
	      && (!Getattr(n, "allocate:default_constructor")
		  || (Getattr(n, "allocate:noassign")))) {
	    use_wrapper = !GetFlag(n, "feature:novaluewrapper") || GetFlag(n, "feature:nodefault");
	  }
	}
      } else {
	if (SwigType_issimple(td) && SwigType_istemplate(td)) {
	  use_wrapper = !n || !GetFlag(n, "feature:novaluewrapper");
	}
      }
    }
  } else {
    /* safe use of SwigValueTypes, it can fail with some typemaps */
    SwigType *ftd = SwigType_typedef_resolve_all(t);
    td = SwigType_strip_qualifiers(ftd);
    Delete(ftd);
    if (SwigType_type(td) == T_USER) {
      use_wrapper = 1;
      n = Swig_symbol_clookup(td, 0);
      if (n) {
	if ((Checkattr(n, "nodeType", "class")
	     && !Getattr(n, "allocate:noassign")
	     && (Getattr(n, "allocate:default_constructor")))
	    || (GetFlag(n, "feature:novaluewrapper"))) {
	  use_wrapper = GetFlag(n, "feature:valuewrapper");
	}
      }
    }
  }

  if (use_wrapper) {
    /* Need a space before the type in case it starts "::" (since the <:
     * token is a digraph for [ in C++.  Also need a space after the
     * type in case it ends with ">" since then we form the token ">>".
     */
    w = NewStringf("SwigValueWrapper< %s >", td);
  }
  Delete(td);
  return w;
}

/* ----------------------------------------------------------------------------
 *                         * * * WARNING * * *                            ***
 *                                                                        ***
 * Don't even think about modifying anything below this line unless you   ***
 * are completely on top of *EVERY* subtle aspect of the C++ type system  ***
 * and you are prepared to suffer endless hours of agony trying to        ***
 * debug the SWIG run-time type checker after you break it.               ***
 * ------------------------------------------------------------------------- */

/* -----------------------------------------------------------------------------
 * SwigType_remember()
 *
 * This function "remembers" a datatype that was used during wrapper code generation
 * so that a type-checking table can be generated later on. It is up to the language
 * modules to actually call this function--it is not done automatically.
 *
 * Type tracking is managed through two separate hash tables.  The hash 'r_mangled'
 * is mapping between mangled type names (used in the target language) and 
 * fully-resolved C datatypes used in the source input.   The second hash 'r_resolved'
 * is the inverse mapping that maps fully-resolved C datatypes to all of the mangled
 * names in the scripting languages.  For example, consider the following set of
 * typedef declarations:
 *
 *      typedef double Real;
 *      typedef double Float;
 *      typedef double Point[3];
 *
 * Now, suppose that the types 'double *', 'Real *', 'Float *', 'double[3]', and
 * 'Point' were used in an interface file and "remembered" using this function.
 * The hash tables would look like this:
 *
 * r_mangled {
 *   _p_double : [ p.double, a(3).double ]
 *   _p_Real   : [ p.double ]
 *   _p_Float  : [ p.double ]
 *   _Point    : [ a(3).double ]
 *
 * r_resolved {
 *   p.double     : [ _p_double, _p_Real, _p_Float ]
 *   a(3).double  : [ _p_double, _Point ]
 * }
 *
 * Together these two hash tables can be used to determine type-equivalency between
 * mangled typenames.  To do this, we view the two hash tables as a large graph and
 * compute the transitive closure.
 * ----------------------------------------------------------------------------- */

static Hash *r_mangled = 0;	/* Hash mapping mangled types to fully resolved types */
static Hash *r_resolved = 0;	/* Hash mapping resolved types to mangled types       */
static Hash *r_ltype = 0;	/* Hash mapping mangled names to their local c type   */
static Hash *r_clientdata = 0;	/* Hash mapping resolved types to client data         */
static Hash *r_mangleddata = 0;	/* Hash mapping mangled types to client data         */
static Hash *r_remembered = 0;	/* Hash of types we remembered already */

static void (*r_tracefunc) (const SwigType *t, String *mangled, String *clientdata) = 0;

void SwigType_remember_mangleddata(String *mangled, const_String_or_char_ptr clientdata) {
  if (!r_mangleddata) {
    r_mangleddata = NewHash();
  }
  Setattr(r_mangleddata, mangled, clientdata);
}


void SwigType_remember_clientdata(const SwigType *t, const_String_or_char_ptr clientdata) {
  String *mt;
  SwigType *lt;
  Hash *h;
  SwigType *fr;
  SwigType *qr;
  String *tkey;
  String *cd;
  Hash *lthash;

  if (!r_mangled) {
    r_mangled = NewHash();
    r_resolved = NewHash();
    r_ltype = NewHash();
    r_clientdata = NewHash();
    r_remembered = NewHash();
  }

  {
    String *last;
    last = Getattr(r_remembered, t);
    if (last && (Cmp(last, clientdata) == 0))
      return;
  }

  tkey = Copy(t);
  cd = clientdata ? NewString(clientdata) : NewStringEmpty();
  Setattr(r_remembered, tkey, cd);
  Delete(tkey);
  Delete(cd);

  mt = SwigType_manglestr(t);	/* Create mangled string */

  if (r_tracefunc) {
    (*r_tracefunc) (t, mt, (String *) clientdata);
  }

  if (SwigType_istypedef(t)) {
    lt = Copy(t);
  } else {
    lt = SwigType_ltype(t);
  }

  lthash = Getattr(r_ltype, mt);
  if (!lthash) {
    lthash = NewHash();
    Setattr(r_ltype, mt, lthash);
  }
  Setattr(lthash, lt, "1");
  Delete(lt);

  fr = SwigType_typedef_resolve_all(t);	/* Create fully resolved type */
  qr = SwigType_typedef_qualified(fr);
  Delete(fr);

  /* Added to deal with possible table bug */
  fr = SwigType_strip_qualifiers(qr);
  Delete(qr);

  /*Printf(stdout,"t = '%s'\n", t);
     Printf(stdout,"fr= '%s'\n\n", fr); */

  if (t) {
    char *ct = Char(t);
    if (strchr(ct, '<') && !(strstr(ct, "<("))) {
      Printf(stdout, "Bad template type passed to SwigType_remember: %s\n", t);
      assert(0);
    }
  }

  h = Getattr(r_mangled, mt);
  if (!h) {
    h = NewHash();
    Setattr(r_mangled, mt, h);
    Delete(h);
  }
  Setattr(h, fr, mt);

  h = Getattr(r_resolved, fr);
  if (!h) {
    h = NewHash();
    Setattr(r_resolved, fr, h);
    Delete(h);
  }
  Setattr(h, mt, fr);

  if (clientdata) {
    String *cd = Getattr(r_clientdata, fr);
    if (cd) {
      if (Strcmp(clientdata, cd) != 0) {
	Printf(stderr, "*** Internal error. Inconsistent clientdata for type '%s'\n", SwigType_str(fr, 0));
	Printf(stderr, "*** '%s' != '%s'\n", clientdata, cd);
	assert(0);
      }
    } else {
      String *cstr = NewString(clientdata);
      Setattr(r_clientdata, fr, cstr);
      Delete(cstr);
    }
  }

  /* If the remembered type is a reference, we also remember the pointer version.
     This is to prevent odd problems with mixing pointers and references--especially
     when different functions are using different typenames (via typedef). */

  if (SwigType_isreference(t)) {
    SwigType *tt = Copy(t);
    SwigType_del_reference(tt);
    SwigType_add_pointer(tt);
    SwigType_remember_clientdata(tt, clientdata);
  }
}

void SwigType_remember(const SwigType *ty) {
  SwigType_remember_clientdata(ty, 0);
}

void (*SwigType_remember_trace(void (*tf) (const SwigType *, String *, String *))) (const SwigType *, String *, String *) {
  void (*o) (const SwigType *, String *, String *) = r_tracefunc;
  r_tracefunc = tf;
  return o;
}

/* -----------------------------------------------------------------------------
 * SwigType_equivalent_mangle()
 *
 * Return a list of all of the mangled typenames that are equivalent to another
 * mangled name.   This works as follows: For each fully qualified C datatype
 * in the r_mangled hash entry, we collect all of the mangled names from the
 * r_resolved hash and combine them together in a list (removing duplicate entries).
 * ----------------------------------------------------------------------------- */

List *SwigType_equivalent_mangle(String *ms, Hash *checked, Hash *found) {
  List *l;
  Hash *h;
  Hash *ch;
  Hash *mh;

  if (found) {
    h = found;
  } else {
    h = NewHash();
  }
  if (checked) {
    ch = checked;
  } else {
    ch = NewHash();
  }
  if (Getattr(ch, ms))
    goto check_exit;		/* Already checked this type */
  Setattr(h, ms, "1");
  Setattr(ch, ms, "1");
  mh = Getattr(r_mangled, ms);
  if (mh) {
    Iterator ki;
    ki = First(mh);
    while (ki.key) {
      Hash *rh;
      if (Getattr(ch, ki.key)) {
	ki = Next(ki);
	continue;
      }
      Setattr(ch, ki.key, "1");
      rh = Getattr(r_resolved, ki.key);
      if (rh) {
	Iterator rk;
	rk = First(rh);
	while (rk.key) {
	  Setattr(h, rk.key, "1");
	  SwigType_equivalent_mangle(rk.key, ch, h);
	  rk = Next(rk);
	}
      }
      ki = Next(ki);
    }
  }
check_exit:
  if (!found) {
    l = Keys(h);
    Delete(h);
    Delete(ch);
    return l;
  } else {
    return 0;
  }
}

/* -----------------------------------------------------------------------------
 * SwigType_clientdata_collect()
 *
 * Returns the clientdata field for a mangled type-string.
 * ----------------------------------------------------------------------------- */

static
String *SwigType_clientdata_collect(String *ms) {
  Hash *mh;
  String *clientdata = 0;

  if (r_mangleddata) {
    clientdata = Getattr(r_mangleddata, ms);
    if (clientdata)
      return clientdata;
  }

  mh = Getattr(r_mangled, ms);
  if (mh) {
    Iterator ki;
    ki = First(mh);
    while (ki.key) {
      clientdata = Getattr(r_clientdata, ki.key);
      if (clientdata)
	break;
      ki = Next(ki);
    }
  }
  return clientdata;
}




/* -----------------------------------------------------------------------------
 * SwigType_inherit()
 *
 * Record information about inheritance.  We keep a hash table that keeps
 * a mapping between base classes and all of the classes that are derived
 * from them.
 *
 * subclass is a hash that maps base-classes to all of the classes derived from them.
 *
 * derived - name of derived class
 * base - name of base class
 * cast - additional casting code when casting from derived to base
 * conversioncode - if set, overrides the default code in the function when casting
 *                from derived to base
 * ----------------------------------------------------------------------------- */

static Hash *subclass = 0;
static Hash *conversions = 0;

void SwigType_inherit(String *derived, String *base, String *cast, String *conversioncode) {
  Hash *h;
  String *dd = 0;
  String *bb = 0;
  if (!subclass)
    subclass = NewHash();

  /* Printf(stdout,"'%s' --> '%s'  '%s'\n", derived, base, cast); */

  if (SwigType_istemplate(derived)) {
    String *ty = SwigType_typedef_resolve_all(derived);
    dd = SwigType_typedef_qualified(ty);
    derived = dd;
    Delete(ty);
  }
  if (SwigType_istemplate(base)) {
    String *ty = SwigType_typedef_resolve_all(base);
    bb = SwigType_typedef_qualified(ty);
    base = bb;
    Delete(ty);
  }

  /* Printf(stdout,"'%s' --> '%s'  '%s'\n", derived, base, cast); */

  h = Getattr(subclass, base);
  if (!h) {
    h = NewHash();
    Setattr(subclass, base, h);
    Delete(h);
  }
  if (!Getattr(h, derived)) {
    Hash *c = NewHash();
    if (cast)
      Setattr(c, "cast", cast);
    if (conversioncode)
      Setattr(c, "convcode", conversioncode);
    Setattr(h, derived, c);
    Delete(c);
  }

  Delete(dd);
  Delete(bb);
}

/* -----------------------------------------------------------------------------
 * SwigType_issubtype()
 *
 * Determines if a t1 is a subtype of t2, ie, is t1 derived from t2
 * ----------------------------------------------------------------------------- */

int SwigType_issubtype(const SwigType *t1, const SwigType *t2) {
  SwigType *ft1, *ft2;
  String *b1, *b2;
  Hash *h;
  int r = 0;

  if (!subclass)
    return 0;

  ft1 = SwigType_typedef_resolve_all(t1);
  ft2 = SwigType_typedef_resolve_all(t2);
  b1 = SwigType_base(ft1);
  b2 = SwigType_base(ft2);

  h = Getattr(subclass, b2);
  if (h) {
    if (Getattr(h, b1)) {
      r = 1;
    }
  }
  Delete(ft1);
  Delete(ft2);
  Delete(b1);
  Delete(b2);
  /* Printf(stdout, "issubtype(%s,%s) --> %d\n", t1, t2, r); */
  return r;
}

/* -----------------------------------------------------------------------------
 * SwigType_inherit_equiv()
 *
 * Modify the type table to handle C++ inheritance
 * ----------------------------------------------------------------------------- */

void SwigType_inherit_equiv(File *out) {
  String *ckey;
  String *prefix, *base;
  String *mprefix, *mkey;
  Hash *sub;
  Hash *rh;
  List *rlist;
  Iterator rk, bk, ck;

  if (!conversions)
    conversions = NewHash();
  if (!subclass)
    subclass = NewHash();

  rk = First(r_resolved);
  while (rk.key) {
    /* rkey is a fully qualified type.  We strip all of the type constructors off of it just to get the base */
    base = SwigType_base(rk.key);
    /* Check to see whether the base is recorded in the subclass table */
    sub = Getattr(subclass, base);
    Delete(base);
    if (!sub) {
      rk = Next(rk);
      continue;
    }

    /* This type has subclasses.  We now need to walk through these subtypes and generate pointer conversion functions */

    rh = Getattr(r_resolved, rk.key);
    rlist = NewList();
    for (ck = First(rh); ck.key; ck = Next(ck)) {
      Append(rlist, ck.key);
    }
    /*    Printf(stdout,"rk.key = '%s'\n", rk.key);
       Printf(stdout,"rh = %x '%s'\n", rh,rh); */

    bk = First(sub);
    while (bk.key) {
      prefix = SwigType_prefix(rk.key);
      Append(prefix, bk.key);
      /*      Printf(stdout,"set %x = '%s' : '%s'\n", rh, SwigType_manglestr(prefix),prefix); */
      mprefix = SwigType_manglestr(prefix);
      Setattr(rh, mprefix, prefix);
      mkey = SwigType_manglestr(rk.key);
      ckey = NewStringf("%s+%s", mprefix, mkey);
      if (!Getattr(conversions, ckey)) {
	String *convname = NewStringf("%sTo%s", mprefix, mkey);
	String *lkey = SwigType_lstr(rk.key, 0);
	String *lprefix = SwigType_lstr(prefix, 0);
        Hash *subhash = Getattr(sub, bk.key);
        String *convcode = Getattr(subhash, "convcode");
        if (convcode) {
          char *newmemoryused = Strstr(convcode, "newmemory"); /* see if newmemory parameter is used in order to avoid unused parameter warnings */
          String *fn = Copy(convcode);
          Replaceall(fn, "$from", "x");
          Printf(out, "static void *%s(void *x, int *%s) {", convname, newmemoryused ? "newmemory" : "SWIGUNUSEDPARM(newmemory)");
          Printf(out, "%s", fn);
        } else {
          String *cast = Getattr(subhash, "cast");
          Printf(out, "static void *%s(void *x, int *SWIGUNUSEDPARM(newmemory)) {", convname);
          Printf(out, "\n    return (void *)((%s) ", lkey);
          if (cast)
            Printf(out, "%s", cast);
          Printf(out, " ((%s) x));\n", lprefix);
        }
	Printf(out, "}\n");
	Setattr(conversions, ckey, convname);
	Delete(ckey);
	Delete(lkey);
	Delete(lprefix);

	/* This inserts conversions for typedefs */
	{
	  Hash *r = Getattr(r_resolved, prefix);
	  if (r) {
	    Iterator rrk;
	    rrk = First(r);
	    while (rrk.key) {
	      Iterator rlk;
	      String *rkeymangle;

	      /* Make sure this name equivalence is not due to inheritance */
	      if (Cmp(prefix, Getattr(r, rrk.key)) == 0) {
		rkeymangle = Copy(mkey);
		ckey = NewStringf("%s+%s", rrk.key, rkeymangle);
		if (!Getattr(conversions, ckey)) {
		  Setattr(conversions, ckey, convname);
		}
		Delete(ckey);
		for (rlk = First(rlist); rlk.item; rlk = Next(rlk)) {
		  ckey = NewStringf("%s+%s", rrk.key, rlk.item);
		  Setattr(conversions, ckey, convname);
		  Delete(ckey);
		}
		Delete(rkeymangle);
		/* This is needed to pick up other alternative names for the same type.
		   Needed to make templates work */
		Setattr(rh, rrk.key, rrk.item);
	      }
	      rrk = Next(rrk);
	    }
	  }
	}
	Delete(convname);
      }
      Delete(prefix);
      Delete(mprefix);
      Delete(mkey);
      bk = Next(bk);
    }
    rk = Next(rk);
    Delete(rlist);
  }
}

/* Helper function to sort the mangled list */
static int SwigType_compare_mangled(const DOH *a, const DOH *b) {
  return strcmp((char *) Data(a), (char *) Data(b));
}

/* -----------------------------------------------------------------------------
 * SwigType_get_sorted_mangled_list()
 *
 * Returns the sorted list of mangled type names that should be exported into the
 * wrapper file.
 * ----------------------------------------------------------------------------- */
List *SwigType_get_sorted_mangled_list() {
  List *l = Keys(r_mangled);
  SortList(l, SwigType_compare_mangled);
  return l;
}


/* -----------------------------------------------------------------------------
 * SwigType_type_table()
 *
 * Generate the type-table for the type-checker.
 * ----------------------------------------------------------------------------- */

void SwigType_emit_type_table(File *f_forward, File *f_table) {
  Iterator ki;
  String *types, *table, *cast, *cast_init, *cast_temp;
  Hash *imported_types;
  List *mangled_list;
  List *table_list = NewList();
  int i = 0;

  if (!r_mangled) {
    r_mangled = NewHash();
    r_resolved = NewHash();
  }

  Printf(f_table, "\n/* -------- TYPE CONVERSION AND EQUIVALENCE RULES (BEGIN) -------- */\n\n");

  SwigType_inherit_equiv(f_table);

   /*#define DEBUG 1*/
#ifdef DEBUG
  Printf(stdout, "---r_mangled---\n");
  Printf(stdout, "%s\n", r_mangled);

  Printf(stdout, "---r_resolved---\n");
  Printf(stdout, "%s\n", r_resolved);

  Printf(stdout, "---r_ltype---\n");
  Printf(stdout, "%s\n", r_ltype);

  Printf(stdout, "---subclass---\n");
  Printf(stdout, "%s\n", subclass);

  Printf(stdout, "---conversions---\n");
  Printf(stdout, "%s\n", conversions);

  Printf(stdout, "---r_clientdata---\n");
  Printf(stdout, "%s\n", r_clientdata);

#endif
  table = NewStringEmpty();
  types = NewStringEmpty();
  cast = NewStringEmpty();
  cast_init = NewStringEmpty();
  imported_types = NewHash();

  Printf(table, "static swig_type_info *swig_type_initial[] = {\n");
  Printf(cast_init, "static swig_cast_info *swig_cast_initial[] = {\n");

  Printf(f_forward, "\n/* -------- TYPES TABLE (BEGIN) -------- */\n\n");

  mangled_list = SwigType_get_sorted_mangled_list();
  for (ki = First(mangled_list); ki.item; ki = Next(ki)) {
    List *el;
    Iterator ei;
    SwigType *lt;
    SwigType *rt = 0;
    String *nt;
    String *ln;
    String *rn;
    const String *cd;
    Hash *lthash;
    Iterator ltiter;
    Hash *nthash;

    cast_temp = NewStringEmpty();

    Printv(types, "static swig_type_info _swigt_", ki.item, " = {", NIL);
    Append(table_list, ki.item);
    Printf(cast_temp, "static swig_cast_info _swigc_%s[] = {", ki.item);
    i++;

    cd = SwigType_clientdata_collect(ki.item);
    if (!cd)
      cd = "0";

    lthash = Getattr(r_ltype, ki.item);
    nt = 0;
    nthash = NewHash();
    ltiter = First(lthash);
    while (ltiter.key) {
      lt = ltiter.key;
      rt = SwigType_typedef_resolve_all(lt);
      /* we save the original type and the fully resolved version */
      ln = SwigType_lstr(lt, 0);
      rn = SwigType_lstr(rt, 0);
      if (Equal(ln, rn)) {
        Setattr(nthash, ln, "1");
      } else {
	Setattr(nthash, rn, "1");
	Setattr(nthash, ln, "1");
      }
      if (SwigType_istemplate(rt)) {
        String *dt = Swig_symbol_template_deftype(rt, 0);
        String *dn = SwigType_lstr(dt, 0);
        if (!Equal(dn, rn) && !Equal(dn, ln)) {
          Setattr(nthash, dn, "1");
        }
        Delete(dt);
        Delete(dn);
      }

      ltiter = Next(ltiter);
    }

    /* now build nt */
    ltiter = First(nthash);
    nt = 0;
    while (ltiter.key) {
      if (nt) {
	 Printf(nt, "|%s", ltiter.key);
      } else {
	 nt = NewString(ltiter.key);
      }
      ltiter = Next(ltiter);
    }
    Delete(nthash);

    Printf(types, "\"%s\", \"%s\", 0, 0, (void*)%s, 0};\n", ki.item, nt, cd);

    el = SwigType_equivalent_mangle(ki.item, 0, 0);
    for (ei = First(el); ei.item; ei = Next(ei)) {
      String *ckey;
      String *conv;
      ckey = NewStringf("%s+%s", ei.item, ki.item);
      conv = Getattr(conversions, ckey);
      if (conv) {
	Printf(cast_temp, "  {&_swigt_%s, %s, 0, 0},", ei.item, conv);
      } else {
	Printf(cast_temp, "  {&_swigt_%s, 0, 0, 0},", ei.item);
      }
      Delete(ckey);

      if (!Getattr(r_mangled, ei.item) && !Getattr(imported_types, ei.item)) {
	Printf(types, "static swig_type_info _swigt_%s = {\"%s\", 0, 0, 0, 0, 0};\n", ei.item, ei.item);
	Append(table_list, ei.item);

	Printf(cast, "static swig_cast_info _swigc_%s[] = {{&_swigt_%s, 0, 0, 0},{0, 0, 0, 0}};\n", ei.item, ei.item);
	i++;

	Setattr(imported_types, ei.item, "1");
      }
    }
    Delete(el);
    Printf(cast, "%s{0, 0, 0, 0}};\n", cast_temp);
    Delete(cast_temp);
    Delete(nt);
    Delete(rt);
  }
  /* print the tables in the proper order */
  SortList(table_list, SwigType_compare_mangled);
  i = 0;
  for (ki = First(table_list); ki.item; ki = Next(ki)) {
    Printf(f_forward, "#define SWIGTYPE%s swig_types[%d]\n", ki.item, i++);
    Printf(table, "  &_swigt_%s,\n", ki.item);
    Printf(cast_init, "  _swigc_%s,\n", ki.item);
  }
  if (i == 0) {
    /* empty arrays are not allowed by ISO C */
    Printf(table, "  NULL\n");
    Printf(cast_init, "  NULL\n");
  }

  Delete(table_list);

  Delete(mangled_list);

  Printf(table, "};\n");
  Printf(cast_init, "};\n");
  Printf(f_table, "%s\n", types);
  Printf(f_table, "%s\n", table);
  Printf(f_table, "%s\n", cast);
  Printf(f_table, "%s\n", cast_init);
  Printf(f_table, "\n/* -------- TYPE CONVERSION AND EQUIVALENCE RULES (END) -------- */\n\n");

  Printf(f_forward, "static swig_type_info *swig_types[%d];\n", i + 1);
  Printf(f_forward, "static swig_module_info swig_module = {swig_types, %d, 0, 0, 0, 0};\n", i);
  Printf(f_forward, "#define SWIG_TypeQuery(name) SWIG_TypeQueryModule(&swig_module, &swig_module, name)\n");
  Printf(f_forward, "#define SWIG_MangledTypeQuery(name) SWIG_MangledTypeQueryModule(&swig_module, &swig_module, name)\n");
  Printf(f_forward, "\n/* -------- TYPES TABLE (END) -------- */\n\n");

  Delete(types);
  Delete(table);
  Delete(cast);
  Delete(cast_init);
  Delete(imported_types);
}<|MERGE_RESOLUTION|>--- conflicted
+++ resolved
@@ -112,11 +112,7 @@
 static Hash *typedef_all_cache = 0;
 static Hash *typedef_qualified_cache = 0;
 
-<<<<<<< HEAD
-static Typetab *SwigType_find_scope(Typetab *s, String *nameprefix);
-=======
 static Typetab *SwigType_find_scope(Typetab *s, const SwigType *nameprefix);
->>>>>>> e464aa02
 
 /* common attribute keys, to avoid calling find_key all the times */
 
@@ -171,11 +167,7 @@
  * already defined.  
  * ----------------------------------------------------------------------------- */
 
-<<<<<<< HEAD
-int SwigType_typedef(SwigType *type, String_or_char *name) {
-=======
 int SwigType_typedef(const SwigType *type, const_String_or_char_ptr name) {
->>>>>>> e464aa02
   if (Getattr(current_typetab, name))
     return -1;			/* Already defined */
   if (Strcmp(type, name) == 0) {	/* Can't typedef a name to itself */
@@ -423,11 +415,7 @@
   Printf(stdout, "SCOPES finish =======================================\n");
 }
 
-<<<<<<< HEAD
-static Typetab *SwigType_find_scope(Typetab *s, String *nameprefix) {
-=======
 static Typetab *SwigType_find_scope(Typetab *s, const SwigType *nameprefix) {
->>>>>>> e464aa02
   Typetab *ss;
   Typetab *s_orig = s;
   String *nnameprefix = 0;
@@ -887,13 +875,6 @@
   String *result;
   int i, len;
 
-<<<<<<< HEAD
-  if (strncmp(Char(t), "::", 2) == 0) {
-    return Copy(t);
-  }
-
-=======
->>>>>>> e464aa02
   if (!typedef_qualified_cache)
     typedef_qualified_cache = NewHash();
   result = Getattr(typedef_qualified_cache, t);
