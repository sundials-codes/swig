--- conflicted
+++ resolved
@@ -866,7 +866,7 @@
       }
       break;
     
-    case 7:			/* Identifier or unicode/custom delimiter string */
+    case 7:			/* Identifier or true/false or unicode/custom delimiter string */
       if (c=='R') { /* Possibly CUSTOM DELIMITER string */
 	state = 72;
 	break;
@@ -877,7 +877,7 @@
       }
       
       if ((c = nextchar(s)) == 0) {
-	return SWIG_TOKEN_ID;
+	state = 76;
       }
       else if (c=='\"') { /* Definitely u, U or L string */
 	retract(s, 1);
@@ -897,26 +897,20 @@
 
     case 70:			/* Identifier */
       if ((c = nextchar(s)) == 0)
-<<<<<<< HEAD
-	return SWIG_TOKEN_ID;
-      if (isalnum(c) || (c == '_') || (c == '$')) {
+	state = 76;
+      else if (isalnum(c) || (c == '_') || (c == '$')) {
 	state = 70;
-=======
-	state = 71;
-      else if (isalnum(c) || (c == '_') || (c == '$')) {
-	state = 7;
->>>>>>> cb64f65b
-      } else {
-	retract(s, 1);
-	state = 71;
+      } else {
+	retract(s, 1);
+	state = 76;
       }
       break;
     
     case 71:			/* Possibly u8 string */
       if ((c = nextchar(s)) == 0) {
-	return SWIG_TOKEN_ID;
-      }
-      if (c=='\"') {
+	state = 76;
+      }
+      else if (c=='\"') {
 	retract(s, 1); /* Definitely u8 string */
 	state = 1000;
       }
@@ -934,9 +928,9 @@
     case 73:
     case 74:
       if ((c = nextchar(s)) == 0) {
-	return SWIG_TOKEN_ID;
-      }
-      if (c=='\"') {
+	state = 76;
+      }
+      else if (c=='\"') {
 	retract(s, 1); /* Definitely custom delimiter u, U or L string */
 	str_delimiter = NewStringEmpty();
 	state = 1000;
@@ -956,7 +950,19 @@
       
       break;
 
-    case 71:			/* Identifier or true/false */
+    case 75:			/* Special identifier $ */
+      if ((c = nextchar(s)) == 0)
+	return SWIG_TOKEN_DOLLAR;
+      if (isalnum(c) || (c == '_') || (c == '*') || (c == '&')) {
+	state = 70;
+      } else {
+	retract(s,1);
+	if (Len(s->text) == 1) return SWIG_TOKEN_DOLLAR;
+	state = 76;
+      }
+      break;
+
+    case 76:			/* Identifier or true/false */
       if (cparse_cplusplus) {
 	if (Strcmp(s->text, "true") == 0)
 	  return SWIG_TOKEN_BOOL;
@@ -964,18 +970,6 @@
 	  return SWIG_TOKEN_BOOL;
 	}
       return SWIG_TOKEN_ID;
-      break;
-
-    case 75:			/* Special identifier $ */
-      if ((c = nextchar(s)) == 0)
-	return SWIG_TOKEN_DOLLAR;
-      if (isalnum(c) || (c == '_') || (c == '*') || (c == '&')) {
-	state = 70;
-      } else {
-	retract(s,1);
-	if (Len(s->text) == 1) return SWIG_TOKEN_DOLLAR;
-	state = 71;
-      }
       break;
 
     case 8:			/* A numerical digit */
