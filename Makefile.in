#######################################################################
# SWIG top level Makefile
#######################################################################

.PHONY: ccache source swig

prefix      = @prefix@
exec_prefix = @exec_prefix@
srcdir      = @srcdir@
datarootdir = @datarootdir@

##############################################################################
# Compiler and system configuration
##############################################################################

SHELL       = /bin/sh
SWIG_LIB    = @swig_lib@
BIN_DIR     = @bindir@
ENABLE_CCACHE = @ENABLE_CCACHE@
TARGET_NOEXE= swig
TARGET      = $(TARGET_NOEXE)@EXEEXT@
SOURCE      = Source
CCACHE      = CCache
DOCS        = Doc/Manual
<<<<<<< HEAD
HAVE_CXX11_COMPILER = @HAVE_CXX11_COMPILER@
=======
RUNPIPE     = \>/dev/null
>>>>>>> 3fcbb40a

swig: libfiles source ccache

source:
	@cd $(SOURCE) && $(MAKE)

ccache:
	test -z "$(ENABLE_CCACHE)" || (cd $(CCACHE) && $(MAKE))

libfiles: $(srcdir)/Lib/swigwarn.swg

# Files required just for the tarball
maintainer: libfiles
	@cd $(SOURCE) && $(MAKE) CParse/parser.h

#####################################################################
# Documentation
#####################################################################

docs: docs-main docs-ccache

docs-main:
	@echo making docs
	@test -d $(DOCS) || exit 0; cd $(DOCS) && $(MAKE) all clean-baks

docs-ccache:
	test -z "$(ENABLE_CCACHE)" || (cd $(CCACHE) && $(MAKE) docs)

#####################################################################
# All the languages SWIG speaks (when it wants to)
#####################################################################

skip-tcl	= test -n "@SKIP_TCL@"
skip-perl5	= test -n "@SKIP_PERL5@"
skip-python	= test -n "@SKIP_PYTHON@"
skip-java	= test -n "@SKIP_JAVA@"
skip-guile	= test -n "@SKIP_GUILE@"
skip-mzscheme	= test -n "@SKIP_MZSCHEME@"
skip-ruby	= test -n "@SKIP_RUBY@"
skip-php	= test -n "@SKIP_PHP@"
skip-ocaml      = test -n "@SKIP_OCAML@"
skip-octave     = test -n "@SKIP_OCTAVE@"
skip-pike       = test -n "@SKIP_PIKE@"
skip-chicken	= test -n "@SKIP_CHICKEN@"
skip-csharp	= test -n "@SKIP_CSHARP@"
skip-modula3	= test -n "@SKIP_MODULA3@"
skip-lua    	= test -n "@SKIP_LUA@"
skip-allegrocl  = test -n "@SKIP_ALLEGROCL@"
skip-clisp	= test -n "@SKIP_CLISP@"
skip-cffi	= test -n "@SKIP_CFFI@"
skip-uffi	= test -n "@SKIP_UFFI@"
skip-r		= test -n "@SKIP_R@"
skip-go		= test -n "@SKIP_GO@"
skip-d		= test -n "@SKIP_D@"

# Additional dependencies for some tests
skip-gcj        = test -n "@SKIP_GCJ@"
skip-android    = test -n "@SKIP_ANDROID@"

#####################################################################
# CHECK
#####################################################################

ACTION = check
NOSKIP =

chk-set-swiglib		= SWIG_LIB=@ROOT_DIR@/Lib
chk-set-swig		= SWIG=@ROOT_DIR@/$(TARGET)
chk-set-env = $(chk-set-swiglib) $(chk-set-swig)

check-aliveness:
	test -x ./$(TARGET)
	./$(TARGET) -version
	./$(TARGET) -help
	@$(skip-tcl)      || ./$(TARGET) -tcl        -help
	@$(skip-perl5)    || ./$(TARGET) -perl       -help
	@$(skip-python)   || ./$(TARGET) -python     -help
	@$(skip-java)     || ./$(TARGET) -java       -help
	@$(skip-guile)    || ./$(TARGET) -guile      -help
	@$(skip-mzscheme) || ./$(TARGET) -mzscheme   -help
	@$(skip-ruby)     || ./$(TARGET) -ruby       -help
	@$(skip-ocaml)    || ./$(TARGET) -ocaml      -help
	@$(skip-octave)   || ./$(TARGET) -octave     -help
	@$(skip-php)      || ./$(TARGET) -php        -help
	@$(skip-pike)     || ./$(TARGET) -pike       -help
	@$(skip-chicken)  || ./$(TARGET) -chicken    -help
	@$(skip-csharp)   || ./$(TARGET) -csharp     -help
	@$(skip-modula3)  || ./$(TARGET) -modula3    -help
	@$(skip-allegrocl)|| ./$(TARGET) -allegrocl  -help
	@$(skip-clisp)    || ./$(TARGET) -clisp      -help
	@$(skip-uffi)     || ./$(TARGET) -uffi       -help
	@$(skip-cffi)     || ./$(TARGET) -cffi       -help
	@$(skip-lua)      || ./$(TARGET) -lua        -help
	@$(skip-r) 	  || ./$(TARGET) -r          -help
	@$(skip-go)	  || ./$(TARGET) -go         -help
	@$(skip-d) 	  || ./$(TARGET) -d          -help

check-ccache:
	test -z "$(ENABLE_CCACHE)" || (cd $(CCACHE) && $(MAKE) check)

# Checks / displays versions of each target language
check-versions:					\
	check-tcl-version			\
	check-perl5-version			\
	check-python-version			\
	check-java-version			\
	check-android-version			\
	check-guile-version			\
	check-mzscheme-version			\
	check-ruby-version			\
	check-ocaml-version			\
	check-octave-version			\
	check-php-version			\
	check-pike-version			\
	check-chicken-version			\
	check-csharp-version			\
	check-modula3-version			\
	check-lua-version			\
	check-allegrocl-version			\
	check-clisp-version			\
	check-uffi-version			\
	check-cffi-version			\
	check-r-version				\
	check-go-version			\
	check-d-version

# all examples
check-%-version :
	@if test -z "$(skip-$*)"; then				\
	  echo $* unknown;					\
	  exit 1;						\
	fi
	@if $(skip-$*); then					\
	  echo skipping $* version;				\
	else							\
	  echo showing $* version;				\
	  (cd Examples && $(MAKE) -s $*_version)		\
	fi

# Checks examples for compilation (does not run them)
check-examples:					\
	check-tcl-examples			\
	check-perl5-examples			\
	check-python-examples			\
	check-java-examples			\
	check-android-examples			\
	check-guile-examples			\
	check-mzscheme-examples			\
	check-ruby-examples			\
	check-ocaml-examples			\
	check-octave-examples			\
	check-php-examples			\
	check-pike-examples			\
	check-chicken-examples                  \
	check-csharp-examples                   \
	check-modula3-examples                  \
	check-lua-examples			\
	check-allegrocl-examples		\
	check-clisp-examples			\
	check-uffi-examples			\
	check-cffi-examples			\
	check-r-examples			\
	check-go-examples			\
	check-d-examples

tcl_examples       :=$(shell sed '/^\#/d' $(srcdir)/Examples/tcl/check.list)
perl5_examples     :=$(shell sed '/^\#/d' $(srcdir)/Examples/perl5/check.list)
python_examples    :=$(shell sed '/^\#/d' $(srcdir)/Examples/python/check.list)
java_examples      :=$(shell sed '/^\#/d' $(srcdir)/Examples/java/check.list)
android_examples   :=$(shell sed '/^\#/d' $(srcdir)/Examples/android/check.list)
guile_examples     :=$(shell sed '/^\#/d' $(srcdir)/Examples/guile/check.list)
mzscheme_examples  :=$(shell sed '/^\#/d' $(srcdir)/Examples/mzscheme/check.list)
ruby_examples      :=$(shell sed '/^\#/d' $(srcdir)/Examples/ruby/check.list)
ocaml_examples     :=$(shell sed '/^\#/d' $(srcdir)/Examples/ocaml/check.list)
octave_examples    :=$(shell sed '/^\#/d' $(srcdir)/Examples/octave/check.list)
php_examples       :=$(shell sed '/^\#/d' $(srcdir)/Examples/php/check.list)
pike_examples      :=$(shell sed '/^\#/d' $(srcdir)/Examples/pike/check.list)
chicken_examples   :=$(shell sed '/^\#/d' $(srcdir)/Examples/chicken/check.list)
csharp_examples    :=$(shell sed '/^\#/d' $(srcdir)/Examples/csharp/check.list)
modula3_examples   :=$(shell sed '/^\#/d' $(srcdir)/Examples/modula3/check.list)
lua_examples       :=$(shell sed '/^\#/d' $(srcdir)/Examples/lua/check.list)
allegrocl_examples :=
clisp_examples     :=
uffi_examples      :=
cffi_examples      :=
r_examples         :=$(shell sed '/^\#/d' $(srcdir)/Examples/r/check.list)
go_examples        :=$(shell sed '/^\#/d' $(srcdir)/Examples/go/check.list)
d_examples         :=$(shell sed '/^\#/d' $(srcdir)/Examples/d/check.list)

# all examples
check-%-examples :
	@if test -z "$(skip-$*)"; then				\
	  echo $* unknown;					\
	  exit 1;						\
	fi
	@if $(skip-$*); then					\
	  echo skipping $* $(ACTION);				\
	elif test -z "$($(strip $*_examples))"; then		\
	  echo empty $* $(ACTION);				\
	else							\
	  $(MAKE) -k -s $($*_examples:=.actionexample) LANGUAGE=$* ACTION=$(ACTION); \
	fi

# individual example
%.actionexample:
	@echo $(ACTION)ing Examples/$(LANGUAGE)/$*
	@(cd Examples/$(LANGUAGE)/$* && $(MAKE) -s $(chk-set-env) $(ACTION) RUNPIPE=$(RUNPIPE))

# gcj individual example
java.actionexample:
	@if $(skip-gcj); then					\
          echo "skipping Examples/$(LANGUAGE)/java $(ACTION) (gcj test)";	\
        else							\
	  echo $(ACTION)ing Examples/$(LANGUAGE)/java;		\
	  (cd Examples/$(LANGUAGE)/java && $(MAKE) -s $(chk-set-env) $(ACTION)) \
	fi

# Checks testcases in the test-suite excluding those which are known to be broken
check-test-suite:				\
	check-tcl-test-suite			\
	check-perl5-test-suite			\
	check-python-test-suite			\
	check-java-test-suite			\
	check-guile-test-suite			\
	check-mzscheme-test-suite		\
	check-ruby-test-suite			\
	check-ocaml-test-suite			\
	check-octave-test-suite			\
	check-php-test-suite			\
	check-pike-test-suite			\
	check-csharp-test-suite			\
	check-modula3-test-suite		\
	check-lua-test-suite			\
	check-allegrocl-test-suite		\
	check-clisp-test-suite			\
	check-uffi-test-suite			\
	check-cffi-test-suite			\
	check-chicken-test-suite		\
	check-r-test-suite			\
	check-go-test-suite			\
	check-d-test-suite

check-%-test-suite:
	@if test -z "$(skip-$*)"; then					\
	  echo $* unknown;						\
	  exit 1;							\
	fi
	@passed=true;							\
	dir="Examples/test-suite/$*";					\
	if $(skip-$*) -a "$(NOSKIP)" != "1"; then			\
	  echo skipping $* test-suite $(ACTION);			\
	elif [ ! -d $$dir ]; then					\
	  echo warning: cannot $(ACTION) $* test-suite "(no dir $$dir)";\
	else								\
	  echo $(ACTION)ing $* test-suite;				\
	  (cd $$dir && $(MAKE) -k -s $(ACTION) HAVE_CXX11_COMPILER=$(HAVE_CXX11_COMPILER)) \
	  || passed=false;						\
	fi;								\
	test $$passed = true

# Partial test-suite check - it only invokes SWIG, ie no compilation and no runtime testing
partialcheck-test-suite:
	@$(MAKE) -k -s check-test-suite ACTION=partialcheck NOSKIP=1

partialcheck-%-test-suite:
	@$(MAKE) -k -s check-$*-test-suite ACTION=partialcheck NOSKIP=1

check: check-aliveness check-ccache check-versions check-examples check-test-suite

# Run known-to-be-broken as well as not broken testcases in the test-suite
all-test-suite:					\
	all-tcl-test-suite			\
	all-perl5-test-suite			\
	all-python-test-suite			\
	all-java-test-suite			\
	all-guile-test-suite			\
	all-mzscheme-test-suite			\
	all-ruby-test-suite			\
	all-ocaml-test-suite			\
	all-octave-test-suite			\
	all-php-test-suite			\
	all-pike-test-suite			\
	all-csharp-test-suite			\
	all-modula3-test-suite			\
	all-lua-test-suite			\
	all-allegrocl-test-suite		\
	all-clisp-test-suite			\
	all-uffi-test-suite			\
	all-cffi-test-suite			\
	all-chicken-test-suite			\
	all-r-test-suite			\
	all-go-test-suite			\
	all-d-test-suite

all-%-test-suite:
	@$(MAKE) -k -s check-$*-test-suite ACTION=all

# Run known-to-be-broken testcases in the test-suite
broken-test-suite:				\
	broken-tcl-test-suite			\
	broken-perl5-test-suite			\
	broken-python-test-suite		\
	broken-java-test-suite			\
	broken-guile-test-suite			\
	broken-mzscheme-test-suite		\
	broken-ruby-test-suite			\
	broken-ocaml-test-suite			\
	broken-octave-test-suite		\
	broken-php-test-suite			\
	broken-pike-test-suite			\
	broken-csharp-test-suite		\
	broken-modula3-test-suite		\
	broken-lua-test-suite			\
	broken-allegrocl-test-suite		\
	broken-clisp-test-suite			\
	broken-uffi-test-suite			\
	broken-cffi-test-suite			\
	broken-chicken-test-suite		\
	broken-r-test-suite			\
	broken-go-test-suite			\
	broken-d-test-suite

broken-%-test-suite:
	@$(MAKE) -k -s check-$*-test-suite ACTION=broken

#####################################################################
# CLEAN
#####################################################################

clean: clean-objects clean-examples clean-test-suite

clean-objects: clean-source clean-ccache

clean-source:
	@echo cleaning Source
	@cd $(SOURCE) && $(MAKE) -s clean
	@rm -f $(TARGET)

clean-examples:
	@$(MAKE) -k -s check-examples ACTION=clean

clean-test-suite:
	@$(MAKE) -k -s check-test-suite ACTION=clean NOSKIP=1

clean-%-examples:
	@$(MAKE) -k -s check-$*-examples ACTION=clean

clean-%-test-suite:
	@$(MAKE) -k -s check-$*-test-suite ACTION=clean NOSKIP=1

clean-ccache:
	test -z "$(ENABLE_CCACHE)" || (cd $(CCACHE) && $(MAKE) -s clean)

#####################################################################
# DISTCLEAN - clean what configure built
#####################################################################

DISTCLEAN-DEAD = config.status config.log config.cache swig.spec Makefile mkmf.log libtool preinst-swig Lib/ocaml/swigp4.ml

distclean-helper: distclean-test-suite distclean-examples distclean-dead

distclean: distclean-source distclean-ccache distclean-helper

distclean-source:
	@echo distcleaning Source
	@cd $(SOURCE) && $(MAKE) -s distclean
	@rm -f $(TARGET)

distclean-test-suite:
	@echo distcleaning Examples/test-suite
	@$(MAKE) -k -s check-test-suite ACTION=distclean NOSKIP=1

distclean-examples:
	@echo distcleaning Examples
	@$(MAKE) -k -s clean-examples
	@cd Examples && $(MAKE) -k -s distclean

distclean-ccache:
	@test -z "$(ENABLE_CCACHE)" || (cd $(CCACHE) && $(MAKE) -s distclean)

distclean-dead:
	rm -f $(DISTCLEAN-DEAD)
	rm -rf autom4te.cache

#####################################################################
# MAINTAINER CLEAN - clean what the maintainer builds and ships in
# the distributed tarball - should not delete anything needed to run
# ./configure && make
#####################################################################

maintainer-clean:
	@echo maintainer-cleaning source
	@cd $(SOURCE) && $(MAKE) -k -s maintainer-clean
	@echo maintainer-cleaning CCache
	@test -z "$(ENABLE_CCACHE)" || (cd $(CCACHE) && $(MAKE) -s maintainer-clean)
	@echo maintainer-cleaning docs
	@cd $(DOCS) && $(MAKE) -k -s maintainer-clean
	@echo maintainer-cleaning Lib files
	@rm -f $(srcdir)/Lib/swigwarn.swg
	@echo distcleaning
	@$(MAKE) -k -s distclean-helper

#####################################################################
# Update the Lib/swigwarn.swg file
# Note: Generated into the source tree rather than build tree
#####################################################################

$(srcdir)/Lib/swigwarn.swg: $(srcdir)/Source/Include/swigwarn.h
	mkdir -p Lib
	echo "/* SWIG warning codes */" > $@
	cat $? | grep "^#define WARN\|/\*.*\*/\|^[ \t]*$$" | sed 's/^#define \(WARN.*[0-9][0-9]*\)\(.*\)$$/%define SWIG\1 %enddef\2/' >> $@

#####################################################################
# TARGETS: install & friends
#####################################################################

INSTALL         = @abs_srcdir@/Tools/config/install-sh -c
INSTALL_DATA    = ${INSTALL} -m 644
INSTALL_PROGRAM = ${INSTALL} -m 755
MKINSTDIRS      = @abs_srcdir@/Tools/config/install-sh -m 0755 -d
# Use standard autoconf approach to transform executable name using --program-prefix and --program-suffix
transform	= @program_transform_name@

install: install-main install-lib install-ccache
	@echo "Installation complete"

install-main:
	@echo "Installing SWIG executable"
	@$(MKINSTDIRS) $(DESTDIR)$(BIN_DIR)
	@echo "Installing $(DESTDIR)$(BIN_DIR)/`echo $(TARGET_NOEXE) | sed '$(transform)'`@EXEEXT@"
	@$(INSTALL_PROGRAM) $(TARGET) $(DESTDIR)$(BIN_DIR)/`echo $(TARGET_NOEXE) | sed '$(transform)'`@EXEEXT@

lib-languages = gcj typemaps tcl perl5 python guile java mzscheme ruby php ocaml octave \
	pike chicken csharp modula3 allegrocl clisp lua cffi uffi r go d

lib-modules = std


install-lib: 
	@echo "Installing the SWIG library"
	@$(MKINSTDIRS) $(DESTDIR)$(SWIG_LIB)
	@for file in $(srcdir)/Lib/*.i $(srcdir)/Lib/*.swg ; do \
	    i=`basename $$file` ;				\
	    echo "Installing $(DESTDIR)$(SWIG_LIB)/$$i";	\
            $(INSTALL_DATA) $$file $(DESTDIR)$(SWIG_LIB)/$$i;	\
	    done;
	@for lang in $(lib-languages) $(lib-modules);		\
	    do							\
	    echo "Installing language specific files for $$lang"; \
	    dst=$(DESTDIR)$(SWIG_LIB)/$$lang;			\
	    $(MKINSTDIRS) $$dst;				\
	     (doti="`cd $(srcdir)/Lib/$$lang && ls *.i 2>/dev/null || echo ''`"; \
	      dotswg="`cd $(srcdir)/Lib/$$lang && ls *.swg 2>/dev/null || echo ''`"; \
	      if [ -f $(srcdir)/Lib/$$lang/extra-install.list ]; then	\
		  extra="`sed '/^#/d' $(srcdir)/Lib/$$lang/extra-install.list`";	\
	      fi;						\
	      files="`echo $$doti $$dotswg $$extra`";		\
	      if [ x"$$files" = x ]; then			\
		  echo "Installing nothing from Lib/$$lang";	\
	      else for file in $$doti $$dotswg $$extra;		\
		  do						\
		  echo "Installing $$dst/$$file";		\
		  $(INSTALL_DATA) $(srcdir)/Lib/$$lang/$$file $$dst/$$file; \
		  done;						\
	      fi) ; 						\
	done

install-ccache:
	@test -z "$(ENABLE_CCACHE)" || (cd $(CCACHE) && $(MAKE) -s install)


#####################################################################
# TARGETS: uninstall & friends
#####################################################################

uninstall: uninstall-main uninstall-lib uninstall-ccache
	@echo "Uninstall complete"

uninstall-main:
	@echo "Uninstalling SWIG executable $(DESTDIR)$(BIN_DIR)/`echo $(TARGET_NOEXE) | sed '$(transform)'`@EXEEXT@"
	rm -f $(DESTDIR)$(BIN_DIR)/`echo $(TARGET_NOEXE) | sed '$(transform)'`@EXEEXT@

uninstall-lib:
	@echo "Uninstalling the SWIG library"
	rm -rf $(DESTDIR)$(SWIG_LIB)/

uninstall-ccache:
	test -z "$(ENABLE_CCACHE)" || (cd $(CCACHE) && $(MAKE) uninstall)

############################################################################
# DIST and other maintenance
############################################################################

# distribution directory
dd = @PACKAGE_NAME@-@PACKAGE_VERSION@
srpm = @PACKAGE_NAME@-@PACKAGE_VERSION@

dist:
	@echo "not implemented - use Tools/makedist.py instead."
	false

srcrpm:
	rm -fr $(srpm) $(srpm).src.rpm
	echo "TODO: update to use git instead of cvs"
	cvs export -d $(srpm) -r HEAD SWIG
	cp swig.spec $(srpm)
	tar -cf - $(srpm) | gzip --best > $(srpm).tar.gz
	rm -fr $(srpm)
	rpmbuild -ts $(srpm).tar.gz

# Update the autoconf files for detecting host/targets. Automake will do this in
# version 1.10 for our case of not having a top level Makefile.am. Until then we
# can fetch them manually and will have to commit them to Git.
configfiles:
	wget ftp://ftp.gnu.org/pub/gnu/config/config.guess -O Tools/config/config.guess
	chmod a+x Tools/config/config.guess
	wget ftp://ftp.gnu.org/pub/gnu/config/config.sub -O Tools/config/config.sub
	chmod a+x Tools/config/config.sub

# Regenerate Makefile if Makefile.in or config.status have changed.
Makefile: $(srcdir)/Makefile.in config.status
	$(SHELL) ./config.status

# This target is usually called from Source/Makefile when configure.ac has
# changed.
am--refresh: $(srcdir)/configure

$(srcdir)/configure: $(srcdir)/configure.ac
	@echo "Build system is out of date.  If the following commands fail, please reconfigure by hand (rerun: ./autogen.sh && ./configure)"
	cd $(srcdir) && ./autogen.sh
	$(SHELL) ./config.status --recheck

############################################################################
# Tools
############################################################################

# Coverity static code analyser build and submit - EMAIL and PASSWORD need specifying
# See http://scan.coverity.com/start/
EMAIL=wsf@fultondesigns.co.uk
PASSWORD=
coverity:
	test -n "$(PASSWORD)" || (echo "PASSWORD not set" && false)
	$(MAKE) clean-source
	rm -rf cov-int
	cov-build --dir cov-int $(MAKE) source
	tar czvf swig-coverity.tgz cov-int
	curl --form file=@swig-coverity.tgz --form project=swig --form password=$(PASSWORD) --form email=$(EMAIL) http://scan5.coverity.com/cgi-bin/upload.py

# Makefile ends here<|MERGE_RESOLUTION|>--- conflicted
+++ resolved
@@ -22,11 +22,8 @@
 SOURCE      = Source
 CCACHE      = CCache
 DOCS        = Doc/Manual
-<<<<<<< HEAD
 HAVE_CXX11_COMPILER = @HAVE_CXX11_COMPILER@
-=======
 RUNPIPE     = \>/dev/null
->>>>>>> 3fcbb40a
 
 swig: libfiles source ccache
 
