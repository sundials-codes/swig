--- conflicted
+++ resolved
@@ -75,11 +75,8 @@
 skip-cffi	= test -n "@SKIP_CFFI@"
 skip-uffi	= test -n "@SKIP_UFFI@"
 skip-r		= test -n "@SKIP_R@"
-<<<<<<< HEAD
 skip-scilab     = test -n "@SKIP_SCILAB@"
-=======
 skip-go		= test -n "@SKIP_GO@"
->>>>>>> 2453aee4
 
 # Additional dependencies for some tests
 skip-gcj        = test -n "@SKIP_GCJ@"
@@ -115,12 +112,9 @@
 	@$(skip-modula3)  || ./$(TARGET) -modula3  -help
 	@$(skip-lua)      || ./$(TARGET) -lua      -help
 	@$(skip-r) 	  || ./$(TARGET) -r        -help
-<<<<<<< HEAD
 	@$(skip-scilab)   || ./$(TARGET) -scilab    -help
-=======
 	@$(skip-go)	  || ./$(TARGET) -go       -help
 
->>>>>>> 2453aee4
 check-ccache:
 	test -z "$(ENABLE_CCACHE)" || (cd $(CCACHE) && $(MAKE) check)
 
@@ -146,12 +140,9 @@
 	check-uffi-examples			\
 	check-cffi-examples			\
 	check-r-examples			\
-<<<<<<< HEAD
-	check-scilab-examples       
-=======
+	check-scilab-examples       		\
 	check-go-examples
 
->>>>>>> 2453aee4
 tcl_examples       :=$(shell sed '/^\#/d' $(srcdir)/Examples/tcl/check.list)
 perl5_examples     :=$(shell sed '/^\#/d' $(srcdir)/Examples/perl5/check.list)
 python_examples    :=$(shell sed '/^\#/d' $(srcdir)/Examples/python/check.list)
@@ -172,11 +163,8 @@
 uffi_examples      :=
 cffi_examples      :=
 r_examples         :=$(shell sed '/^\#/d' $(srcdir)/Examples/r/check.list)
-<<<<<<< HEAD
 scilab_examples    :=$(shell sed '/^\#/d' $(srcdir)/Examples/scilab/check.list)
-=======
 go_examples        :=$(shell sed '/^\#/d' $(srcdir)/Examples/go/check.list)
->>>>>>> 2453aee4
 
 # all examples
 check-%-examples :
@@ -228,14 +216,10 @@
 	check-uffi-test-suite			\
 	check-cffi-test-suite			\
 	check-chicken-test-suite		\
-<<<<<<< HEAD
-	check-r-test-suite               \
-	check-scilab-test-suite		
-=======
-	check-r-test-suite			\
+	check-r-test-suite               	\
+	check-scilab-test-suite			\
 	check-go-test-suite
 
->>>>>>> 2453aee4
 check-%-test-suite:
 	@if test -z "$(skip-$*)"; then					\
 	  echo $* unknown;						\
@@ -285,14 +269,10 @@
 	all-uffi-test-suite			\
 	all-cffi-test-suite			\
 	all-chicken-test-suite			\
-<<<<<<< HEAD
-	all-r-test-suite                   \
-	all-scilab-test-suite   
-=======
-	all-r-test-suite			\
+	all-r-test-suite                   	\
+	all-scilab-test-suite   		\
 	all-go-test-suite
 
->>>>>>> 2453aee4
 all-%-test-suite:
 	@$(MAKE) -k -s check-$*-test-suite ACTION=all
 
@@ -318,13 +298,9 @@
 	broken-uffi-test-suite			\
 	broken-cffi-test-suite			\
 	broken-chicken-test-suite		\
-<<<<<<< HEAD
-	broken-r-test-suite               \
-	broken-scilab-test-suite           
-=======
 	broken-r-test-suite			\
+	broken-scilab-test-suite           	\
 	broken-go-test-suite
->>>>>>> 2453aee4
 
 broken-%-test-suite:
 	@$(MAKE) -k -s check-$*-test-suite ACTION=broken
@@ -441,11 +417,7 @@
 	@$(INSTALL_PROGRAM) $(TARGET) $(DESTDIR)$(BIN_DIR)/`echo $(TARGET_NOEXE) | sed '$(transform)'`@EXEEXT@
 
 lib-languages = gcj typemaps tcl perl5 python guile java mzscheme ruby php ocaml octave \
-<<<<<<< HEAD
-	pike chicken csharp modula3 allegrocl clisp lua cffi uffi r scilab
-=======
-	pike chicken csharp modula3 allegrocl clisp lua cffi uffi r go
->>>>>>> 2453aee4
+	pike chicken csharp modula3 allegrocl clisp lua cffi uffi r scilab go
 
 lib-modules = std
 
