--- conflicted
+++ resolved
@@ -51,15 +51,9 @@
 	$(setup)
 	+$(swig_and_compile_c)
 	$(run_testcase)
-<<<<<<< HEAD
-	if [ -f $(srcdir)/$(SCRIPTPREFIX)$*$(PROXYSUFFIX) ]; then ( \
-	  $(MAKE) $*.cproxy; ) \
-	fi;
-=======
 	if [ -f $(srcdir)/$(SCRIPTPREFIX)$*$(PROXYSUFFIX) ]; then \
 	  $(MAKE) $*.cproxy; \
 	fi
->>>>>>> e464aa02
 
 %.multicpptest: 
 	$(setup)
