--- conflicted
+++ resolved
@@ -34,15 +34,12 @@
 CPP11_TEST_CASES = \
 	cpp11_hash_tables \
 	cpp11_shared_ptr_const \
-<<<<<<< HEAD
 	cpp11_shared_ptr_nullptr_in_containers \
 	cpp11_shared_ptr_upcast \
-=======
 	cpp11_std_unordered_map \
 	cpp11_std_unordered_multimap \
+	cpp11_std_unordered_multiset \
 	cpp11_std_unordered_set \
-	cpp11_std_unordered_multiset
->>>>>>> 70740c51
 
 C_TEST_CASES += \
 	li_cstring \
