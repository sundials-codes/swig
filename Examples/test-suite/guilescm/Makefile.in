--- conflicted
+++ resolved
@@ -28,20 +28,7 @@
 	  echo "$(ACTION)ing testcase $* (with run test) under $(LANGUAGE) (with SCM API)" ; \
 	else								  \
 	  echo "$(ACTION)ing testcase $* under $(LANGUAGE) (with SCM API)" ;		  \
-<<<<<<< HEAD
-	fi;
-
-swig_and_compile_multi_cpp = \
-	for f in `cat $(top_srcdir)/$(EXAMPLES)/$(TEST_SUITE)/$*.list` ; do \
-	  $(MAKE) -f $(top_builddir)/$(EXAMPLES)/Makefile CXXSRCS="$(CXXSRCS)" \
-	  SWIG_LIB="$(SWIG_LIB)" SWIG="$(SWIG)" LIBS='$(LIBS)' \
-	  INCLUDES="$(INCLUDES)" SWIGOPT="$(SWIGOPT) $$SWIGOPT" NOLINK=true \
-	  TARGET="$(TARGETPREFIX)$${f}$(TARGETSUFFIX)" INTERFACE="$$f.i" \
-	  $(LANGUAGE)$(VARIANT)_cpp; \
-	done
-=======
 	fi
->>>>>>> e464aa02
 
 %.externaltest:
 	$(local_setup)
@@ -54,11 +41,7 @@
 	  echo "$(ACTION)ing testcase $* (with run test) under $(LANGUAGE) (with SCM API)" ; \
 	else								  \
 	  echo "$(ACTION)ing testcase $* under $(LANGUAGE) (with SCM API)" ;		  \
-<<<<<<< HEAD
-	fi;
-=======
 	fi
->>>>>>> e464aa02
 
 local_run_testcase = \
 	if [ -f $(srcdir)/$*$(SCRIPTSUFFIX) ]; then \
