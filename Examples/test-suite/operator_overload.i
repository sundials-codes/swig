--- conflicted
+++ resolved
@@ -73,19 +73,10 @@
 %rename(OrOperator) operator ||;
 #endif
 
-<<<<<<< HEAD
-=======
 #if defined(SWIGPYTHON)
 %feature("python:slot", "tp_str", functype="reprfunc") Op::__str__;
 #endif
 
-#ifdef SWIG_ALLEGRO_CL
-%{
-#include <stdio.h>
-%}
-#endif
-
->>>>>>> e7f9a3e8
 #ifdef SWIGD
 // Due to the way operator overloading is implemented in D1 and D2, the prefix
 // increment/decrement operators (D1) resp. the postfix ones (D2) are ignored. 
