--- conflicted
+++ resolved
@@ -3,13 +3,9 @@
 #######################################################################
 
 LANGUAGE     = ocaml
-<<<<<<< HEAD
 OCAMLP4WHERE =`$(COMPILETOOL) @CAMLP4@ -where`
 OCC          =$(COMPILETOOL) @OCAMLC@
-=======
-OCAMLC       = @OCAMLC@
 OCAMLPP      = -pp "camlp4o ./swigp4.cmo"
->>>>>>> bbad9eab
 VARIANT      = _static
 SCRIPTSUFFIX = _runme.ml
 
@@ -59,11 +55,7 @@
 		if [ $(srcdir) != . ]; then \
 			cp $(srcdir)/$(ml_runme) $(ml_runme); \
 		fi ; \
-<<<<<<< HEAD
-		$(OCC) -c $(ml_runme) && \
-=======
-		$(COMPILETOOL) $(OCAMLC) $(OCAMLPP) -c $(ml_runme) && \
->>>>>>> bbad9eab
+		$(OCC) $(OCAMLPP) -c $(ml_runme) && \
 		if [ -f $(top_srcdir)/Examples/test-suite/$*.list ]; then \
 			$(OCC) swig.cmo -custom -g -cc '$(CXX)' -o $*_runme `cat $(top_srcdir)/Examples/test-suite/$(*).list | sed -e 's/\(.*\)/\1_wrap.o \1.cmo/g'`&& $(RUNTOOL) ./$*_runme; \
 		else \
