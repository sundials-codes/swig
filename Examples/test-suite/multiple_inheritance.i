/* This was broken in the perl module.  See bug 962115 
It tests basic multiple inheritance */

%module(ruby_minherit="1") multiple_inheritance

%warnfilter(SWIGWARN_JAVA_MULTIPLE_INHERITANCE,
	    SWIGWARN_CSHARP_MULTIPLE_INHERITANCE,
<<<<<<< HEAD
	    SWIGWARN_PHP_MULTIPLE_INHERITANCE) FooBar;	/* C#, Java, PHP multiple inheritance */

%warnfilter(SWIGWARN_JAVA_MULTIPLE_INHERITANCE,
	    SWIGWARN_CSHARP_MULTIPLE_INHERITANCE,
	    SWIGWARN_PHP_MULTIPLE_INHERITANCE) FooBarSpam;	/* C#, Java, PHP multiple inheritance */
=======
	    SWIGWARN_D_MULTIPLE_INHERITANCE,
	    SWIGWARN_PHP_MULTIPLE_INHERITANCE) FooBar;	/* C#, D, Java, PHP multiple inheritance */

%warnfilter(SWIGWARN_JAVA_MULTIPLE_INHERITANCE,
	    SWIGWARN_CSHARP_MULTIPLE_INHERITANCE,
	    SWIGWARN_D_MULTIPLE_INHERITANCE,
	    SWIGWARN_PHP_MULTIPLE_INHERITANCE) FooBarSpam;	/* C#, D, Java, PHP multiple inheritance */
>>>>>>> e464aa02


%inline %{

class Bar {
public:
  virtual ~Bar()
  {
  }
  
  virtual int bar() { return 1; }
};

class Foo {
public:
  virtual ~Foo()
  {
  }

  virtual int foo() { return 2; }
};

template<class T> class Spam {
public:
  virtual ~Spam()
  {
  }
  
  virtual int spam(const T& t) { return 100; }
};
%}

%template(SpamInt) Spam<int>;

%inline %{
class FooBar : public Foo, public Bar {
public:
  virtual int fooBar() { return 3; }
};

class FooBarSpam : public Foo, public Bar, public Spam<int> {
public:
  virtual int fooBarSpam() { return 4; }
};

%}

// Languages that don't support multiple inheritance should inherit from one of the non-ignored classes
%ignore IgnoreMe;
%ignore IgnoreMeToo;

%inline %{
class IgnoreMe {
public:
  virtual int ignoreme() { return 5; }
  virtual ~IgnoreMe() {}
};
class IgnoreMeToo {
public:
  virtual int ignoremetoo() { return 6; }
  virtual ~IgnoreMeToo() {}
};
class IgnoreDerived1 : public IgnoreMe, public Bar {
public:
  virtual int ignorederived1() { return 7; }
};
class IgnoreDerived2 : public IgnoreMe, public IgnoreMeToo, public Bar {
public:
  virtual int ignorederived2() { return 8; }
};
class IgnoreDerived3 : public IgnoreMe, public Bar, public IgnoreMeToo {
public:
  virtual int ignorederived3() { return 9; }
};
class IgnoreDerived4 : public Bar, public IgnoreMe, public IgnoreMeToo {
public:
  virtual int ignorederived4() { return 10; }
};
%}
<|MERGE_RESOLUTION|>--- conflicted
+++ resolved
@@ -5,13 +5,6 @@
 
 %warnfilter(SWIGWARN_JAVA_MULTIPLE_INHERITANCE,
 	    SWIGWARN_CSHARP_MULTIPLE_INHERITANCE,
-<<<<<<< HEAD
-	    SWIGWARN_PHP_MULTIPLE_INHERITANCE) FooBar;	/* C#, Java, PHP multiple inheritance */
-
-%warnfilter(SWIGWARN_JAVA_MULTIPLE_INHERITANCE,
-	    SWIGWARN_CSHARP_MULTIPLE_INHERITANCE,
-	    SWIGWARN_PHP_MULTIPLE_INHERITANCE) FooBarSpam;	/* C#, Java, PHP multiple inheritance */
-=======
 	    SWIGWARN_D_MULTIPLE_INHERITANCE,
 	    SWIGWARN_PHP_MULTIPLE_INHERITANCE) FooBar;	/* C#, D, Java, PHP multiple inheritance */
 
@@ -19,7 +12,6 @@
 	    SWIGWARN_CSHARP_MULTIPLE_INHERITANCE,
 	    SWIGWARN_D_MULTIPLE_INHERITANCE,
 	    SWIGWARN_PHP_MULTIPLE_INHERITANCE) FooBarSpam;	/* C#, D, Java, PHP multiple inheritance */
->>>>>>> e464aa02
 
 
 %inline %{
