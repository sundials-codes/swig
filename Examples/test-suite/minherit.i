// This module tests multiple inheritance, typedef handling, and some
// truly horrible parts of the SWIG type system.   This is only tested
// for Python since not all language modules support multiple-inheritance.
// However, if it works for Python, things should be working for other
// modules.

%module(ruby_minherit="1") minherit

<<<<<<< HEAD
#if defined(SWIGPYTHON) || defined(SWIGRUBY) || defined(SWIGOCAML) || defined(SWIGOCTAVE) || defined(SWIGPERL)
=======
#if defined(SWIGPYTHON) || defined(SWIGRUBY) || defined(SWIGOCAML) || defined(SWIGOCTAVE) || defined(SWIGPERL) || defined(SWIGGO)
>>>>>>> e464aa02

%inline %{

class Foo {
private:
    int x;
public:
    Foo() { x = 1; }
    virtual ~Foo() {}
    virtual int  xget() {  return x; };
};
typedef Foo *FooPtr;

FooPtr toFooPtr(Foo *f) { return f; }

class Bar {
private:
    int y;
public:
    Bar() { y = 2; }
    virtual ~Bar() {}
    virtual int yget() { return y; }
};

typedef Bar *BarPtr;
BarPtr toBarPtr(Bar *f) { return f; }

class FooBar : public Foo, public Bar {
private:
    int z;
public:
    FooBar() { z = 3; }
    virtual int zget() { return z; }
};

typedef FooBar *FooBarPtr;
FooBarPtr toFooBarPtr(FooBar *f) { return f; }

class Spam: public FooBar {
private:
    int w;
public:
    Spam() { w = 4; }
    virtual int wget() { return w; }
};

typedef Spam *SpamPtr;
SpamPtr toSpamPtr(Spam *f) { return f; }

int xget(FooPtr f) {
   return f->xget();
}

int yget(BarPtr f) {
   return f->yget();
}

int zget(FooBarPtr f) {
   return f->zget();
}

int wget(SpamPtr f) {
   return f->wget();
}
%}

#endif


// Was causing runtime error in Ruby
%include <std_vector.i>
%template(IntVector) std::vector<int>;
<|MERGE_RESOLUTION|>--- conflicted
+++ resolved
@@ -6,11 +6,7 @@
 
 %module(ruby_minherit="1") minherit
 
-<<<<<<< HEAD
-#if defined(SWIGPYTHON) || defined(SWIGRUBY) || defined(SWIGOCAML) || defined(SWIGOCTAVE) || defined(SWIGPERL)
-=======
 #if defined(SWIGPYTHON) || defined(SWIGRUBY) || defined(SWIGOCAML) || defined(SWIGOCTAVE) || defined(SWIGPERL) || defined(SWIGGO)
->>>>>>> e464aa02
 
 %inline %{
 
