--- conflicted
+++ resolved
@@ -21,10 +21,6 @@
 	fortran_array_typemap \
 	fortran_bindc_c \
 	fortran_bindc_all \
-<<<<<<< HEAD
-	fortran_funptr \
-=======
->>>>>>> 37720cf5
 	fortran_global_const
 
 # C++11 tests: wrapper error
