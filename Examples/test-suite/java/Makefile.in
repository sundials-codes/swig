--- conflicted
+++ resolved
@@ -61,6 +61,7 @@
 nspace_extend.%: JAVA_PACKAGE = $*Package
 director_nspace.%: JAVA_PACKAGE = $*Package
 director_nspace_director_name_collision.%: JAVA_PACKAGE = $*Package
+doxygen_misc_constructs.%: INCLUDES = -I../$(srcdir)/..
 
 # Rules for the different types of tests
 %.cpptest:
@@ -100,15 +101,9 @@
 # Note Java uses LD_LIBRARY_PATH under Unix, PATH under Cygwin/Windows, SHLIB_PATH on HPUX and DYLD_LIBRARY_PATH on Mac OS X.
 run_testcase = \
 	cd $(JAVA_PACKAGE) && $(COMPILETOOL) $(JAVAC) -classpath . `find . -name "*.java"` && cd .. && \
-<<<<<<< HEAD
-	if [ -f $(srcdir)/$(SCRIPTPREFIX)$*$(SCRIPTSUFFIX) ]; then \
-	  $(COMPILETOOL) $(JAVAC) -classpath $(JAVA_CLASSPATH) -d . $(DOXYGEN_COMMENT_PARSER) $(srcdir)/$(SCRIPTPREFIX)$*$(SCRIPTSUFFIX) && \
+	if [ -f $(SCRIPTDIR)/$(SCRIPTPREFIX)$*$(SCRIPTSUFFIX) ]; then \
+	  $(COMPILETOOL) $(JAVAC) -classpath $(JAVA_CLASSPATH) -d . $(DOXYGEN_COMMENT_PARSER) $(SCRIPTDIR)/$(SCRIPTPREFIX)$*$(SCRIPTSUFFIX) && \
 	  env LD_LIBRARY_PATH="$(JAVA_PACKAGE):$$LD_LIBRARY_PATH" PATH="$(JAVA_PACKAGE):$$PATH" SHLIB_PATH="$(JAVA_PACKAGE):$$SHLIB_PATH" DYLD_LIBRARY_PATH="$(JAVA_PACKAGE):$$DYLD_LIBRARY_PATH" $(RUNTOOL) $(JAVA) $(JAVAFLAGS) -classpath $(JAVA_CLASSPATH) $*_runme; \
-=======
-	if [ -f $(SCRIPTDIR)/$(SCRIPTPREFIX)$*$(SCRIPTSUFFIX) ]; then \
-	  $(COMPILETOOL) $(JAVAC) -classpath . -d . $(SCRIPTDIR)/$(SCRIPTPREFIX)$*$(SCRIPTSUFFIX) && \
-	  env LD_LIBRARY_PATH="$(JAVA_PACKAGE):$$LD_LIBRARY_PATH" PATH="$(JAVA_PACKAGE):$$PATH" SHLIB_PATH="$(JAVA_PACKAGE):$$SHLIB_PATH" DYLD_LIBRARY_PATH="$(JAVA_PACKAGE):$$DYLD_LIBRARY_PATH" $(RUNTOOL) $(JAVA) $(JAVAFLAGS) -classpath . $*_runme; \
->>>>>>> 8d226e39
 	fi
 
 # Clean: remove testcase directories
