# ------------------------------------------------------------
# SWIG Examples Makefile
#
# This file is used by the examples to build modules.  Assuming
# you ran configure, this file will probably work.  However,
# it's not perfect so you might need to do some hand tweaking.
#
# Other notes:
#
# 1.   Take a look at the prefixes below.   Since SWIG works with
#      multiple target languages, you may need to find out where
#      certain packages have been installed.   Set the prefixes
#      accordingly.
#
# 2.   To use this makefile, set required variables, eg SRCS, INTERFACE,
#      INTERFACEDIR, INCLUDES, LIBS, TARGET, and do a
#           $(MAKE) -f Makefile.template.in SRCS='$(SRCS)' \
#           INCLUDES='$(INCLUDES) LIBS='$(LIBS)' INTERFACE='$(INTERFACE)' \
#           INTERFACEDIR='$(INTERFACEDIR)' TARGET='$(TARGET)' method
#
#      'method' describes what is being built.
#---------------------------------------------------------------

TARGET     =
CC         = @CC@
CXX        = @CXX@
CFLAGS     = @BOOST_CPPFLAGS@ @PLATFLAGS@
prefix     = @prefix@
exec_prefix= @exec_prefix@
SRCS       =
INCLUDES   =
LIBS       =
INTERFACE  =
INTERFACEDIR  =
INTERFACEPATH = $(INTERFACEDIR)$(INTERFACE)
SWIGOPT    =
SWIG       = swig

LIBM       = @LIBM@
LIBC       = @LIBC@
LIBCRYPT   = @LIBCRYPT@
SYSLIBS    = $(LIBM) $(LIBC) $(LIBCRYPT)
LIBPREFIX  =

# RUNTOOL is for use with runtime tools, eg set it to valgrind
RUNTOOL    =
# COMPILETOOL is a way to run the compiler under another tool, or more commonly just to stop the compiler executing
COMPILETOOL=
# RUNPIPE is for piping output of running interpreter/compiled code somewhere, eg RUNPIPE=\>/dev/null
RUNPIPE=

RUNME = runme

# X11 options

XLIB       = @XLIBSW@
XINCLUDE   = @XINCLUDES@

IWRAP      = $(INTERFACE:.i=_wrap.i)
ISRCS      = $(IWRAP:.i=.c)
ICXXSRCS   = $(IWRAP:.i=.cxx)
IOBJS      = $(IWRAP:.i=.@OBJEXT@)

##################################################################
# Some options for silent output
##################################################################

ifneq (,$(findstring s, $(filter-out --%, $(MAKEFLAGS))))
  # make -s detected
  SILENT=1
else
  SILENT=
endif

ifneq (,$(SILENT))
  SILENT_OPTION = -s
  SILENT_PIPE = >/dev/null
  ANT_QUIET = -q -logfile /dev/null
else
  SILENT_OPTION =
  SILENT_PIPE =
  ANT_QUIET =
endif

##################################################################
# Dynamic loading for C++
# If you are going to be building dynamic loadable modules in C++,
# you may need to edit this line appropriately.
#
# This line works for g++, but I'm not sure what it might be
# for other C++ compilers
##################################################################

CPP_DLLIBS = #-L/usr/local/lib/gcc-lib/sparc-sun-solaris2.5.1/2.7.2 \
             -L/usr/local/lib -lg++ -lstdc++ -lgcc

# Solaris workshop 5.0
# CPP_DLLIBS = -L/opt/SUNWspro/lib -lCrun

# Symbols used for using shared libraries
SO=		@SO@
LDSHARED=	@LDSHARED@
CCSHARED=	@CCSHARED@
CXXSHARED=      @CXXSHARED@

# This is used for building shared libraries with a number of C++
# compilers.   If it doesn't work,  comment it out.
@TRYLINKINGWITHCXX@

OBJS      = $(SRCS:.c=.@OBJEXT@) $(CXXSRCS:.cxx=.@OBJEXT@)

distclean:
	rm -f Makefile
	rm -f xml/Makefile

##################################################################
#####                       Tcl/Tk                          ######
##################################################################

# Set these to your local copy of Tcl/Tk.

TCLSH       = tclsh
TCL_INCLUDE = @TCLINCLUDE@
TCL_LIB     = @TCLLIB@
TCL_OPTS    = @LIBS@
TK_OPTS     = -ltk -ltcl @LIBS@

# Extra Tcl specific dynamic linking options
TCL_DLNK   = @TCLDYNAMICLINKING@
TCL_SO     = @TCL_SO@
TCLLDSHARED = @TCLLDSHARED@
TCLCXXSHARED = @TCLCXXSHARED@
TCL_SCRIPT = $(RUNME).tcl

# -----------------------------------------------------------
# Build a new version of the tclsh shell
# -----------------------------------------------------------


tclsh: $(SRCS)
	$(SWIG) -tcl8 $(SWIGOPT) $(TCL_SWIGOPTS) -ltclsh.i $(INTERFACEPATH)
	$(CC) $(CFLAGS) $(SRCS) $(ISRCS) $(INCLUDES) $(TCL_INCLUDE) \
	$(TCL_LIB)  $(TCL_OPTS) $(LIBS) $(SYSLIBS) -o $(TARGET)

tclsh_cpp: $(SRCS)
	$(SWIG) -tcl8 -c++ $(SWIGOPT) $(TCL_SWIGOPTS) -ltclsh.i $(INTERFACEPATH)
	$(CXX) $(CFLAGS) $(SRCS) $(CXXSRCS) $(ICXXSRCS) $(INCLUDES) $(TCL_INCLUDE) \
	$(TCL_LIB) $(TCL_OPTS) $(LIBS) $(SYSLIBS) -o $(TARGET)

# -----------------------------------------------------------
# Build a new copy of wish
# -----------------------------------------------------------

wish: $(SRCS)
	$(SWIG) -tcl8 $(SWIGOPT) $(TCL_SWIGOPTS) -lwish.i $(INTERFACEPATH)
	$(CC) $(CFLAGS) $(SRCS) $(ISRCS) $(INCLUDES) $(TCL_INCLUDE) \
	$(XINCLUDE) $(TCL_LIB) $(TK_OPTS) $(XLIB) $(LIBS) $(SYSLIBS) -o $(TARGET)


wish_cpp: $(SRCS)
	$(SWIG) -tcl8 -c++ $(SWIGOPT) $(TCL_SWIGOPTS) -lwish.i $(INTERFACEPATH)
	$(CXX) $(CFLAGS) $(SRCS) $(CXXSRCS) $(ICXXSRCS) $(INCLUDES) $(TCL_INCLUDE) \
	$(XINCLUDE) $(TCL_LIB) $(TK_OPTS) $(XLIB) $(LIBS) $(SYSLIBS) -o $(TARGET)

# -----------------------------------------------------------
# Build a Tcl dynamic loadable module (you might need to tweak this)
# -----------------------------------------------------------

tcl:  $(SRCS)
	$(SWIG) -tcl8 $(SWIGOPT) $(TCL_SWIGOPTS) $(INTERFACEPATH)
	$(CC) -c $(CCSHARED) $(CFLAGS) $(SRCS) $(ISRCS) $(INCLUDES) $(TCL_INCLUDE)
	$(TCLLDSHARED) $(CFLAGS) $(OBJS) $(IOBJS) $(TCL_DLNK) $(LIBS) -o $(LIBPREFIX)$(TARGET)$(TCL_SO)

# -----------------------------------------------------------
# Build a Tcl7.5 dynamic loadable module for C++
# -----------------------------------------------------------

tcl_cpp: $(SRCS)
	$(SWIG) -tcl8 -c++ $(SWIGOPT) $(TCL_SWIGOPTS) $(INTERFACEPATH)
	$(CXX) -c $(CCSHARED) $(CFLAGS) $(SRCS) $(CXXSRCS) $(ICXXSRCS) $(INCLUDES) $(TCL_INCLUDE)
	$(TCLCXXSHARED) $(CFLAGS) $(OBJS) $(IOBJS) $(TCL_DLNK) $(LIBS) $(CPP_DLLIBS) -o $(LIBPREFIX)$(TARGET)$(TCL_SO)

# -----------------------------------------------------------------
# Run Tcl example
# -----------------------------------------------------------------

tcl_run:
	$(RUNTOOL) $(TCLSH) $(TCL_SCRIPT) $(RUNPIPE)

# -----------------------------------------------------------------
# Version display
# -----------------------------------------------------------------

tcl_version:
	echo 'puts $$tcl_version;exit 0' | $(TCLSH)

# -----------------------------------------------------------------
# Cleaning the Tcl examples
# -----------------------------------------------------------------

tcl_clean:
	rm -f *_wrap* *~ .~* mytclsh@EXEEXT@
	rm -f core @EXTRA_CLEAN@
	rm -f *.@OBJEXT@ *@SO@

##################################################################
#####                       PERL 5                          ######
##################################################################

# You need to set this variable to the Perl5 directory containing the
# files "perl.h", "EXTERN.h" and "XSUB.h".   With Perl5.003, it's
# usually something like /usr/local/lib/perl5/arch-osname/5.003/CORE.

PERL5_INCLUDE= @PERL5EXT@

# Extra Perl specific dynamic linking options
PERL5_DLNK   = @PERL5DYNAMICLINKING@
PERL5_CCFLAGS = @PERL5CCFLAGS@
PERL5_CCDLFLAGS = @PERL5CCDLFLAGS@
PERL5_CCCDLFLAGS = @PERL5CCCDLFLAGS@
PERL5_LDFLAGS = @PERL5LDFLAGS@
PERL = @PERL@
PERL5_LIB = -L$(PERL5_INCLUDE) -l@PERL5LIB@ @LIBS@ $(SYSLIBS)
PERL5_SCRIPT = $(RUNME).pl

# ----------------------------------------------------------------
# Build a Perl5 dynamically loadable module (C)
# ----------------------------------------------------------------

perl5: $(SRCS)
	$(SWIG) -perl5 $(SWIGOPT) $(INTERFACEPATH)
	$(CC) -c -Dbool=char $(CCSHARED) $(CFLAGS) $(SRCS) $(ISRCS) $(INCLUDES) $(PERL5_CCFLAGS) $(PERL5_CCCDLFLAGS) -I$(PERL5_INCLUDE)
	$(LDSHARED) $(CFLAGS) $(PERL5_CCDLFLAGS) $(OBJS) $(IOBJS) $(PERL5_LDFLAGS) $(PERL5_DLNK) $(LIBS) -o $(LIBPREFIX)$(TARGET)$(SO)

# ----------------------------------------------------------------
# Build a Perl5 dynamically loadable module (C++)
# ----------------------------------------------------------------

perl5_cpp: $(SRCS)
	$(SWIG) -perl5 -c++ $(SWIGOPT) $(INTERFACEPATH)
	$(CXX) -c $(CCSHARED) $(CFLAGS) $(SRCS) $(CXXSRCS) $(ICXXSRCS) $(INCLUDES) $(PERL5_CCFLAGS) $(PERL5_CCCDLFLAGS) -I$(PERL5_INCLUDE)
	$(CXXSHARED) $(CFLAGS) $(PERL5_CCDLFLAGS) $(OBJS) $(IOBJS) $(PERL5_LDFLAGS) $(PERL5_DLNK) $(LIBS) $(CPP_DLLIBS) -o $(LIBPREFIX)$(TARGET)$(SO)

# ----------------------------------------------------------------
# Build a module from existing XS C source code.   (ie. from xsubpp).
# ----------------------------------------------------------------
perl5_xs: $(SRCS)
	$(CC) -c $(CCSHARED) $(CFLAGS) $(SRCS) $(INCLUDES) -I$(PERL5_INCLUDE)
	$(LDSHARED) $(CFLAGS) $(OBJS) $(LIBS) -o $(TARGET)$(SO)

# ----------------------------------------------------------------
# Build a statically linked Perl5 executable
# ----------------------------------------------------------------

perl5_static: $(SRCS)
	$(SWIG) -perl5 -static -lperlmain.i $(SWIGOPT) $(INTERFACEPATH)
	$(CC) $(CFLAGS) -Dbool=char $(SRCS) $(ISRCS) $(INCLUDES) -I$(PERL5_INCLUDE) $(PERL5_LIB) $(LIBS) -o $(TARGET)

perl5_static_cpp: $(SRCS)
	$(SWIG) -perl5 -c++ -static -lperlmain.i $(SWIGOPT) $(INTERFACEPATH)
	$(CXX) $(CFLAGS) $(SRCS) $(CXXSRCS) $(ICXXSRCS) $(INCLUDES) -I$(PERL5_INCLUDE) $(PERL5_LIB) $(LIBS) -o $(TARGET)

# -----------------------------------------------------------------
# Running a Perl5 example
# -----------------------------------------------------------------

perl5_run:
	$(RUNTOOL) $(PERL) $(PERL5_SCRIPT) $(RUNPIPE)

# -----------------------------------------------------------------
# Version display
# -----------------------------------------------------------------

perl5_version:
	$(PERL) -v | grep "This is"

# -----------------------------------------------------------------
# Cleaning the Perl5 examples
# -----------------------------------------------------------------

perl5_clean:
	rm -f *_wrap* *~ .~* myperl@EXEEXT@ *.pm
	rm -f core @EXTRA_CLEAN@
	rm -f *.@OBJEXT@ *@SO@

##################################################################
#####                       PYTHON                          ######
##################################################################

# Make sure these locate your Python installation
ifeq (,$(PY3))
  PYTHON_INCLUDE= $(DEFS) @PYINCLUDE@
  PYTHON_LIB    = @PYLIB@
  PYTHON        = @PYTHON@
else
  PYTHON_INCLUDE= $(DEFS) @PY3INCLUDE@
  PYTHON_LIB    = @PY3LIB@
  PYTHON        = @PYTHON3@
endif

# Extra Python specific linking options
ifeq (,$(PY3))
  PYTHON_DLNK   = @PYTHONDYNAMICLINKING@
  PYTHON_LINK   = @PYLINK@
else
  PYTHON_DLNK   = @PYTHON3DYNAMICLINKING@
  PYTHON_LINK   = @PY3LINK@
endif
PYTHON_SO     = @PYTHON_SO@

# SWIG option for Python
ifeq (,$(PY3))
  SWIGPYTHON = $(SWIG) -python
else
  SWIGPYTHON = $(SWIG) -python -py3
endif

# ----------------------------------------------------------------
# Build a C dynamically loadable module
# ----------------------------------------------------------------

python: $(SRCS)
	$(SWIGPYTHON) $(SWIGOPT) $(INTERFACEPATH)
	$(CC) -c $(CCSHARED) $(CFLAGS) $(ISRCS) $(SRCS) $(INCLUDES) $(PYTHON_INCLUDE)
	$(LDSHARED) $(CFLAGS) $(OBJS) $(IOBJS) $(PYTHON_DLNK) $(LIBS) -o $(LIBPREFIX)_$(TARGET)$(PYTHON_SO)

# -----------------------------------------------------------------
# Build a C++ dynamically loadable module
# -----------------------------------------------------------------

python_cpp: $(SRCS)
	$(SWIGPYTHON) -c++ $(SWIGOPT) $(INTERFACEPATH)
	$(CXX) -c $(CCSHARED) $(CFLAGS) $(ICXXSRCS) $(SRCS) $(CXXSRCS) $(INCLUDES) $(PYTHON_INCLUDE)
	$(CXXSHARED) $(CFLAGS) $(OBJS) $(IOBJS) $(PYTHON_DLNK) $(LIBS) $(CPP_DLLIBS) -o $(LIBPREFIX)_$(TARGET)$(PYTHON_SO)

# -----------------------------------------------------------------
# Build statically linked Python interpreter
#
# These should only be used in conjunction with the %include embed.i
# library file
# -----------------------------------------------------------------

#TKINTER = -L/usr/X11R6.3/lib -L/usr/local/compat/lib -ltk4.0 -ltcl7.4 -lX11
TKINTER =
PYTHON_LIBOPTS = $(PYTHON_LINK) @LIBS@ $(TKINTER) $(SYSLIBS)

python_static: $(SRCS)
	$(SWIGPYTHON) -lembed.i $(SWIGOPT) $(INTERFACEPATH)
	$(CC) $(CFLAGS) @LINKFORSHARED@ $(ISRCS) $(SRCS) $(INCLUDES) \
	$(PYTHON_INCLUDE) $(LIBS) -L$(PYTHON_LIB) $(PYTHON_LIBOPTS) -o $(TARGET)

python_static_cpp: $(SRCS)
	$(SWIGPYTHON) -c++ -lembed.i $(SWIGOPT) $(INTERFACEPATH)
	$(CXX) $(CFLAGS) $(ICXXSRCS) $(SRCS) $(CXXSRCS) $(INCLUDES) \
	$(PYTHON_INCLUDE) $(LIBS)  -L$(PYTHON_LIB) $(PYTHON_LIBOPTS) -o $(TARGET)

# -----------------------------------------------------------------
# Running a Python example
# -----------------------------------------------------------------

ifeq (,$(PY3))
  PYSCRIPT = $(RUNME).py
else
  PYSCRIPT = $(RUNME)3.py
endif

PY2TO3 = 2to3 `2to3 -l | grep -v -E "Available|import$$" | awk '{print "-f "$$0}'`

python_run: $(PYSCRIPT)
	$(RUNTOOL) $(PYTHON) $(PYSCRIPT) $(RUNPIPE)

$(RUNME)3.py: $(RUNME).py
	cp $< $@
	$(PY2TO3) -w $@ >/dev/null 2>&1

# -----------------------------------------------------------------
# Version display
# -----------------------------------------------------------------

python_version:
	$(PYTHON) -V

# -----------------------------------------------------------------
# Cleaning the python examples
# -----------------------------------------------------------------

python_clean:
	rm -rf __pycache__
	rm -f *_wrap* *~ .~* mypython@EXEEXT@ *.pyc
	rm -f core @EXTRA_CLEAN@
	rm -f *.@OBJEXT@ *@SO@ *@PYTHON_SO@
	rm -f $(TARGET).py
	if [ -f $(RUNME).py ]; then rm -f $(RUNME)3.py $(RUNME)3.py.bak; fi


##################################################################
#####                       OCTAVE                          ######
##################################################################

# Make sure these locate your Octave installation
OCTAVE        = OCTAVE_HISTFILE=/dev/null @OCTAVE@
OCTAVE_CXX    = $(DEFS) @OCTAVE_CPPFLAGS@ @OCTAVE_CXXFLAGS@

# Extra Octave specific dynamic linking options
OCTAVE_DLNK   = @OCTAVE_LDFLAGS@
OCTAVE_SO     = @OCTAVE_SO@

OCTAVE_SCRIPT = $(RUNME).m

# ----------------------------------------------------------------
# Build a C dynamically loadable module
# Note: Octave requires C++ compiler when compiling C wrappers
# ----------------------------------------------------------------

octave: $(SRCS)
	$(SWIG) -octave $(SWIGOPT) $(INTERFACEPATH)
	$(CXX) -g -c $(CCSHARED) $(CFLAGS) $(ICXXSRCS) $(INCLUDES) $(OCTAVE_CXX)
	$(CC) -g -c $(CCSHARED) $(CFLAGS) $(SRCS) $(CSRCS) $(INCLUDES)
	$(LDSHARED) $(CFLAGS) $(OBJS) $(IOBJS) $(OCTAVE_DLNK) $(LIBS) -o $(LIBPREFIX)$(TARGET)$(OCTAVE_SO)

# -----------------------------------------------------------------
# Build a C++ dynamically loadable module
# -----------------------------------------------------------------

octave_cpp: $(SRCS)
	$(SWIG) -c++ -octave $(SWIGOPT) $(INTERFACEPATH)
	$(CXX) -g -c $(CCSHARED) $(CFLAGS) $(ICXXSRCS) $(SRCS) $(CXXSRCS) $(INCLUDES) $(OCTAVE_CXX)
	$(CXXSHARED) -g $(CFLAGS) $(OBJS) $(IOBJS) $(OCTAVE_DLNK) $(LIBS) $(CPP_DLLIBS) -o $(LIBPREFIX)$(TARGET)$(OCTAVE_SO)

# -----------------------------------------------------------------
# Running an Octave example
# -----------------------------------------------------------------

octave_run:
	$(RUNTOOL) $(OCTAVE) $(OCTAVE_SCRIPT) $(RUNPIPE)

# -----------------------------------------------------------------
# Version display
# -----------------------------------------------------------------

octave_version:
	$(OCTAVE) --version | head -n 1

# -----------------------------------------------------------------
# Cleaning the Octave examples
# -----------------------------------------------------------------

octave_clean:
	rm -rf __pycache__
	rm -f *_wrap* *~ .~* myoctave@EXEEXT@ *.pyc
	rm -f core @EXTRA_CLEAN@
	rm -f *.@OBJEXT@ *@SO@ *@OCTAVE_SO@

##################################################################
#####                       GUILE                           ######
##################################################################

# Make sure these locate your Guile installation
GUILE         = @GUILE@
GUILE_CFLAGS  = @GUILE_CFLAGS@
GUILE_SO      = @GUILE_SO@
GUILE_LIBS    = @GUILE_LIBS@
GUILE_LIBOPTS = @LIBS@ $(SYSLIBS)
GUILE_LIBPREFIX = lib
GUILE_SCRIPT  = $(RUNME).scm

#------------------------------------------------------------------
# Build a dynamically loaded module with passive linkage
#------------------------------------------------------------------
guile: $(SRCS)
	$(SWIG) -guile -Linkage passive $(SWIGOPT) $(INTERFACEPATH)
	$(CC) -c $(CCSHARED) $(CFLAGS) $(INCLUDES) $(GUILE_CFLAGS) $(ISRCS) $(SRCS)
	$(LDSHARED) $(CFLAGS) $(OBJS) $(IOBJS) $(GUILE_LIBS) $(LIBS) -o $(GUILE_LIBPREFIX)$(TARGET)$(GUILE_SO)

guile_cpp: $(GUILE_LIBPREFIX)$(TARGET)$(GUILE_SO)
$(GUILE_LIBPREFIX)$(TARGET)$(GUILE_SO): $(SRCS)
	$(SWIG) -c++ -guile -Linkage passive $(SWIGOPT) $(INTERFACEPATH)
	$(CXX) -c $(CCSHARED) $(CFLAGS) $(INCLUDES) $(GUILE_CFLAGS) $(ICXXSRCS) $(SRCS) $(CXXSRCS)
	$(CXXSHARED) $(CFLAGS) $(OBJS) $(IOBJS) $(GUILE_LIBS) $(LIBS) $(CPP_DLLIBS) -o $@

guile_externalhdr:
	$(SWIG) -guile -external-runtime $(TARGET)

# -----------------------------------------------------------------
# Build Guile interpreter augmented with extra functions
# -----------------------------------------------------------------

guile_augmented:
	$(SWIG) -guile $(SWIGOPT) $(INTERFACE)
	$(CC) $(CFLAGS) $(SRCS) $(ISRCS) $(GUILE_CFLAGS) $(GUILE_LIBS) $(LIBS) -o $(TARGET)

# -----------------------------------------------------------------
# Build statically linked Guile interpreter
# -----------------------------------------------------------------

guile_static: $(SRCS)
	$(SWIG) -guile -lguilemain.i -Linkage ltdlmod $(SWIGOPT) $(INTERFACEPATH)
	$(CC) $(CFLAGS) $(ISRCS) $(SRCS) $(INCLUDES) \
	  -DSWIGINIT="SCM scm_init_$(TARGET)_module(void); scm_init_$(TARGET)_module();" \
	  $(GUILE_CFLAGS) $(GUILE_LIBS) $(LIBS) $(GUILE_LIBOPTS) -o $(TARGET)-guile

guile_static_cpp: $(SRCS)
	$(SWIG) -c++ -guile -lguilemain.i -Linkage ltdlmod $(SWIGOPT) $(INTERFACEPATH)
	$(CXX) $(CFLAGS) $(ICXXSRCS) $(SRCS) $(CXXSRCS) $(INCLUDES) \
	  -DSWIGINIT="SCM scm_init_$(TARGET)_module(void); scm_init_$(TARGET)_module();" \
	  $(GUILE_CFLAGS) $(GUILE_LIBS) $(LIBS) $(GUILE_LIBOPTS) -o $(TARGET)-guile

guile_simple: $(SRCS)
	$(SWIG) -guile -lguilemain.i -Linkage simple $(SWIGOPT) $(INTERFACEPATH)
	$(CC) $(CFLAGS) $(ISRCS) $(SRCS) $(INCLUDES) \
	  $(GUILE_CFLAGS) $(GUILE_LIBS) $(LIBS) $(GUILE_LIBOPTS) -o $(TARGET)-guile

guile_simple_cpp: $(SRCS)
	$(SWIG) -c++ -guile -lguilemain.i -Linkage simple $(SWIGOPT) $(INTERFACEPATH)
	$(CXX) $(CFLAGS) $(ICXXSRCS) $(SRCS) $(CXXSRCS) $(INCLUDES) \
	  $(GUILE_CFLAGS) $(GUILE_LIBS) $(LIBS) $(GUILE_LIBOPTS) -o $(TARGET)-guile

# -----------------------------------------------------------------
# Running a Guile example
# -----------------------------------------------------------------

guile_run:
	env GUILE_AUTO_COMPILE=0 $(RUNTOOL) $(GUILE) -l $(GUILE_SCRIPT) $(RUNPIPE)

guile_augmented_run:
	env GUILE_AUTO_COMPILE=0 $(RUNTOOL) ./$(TARGET) $(GUILE_RUNOPTIONS) -s $(GUILE_SCRIPT) $(RUNPIPE)

# -----------------------------------------------------------------
# Version display
# -----------------------------------------------------------------

guile_version:
	$(GUILE) --version | head -n 1

# -----------------------------------------------------------------
# Cleaning the Guile examples
# -----------------------------------------------------------------

guile_clean:
	rm -f *_wrap* *~ .~* my-guile@EXEEXT@ $(TARGET)@EXEEXT@
	rm -f core @EXTRA_CLEAN@
	rm -f *.@OBJEXT@ *@GUILE_SO@

##################################################################
#####                       JAVA                            ######
##################################################################

# You need to set this variable to the java directories containing the
# files "jni.h" and "md.h"
# usually something like /usr/java/include and /usr/java/include/<arch-osname>.
JAVA_INCLUDE= @JAVAINC@

# Extra Java specific dynamic linking options
JAVA_DLNK  = @JAVADYNAMICLINKING@
JAVA_LIBPREFIX = @JAVALIBRARYPREFIX@
JAVASO =@JAVASO@
JAVALDSHARED = @JAVALDSHARED@
JAVACXXSHARED = @JAVACXXSHARED@
JAVACFLAGS = @JAVACFLAGS@
JAVA = @JAVA@
JAVAC = @JAVAC@

# ----------------------------------------------------------------
# Build a java dynamically loadable module (C)
# ----------------------------------------------------------------

java: $(SRCS)
	$(SWIG) -java $(SWIGOPT) $(INTERFACEPATH)
	$(CC) -c $(CCSHARED) $(CFLAGS) $(JAVACFLAGS) $(SRCS) $(ISRCS) $(INCLUDES) $(JAVA_INCLUDE)
	$(JAVALDSHARED) $(CFLAGS) $(OBJS) $(IOBJS) $(JAVA_DLNK) $(LIBS) -o $(JAVA_LIBPREFIX)$(TARGET)$(JAVASO)

# ----------------------------------------------------------------
# Build a java dynamically loadable module (C++)
# ----------------------------------------------------------------

java_cpp: $(SRCS)
	$(SWIG) -java -c++ $(SWIGOPT) $(INTERFACEPATH)
	$(CXX) -c $(CCSHARED) $(CFLAGS) $(JAVACFLAGS) $(SRCS) $(CXXSRCS) $(ICXXSRCS) $(INCLUDES) $(JAVA_INCLUDE)
	$(JAVACXXSHARED) $(CFLAGS) $(OBJS) $(IOBJS) $(JAVA_DLNK) $(LIBS) $(CPP_DLLIBS) -o $(JAVA_LIBPREFIX)$(TARGET)$(JAVASO)

# ----------------------------------------------------------------
# Compile java files
# ----------------------------------------------------------------

java_compile: $(SRCS)
	$(COMPILETOOL) $(JAVAC) $(JAVACFLAGS) $(JAVASRCS)

# -----------------------------------------------------------------
# Run java example
# -----------------------------------------------------------------

java_run:
	env LD_LIBRARY_PATH=. $(RUNTOOL) $(JAVA) $(RUNME) $(RUNPIPE)

# -----------------------------------------------------------------
# Version display
# -----------------------------------------------------------------

java_version:
	$(JAVA) -version
	$(JAVAC) -version || echo "Unknown javac version"

# -----------------------------------------------------------------
# Cleaning the java examples
# -----------------------------------------------------------------

java_clean:
	rm -f *_wrap* *~ .~* *.class `find . -name \*.java | grep -v $(RUNME).java`
	rm -f core @EXTRA_CLEAN@
	rm -f *.@OBJEXT@ *@JAVASO@

##################################################################
<<<<<<< HEAD
#####                       ANDROID                         ######
##################################################################

ANDROID = android
ANDROID_NDK_BUILD = ndk-build
ANDROID_ADB = adb
ANT = ant
TARGETID = 1

# ----------------------------------------------------------------
# Build an Android dynamically loadable module (C)
# ----------------------------------------------------------------

android: $(SRCS)
	$(ANDROID) $(SILENT_OPTION) update project --target $(TARGETID) --name $(PROJECTNAME) --path .
	$(SWIG) -java $(SWIGOPT) -o $(INTERFACEDIR)$(TARGET)_wrap.c $(INTERFACEPATH)
	+$(ANDROID_NDK_BUILD) $(SILENT_PIPE)
	$(ANT) $(ANT_QUIET) debug

# ----------------------------------------------------------------
# Build an Android dynamically loadable module (C++)
# ----------------------------------------------------------------

android_cpp: $(SRCS)
	$(ANDROID) $(SILENT_OPTION) update project --target $(TARGETID) --name $(PROJECTNAME) --path .
	$(SWIG) -java -c++ $(SWIGOPT) -o $(INTERFACEDIR)$(TARGET)_wrap.cpp $(INTERFACEPATH)
	+$(ANDROID_NDK_BUILD) $(SILENT_PIPE)
	$(ANT) $(ANT_QUIET) debug

# ----------------------------------------------------------------
# Android install
# ----------------------------------------------------------------

android_install:
	-$(ANDROID_ADB) uninstall $(PACKAGENAME)
	$(ANDROID_ADB) install $(INSTALLOPTIONS) bin/$(PROJECTNAME)-debug.apk

# -----------------------------------------------------------------
# Version display
# -----------------------------------------------------------------

android_version:
	$(ANDROID_ADB) version

# -----------------------------------------------------------------
# Cleaning the Android examples
# -----------------------------------------------------------------

android_clean:
	ant -q -logfile /dev/null clean
	rm -f $(INTERFACEDIR)$(TARGET)_wrap.*
	rm -f `find $(PACKAGEDIR) -name \*.java | grep -v $(PROJECTNAME).java`
	rm -rf obj
=======
#####                       JAVASCRIPT                      ######
##################################################################

ROOT_DIR = @ROOT_DIR@
JSCFLAGS = @JSCFLAGS@
JSCXXFLAGS = @JSCXXFLAGS@
JSINCLUDES = @JSCOREINC@ @JSV8INC@
JSDYNAMICLINKING = @JSCOREDYNAMICLINKING@ @JSV8DYNAMICLINKING@
JSLIBRARYPREFIX = @JSLIBRARYPREFIX@
JSSO =@JSSO@
JSLDSHARED = @JSLDSHARED@
JSCXXSHARED = @JSCXXSHARED@

# ----------------------------------------------------------------
# Compile a custom javascript interpreter
# ----------------------------------------------------------------
#
# Note:
#		There is no common CLI Javascript interpreter.
#   V8 comes with one 'd8' which however does not provide a means
#		to load extensions. Therefore, by default we use nodejs as
#		environment.
#   For testing native v8 and jsc extensions we provide our own
#		interpreter (see 'Tools/javascript').
# ----------------------------------------------------------------

JS_INTERPRETER_SRC_DIR = $(ROOT_DIR)/Tools/javascript

# These settings are provided by 'configure' (see '/configure.in')
ifeq (1, @JSV8ENABLED@)
	JS_INTERPRETER_SRC_V8 = $(JS_INTERPRETER_SRC_DIR)/v8_shell.cxx
	JS_INTERPRETER_CXXFLAGS_V8 = -DENABLE_V8
endif

ifeq (1, @JSCENABLED@)
	JS_INTERPRETER_SRC_JSC = $(JS_INTERPRETER_SRC_DIR)/jsc_shell.cxx
	JS_INTERPRETER_CXXFLAGS_JSC = -DENABLE_JSC
endif

JS_INTERPRETER_CXXFLAGS = $(JS_INTERPRETER_CXXFLAGS_JSC) $(JS_INTERPRETER_CXXFLAGS_V8)
JS_INTERPRETER_SRC = \
	$(JS_INTERPRETER_SRC_DIR)/javascript.cxx $(JS_INTERPRETER_SRC_DIR)/js_shell.cxx $(JS_INTERPRETER_SRC_JSC) $(JS_INTERPRETER_SRC_V8)

# TODO: improve:
# - exe suffix
# - '-ldl' should come from configure
javascript_exe: $(SRCS)
	$(CXX) $(CXXFLAGS) $(JS_INTERPRETER_CXXFLAGS) $(JSINCLUDES) $(JS_INTERPRETER_SRC) -ldl $(LIBS) $(JSDYNAMICLINKING) -o $(JS_INTERPRETER_SRC_DIR)/javascript

SWIGJS   = $(SWIG) -javascript

# ----------------------------------------------------------------
# Run the javascript executable
# ----------------------------------------------------------------

javascript: $(SRCS)
	$(SWIGJS) $(SWIGOPT) $(INTERFACEPATH)
	$(CC) -c $(CCSHARED) $(CFLAGS) $(JSCFLAGS) $(ISRCS) $(SRCS) $(INCLUDES) $(JSINCLUDES)
	$(LDSHARED) $(CFLAGS) $(OBJS) $(IOBJS) $(JSDYNAMICLINKING) $(LIBS) -o $(LIBPREFIX)$(TARGET)$(SO)

javascript_cpp: $(SRCS)
	$(SWIGJS) -c++ $(SWIGOPT) $(INTERFACEPATH)
	$(CXX) -c $(CCSHARED) $(CFLAGS) $(JSCFLAGS) $(ICXXSRCS) $(SRCS) $(CXXSRCS) $(INCLUDES) $(JSINCLUDES)
	$(CXXSHARED) $(CFLAGS) $(OBJS) $(IOBJS) $(JSDYNAMICLINKING) $(LIBS) $(CPP_DLLIBS) -o $(LIBPREFIX)$(TARGET)$(SO)

# -----------------------------------------------------------------
# Cleaning the javascript examples
# -----------------------------------------------------------------

javascript_clean:
	rm -rf build
	rm -f *_wrap* runme
	rm -f core @EXTRA_CLEAN@
	rm -f *.@OBJEXT@ *@JSSO@

>>>>>>> c2d3da2e

##################################################################
#####                      MODULA3                          ######
##################################################################

MODULA3_INCLUDE= @MODULA3INC@

# ----------------------------------------------------------------
# Build a modula3 dynamically loadable module (C)
# ----------------------------------------------------------------

modula3: $(SRCS)
	$(SWIG) -modula3 $(SWIGOPT) $(INTERFACEPATH)
#	$(CC) -c $(CCSHARED) $(CFLAGS) $(SRCS) $(ISRCS) $(INCLUDES) \
#       $(OBJS) $(IOBJS) $(LIBS)

modula3_cpp: $(SRCS)
	$(SWIG) -modula3 -c++ $(SWIGOPT) $(INTERFACEPATH)

# -----------------------------------------------------------------
# Run modula3 example
# -----------------------------------------------------------------

modula3_run:
	$(RUNTOOL) false $(RUNPIPE)

# -----------------------------------------------------------------
# Version display
# -----------------------------------------------------------------

modula3_version:
	echo "Unknown modula3 version"

# -----------------------------------------------------------------
# Cleaning the modula3 examples
# -----------------------------------------------------------------

modula3_clean:
	rm -f *_wrap* *.i3 *.m3
	rm -f core @EXTRA_CLEAN@
	rm -f *.@OBJEXT@ *@SO@

##################################################################
#####                       MZSCHEME                        ######
##################################################################

MZSCHEME = mzscheme
MZC = @MZC@
MZDYNOBJ = @MZDYNOBJ@
MZSCHEME_SO = @MZSCHEME_SO@
MZSCHEME_SCRIPT = $(RUNME).scm

# ----------------------------------------------------------------
# Build a C/C++ dynamically loadable module
# ----------------------------------------------------------------

mzscheme: $(SRCS)
	$(SWIG) -mzscheme $(SWIGOPT) $(INTERFACEPATH)
	$(COMPILETOOL) $(MZC) `echo $(INCLUDES) | sed 's/-I/++ccf -I/g'` --cc $(ISRCS) $(SRCS)
	$(COMPILETOOL) $(MZC) --ld $(TARGET)$(MZSCHEME_SO) $(OBJS) $(IOBJS)

mzscheme_cpp: $(SRCS)
	$(SWIG) -mzscheme -c++ $(SWIGOPT) $(INTERFACEPATH)
	$(COMPILETOOL) $(MZC) `echo $(INCLUDES) | sed 's/-I/++ccf -I/g'` --cc $(ICXXSRCS) $(SRCS) $(CXXSRCS)
	$(CXXSHARED) $(CFLAGS) -o $(LIBPREFIX)$(TARGET)$(MZSCHEME_SO) $(OBJS) $(IOBJS) $(MZDYNOBJ) $(CPP_DLLIBS)

# -----------------------------------------------------------------
# Run mzscheme example
# -----------------------------------------------------------------

mzscheme_run:
	env LD_LIBRARY_PATH=. $(RUNTOOL) $(MZSCHEME) -r $(MZSCHEME_SCRIPT) $(RUNPIPE)

# -----------------------------------------------------------------
# Version display
# -----------------------------------------------------------------

mzscheme_version:
	$(MZSCHEME) -v
	$(MZC) -v

# -----------------------------------------------------------------
# Cleaning the mzscheme examples
# -----------------------------------------------------------------

mzscheme_clean:
	rm -f *_wrap* *~ .~*
	rm -f core @EXTRA_CLEAN@
	rm -f *.@OBJEXT@ *@SO@

##################################################################
#####                          Ocaml                         #####
##################################################################

OCC=@OCAMLC@
OCAMLDLGEN=@OCAMLDLGEN@
OCAMLFIND=@OCAMLFIND@
OCAMLMKTOP=@OCAMLMKTOP@ $(SWIGWHERE)
NOLINK ?= false
OCAMLPP= -pp "camlp4o ./swigp4.cmo"
OCAMLP4WHERE=`$(COMPILETOOL) camlp4 -where`
OCAMLCORE=\
	rm -rf swig.mli swig.ml swigp4.ml && \
	$(SWIG) -ocaml -co swig.mli 2>/dev/null &&  \
	$(SWIG) -ocaml -co swig.ml 2>/dev/null &&  \
	$(SWIG) -ocaml -co swigp4.ml 2>/dev/null &&  \
	$(OCC) -c swig.mli &&  \
	$(OCC) -c swig.ml &&  \
	$(OCC) -I $(OCAMLP4WHERE) -pp "camlp4o pa_extend.cmo q_MLast.cmo" \
		-c swigp4.ml

ocaml_static: $(SRCS)
	$(OCAMLCORE)
	$(SWIG) -ocaml $(SWIGOPT) $(INTERFACEPATH)
	$(OCC) -g -c -ccopt -g -ccopt "$(INCLUDES)" $(ISRCS) $(SRCS)
	$(OCC) -g -c $(INTERFACE:%.i=%.mli)
	$(OCC) -g -c $(INTERFACE:%.i=%.ml)
	test -z "$(PROGFILE)" || test -f "$(PROGFILE)" && \
		$(OCC) $(OCAMLPP) -c $(PROGFILE)
	$(NOLINK) || $(OCC) -g -ccopt -g -cclib -g -custom -o $(TARGET) \
		swig.cmo \
		$(INTERFACE:%.i=%.cmo) \
		$(PROGFILE:%.ml=%.cmo) \
		$(INTERFACE:%.i=%_wrap.@OBJEXT@) $(OBJS) -cclib "$(LIBS)"

ocaml_dynamic: $(SRCS)
	$(OCAMLCORE)
	$(SWIG) -ocaml $(SWIGOPT) $(INTERFACEPATH)
	$(OCC) -g -c -ccopt -g -ccopt "$(INCLUDES)" $(ISRCS) $(SRCS)
	$(CXXSHARED) $(CFLAGS) $(CCSHARED) $(CFLAGS) -o $(INTERFACE:%.i=%@SO@) \
		$(INTERFACE:%.i=%_wrap.@OBJEXT@) $(OBJS) $(LIBS)
	$(OCAMLDLGEN) $(INTERFACE:%.i=%.ml) $(INTERFACE:%.i=%@SO@) > \
		$(INTERFACE:%.i=%_dynamic.ml)
	mv $(INTERFACE:%.i=%_dynamic.ml) $(INTERFACE:%.i=%.ml)
	rm $(INTERFACE:%.i=%.mli)
	$(OCAMLFIND) $(OCC) -g -c -package dl $(INTERFACE:%.i=%.ml)
	test -z "$(PROGFILE)" || test -f "$(PROGFILE)" && \
		$(OCC) $(OCAMLPP) -c $(PROGFILE)
	$(NOLINK) || $(OCAMLFIND) \
		$(OCC) -g -ccopt -g -cclib -g -custom -o $(TARGET) \
		swig.cmo \
		-package dl -linkpkg \
		$(INTERFACE:%.i=%.cmo) $(PROGFILE:%.ml=%.cmo)

ocaml_static_toplevel: $(SRCS)
	$(OCAMLCORE)
	$(SWIG) -ocaml $(SWIGOPT) $(INTERFACEPATH)
	$(OCC) -g -c -ccopt -g -ccopt "$(INCLUDES)" $(ISRCS) $(SRCS)
	$(OCC) -g -c $(INTERFACE:%.i=%.mli)
	$(OCC) -g -c $(INTERFACE:%.i=%.ml)
	test -z "$(PROGFILE)" || test -f "$(PROGFILE)" && \
		$(OCC) $(OCAMLPP) -c $(PROGFILE)
	$(NOLINK) || $(OCAMLMKTOP) \
		swig.cmo \
		-I $(OCAMLP4WHERE) camlp4o.cma swigp4.cmo \
		-g -ccopt -g -cclib -g -custom -o $(TARGET)_top \
		$(INTERFACE:%.i=%.cmo) \
		$(INTERFACE:%.i=%_wrap.@OBJEXT@) $(OBJS) -cclib "$(LIBS)"

ocaml_static_cpp: $(SRCS)
	$(OCAMLCORE)
	$(SWIG) -ocaml -c++ $(SWIGOPT) $(INTERFACEPATH)
	cp $(ICXXSRCS) $(ICXXSRCS:%.cxx=%.c)
	$(OCC) -cc '$(CXX) -Wno-write-strings' -g -c -ccopt -g -ccopt "-xc++ $(INCLUDES)" \
		$(ICXXSRCS:%.cxx=%.c) $(SRCS) $(CXXSRCS)
	$(OCC) -g -c $(INTERFACE:%.i=%.mli)
	$(OCC) -g -c $(INTERFACE:%.i=%.ml)
	test -z "$(PROGFILE)" || test -f "$(PROGFILE)" && \
		$(OCC) $(OCAMLPP) -c $(PROGFILE)
	$(NOLINK) || $(OCC) -g -ccopt -g -cclib -g -custom -o $(TARGET) \
		swig.cmo \
		$(INTERFACE:%.i=%.cmo) \
		$(PROGFILE:%.ml=%.cmo) \
		$(INTERFACE:%.i=%_wrap.@OBJEXT@) $(OBJS) \
		-cclib "$(LIBS)" -cc '$(CXX) -Wno-write-strings'

ocaml_static_cpp_toplevel: $(SRCS)
	$(OCAMLCORE)
	$(SWIG) -ocaml -c++ $(SWIGOPT) $(INTERFACEPATH)
	cp $(ICXXSRCS) $(ICXXSRCS:%.cxx=%.c)
	$(OCC) -cc '$(CXX) -Wno-write-strings' -g -c -ccopt -g -ccopt "-xc++ $(INCLUDES)" \
		$(ICXXSRCS:%.cxx=%.c) $(SRCS) $(CXXSRCS)
	$(OCC) -g -c $(INTERFACE:%.i=%.mli)
	$(OCC) -g -c $(INTERFACE:%.i=%.ml)
	test -z "$(PROGFILE)" || test -f "$(PROGFILE)" && \
		$(OCC) $(OCAMLPP) -c $(PROGFILE)
	$(NOLINK) || $(OCAMLMKTOP) \
		swig.cmo \
		-I $(OCAMLP4WHERE) dynlink.cma camlp4o.cma swigp4.cmo \
		-g -ccopt -g -cclib -g -custom -o $(TARGET)_top \
		$(INTERFACE:%.i=%.cmo) \
		$(INTERFACE:%.i=%_wrap.@OBJEXT@) $(OBJS) \
		-cclib "$(LIBS)" -cc '$(CXX) -Wno-write-strings'

ocaml_dynamic_cpp: $(SRCS)
	$(OCAMLCORE)
	$(SWIG) -ocaml -c++ $(SWIGOPT) $(INTERFACEPATH)
	cp $(ICXXSRCS) $(ICXXSRCS:%.cxx=%.c)
	$(OCC) -cc '$(CXX) -Wno-write-strings' -g -c -ccopt -g -ccopt "-xc++ $(INCLUDES)" \
		$(ICXXSRCS:%.cxx=%.c) $(SRCS) $(CXXSRCS) -ccopt -fPIC
	$(CXXSHARED) $(CFLAGS) -o $(INTERFACE:%.i=%@SO@) \
		$(INTERFACE:%.i=%_wrap.@OBJEXT@) $(OBJS) \
		$(CPP_DLLIBS) $(LIBS)
	$(OCAMLDLGEN) $(INTERFACE:%.i=%.ml) $(INTERFACE:%.i=%@SO@) > \
		$(INTERFACE:%.i=%_dynamic.ml)
	mv $(INTERFACE:%.i=%_dynamic.ml) $(INTERFACE:%.i=%.ml)
	rm $(INTERFACE:%.i=%.mli)
	$(OCAMLFIND) $(OCC) -g -c -package dl $(INTERFACE:%.i=%.ml)
	test -z "$(PROGFILE)" || test -f "$(PROGFILE)" && \
		$(OCC) $(OCAMLPP) -c $(PROGFILE)
	$(NOLINK) || $(OCAMLFIND) \
		swig.cmo \
		$(OCC) -cclib -export-dynamic -g -ccopt -g -cclib -g -custom \
		-o $(TARGET) \
		-package dl -linkpkg \
		$(INTERFACE:%.i=%.cmo) $(PROGFILE:%.ml=%.cmo) -cc '$(CXX) -Wno-write-strings'

# -----------------------------------------------------------------
# Run ocaml example
# -----------------------------------------------------------------

ocaml_run:
	$(RUNTOOL) ./$(TARGET) $(RUNPIPE)

# -----------------------------------------------------------------
# Version display
# -----------------------------------------------------------------

ocaml_version:
	$(OCC) -version

# -----------------------------------------------------------------
# Cleaning the Ocaml examples
# -----------------------------------------------------------------

ocaml_clean:
	rm -f *_wrap* *~ .~* *.cmo *.cmi $(MLFILE) $(MLFILE)i swig.mli swig.cmi swig.ml swig.cmo swigp4.ml swigp4.cmo
	rm -f core @EXTRA_CLEAN@
	rm -f *.@OBJEXT@ *@SO@

##################################################################
#####                       RUBY                            ######
##################################################################

# Make sure these locate your Ruby installation
RUBY_CFLAGS= @RUBYCCDLFLAGS@ $(DEFS)
RUBY_INCLUDE= @RUBYINCLUDE@
RUBY_LIB     = @RUBYLIB@
RUBY_DLNK = @RUBYDYNAMICLINKING@
RUBY_LIBOPTS = @RUBYLINK@ @LIBS@ $(SYSLIBS)
RUBY = @RUBY@
RUBY_SCRIPT = $(RUNME).rb


# ----------------------------------------------------------------
# Build a C dynamically loadable module
# ----------------------------------------------------------------

ruby: $(SRCS)
	$(SWIG) -ruby $(SWIGOPT) $(INTERFACEPATH)
	$(CC) -c $(CCSHARED) $(CFLAGS) $(RUBY_CFLAGS) $(ISRCS) $(SRCS) $(INCLUDES) $(RUBY_INCLUDE)
	$(LDSHARED) $(CFLAGS) $(OBJS) $(IOBJS) $(RUBY_DLNK) $(LIBS) -o $(LIBPREFIX)$(TARGET)$(SO)

# -----------------------------------------------------------------
# Build a C++ dynamically loadable module
# -----------------------------------------------------------------

ruby_cpp: $(SRCS)
	$(SWIG) -c++ -ruby $(SWIGOPT) $(INTERFACEPATH)
	$(CXX) -c $(CCSHARED) $(CFLAGS) $(RUBY_CFLAGS) $(ICXXSRCS) $(SRCS) $(CXXSRCS) $(INCLUDES) $(RUBY_INCLUDE)
	$(CXXSHARED) $(CFLAGS) $(OBJS) $(IOBJS) $(RUBY_DLNK) $(LIBS) $(CPP_DLLIBS) -o $(LIBPREFIX)$(TARGET)$(SO)

# -----------------------------------------------------------------
# Build statically linked Ruby interpreter
#
# These should only be used in conjunction with the %include embed.i
# library file
# -----------------------------------------------------------------

ruby_static: $(SRCS)
	$(SWIG) -ruby -lembed.i $(SWIGOPT) $(INTERFACEPATH)
	$(CC) $(CFLAGS) $(RUBY_CFLAGS) @LINKFORSHARED@ $(ISRCS) $(SRCS) $(INCLUDES) \
	$(RUBY_INCLUDE) $(LIBS) -L$(RUBY_LIB) $(RUBY_LIBOPTS) -o $(TARGET)

ruby_cpp_static: $(SRCS)
	$(SWIG) -c++ -ruby -lembed.i $(SWIGOPT) $(INTERFACEPATH)
	$(CXX) $(CFLAGS) $(RUBY_CFLAGS) $(ICXXSRCS) $(SRCS) $(CXXSRCS) $(INCLUDES) \
	$(RUBY_INCLUDE) $(LIBS)  -L$(RUBY_LIB) $(RUBY_LIBOPTS) -o $(TARGET)

# -----------------------------------------------------------------
# Run Ruby example
# -----------------------------------------------------------------

ruby_run:
	$(RUNTOOL) $(RUBY) -I. $(RUBY_SCRIPT) $(RUNPIPE)

# -----------------------------------------------------------------
# Version display
# -----------------------------------------------------------------

ruby_version:
	$(RUBY) -v

# -----------------------------------------------------------------
# Cleaning the Ruby examples
# -----------------------------------------------------------------

ruby_clean:
	rm -f *_wrap* *~ .~* myruby@EXEEXT@ *.pm
	rm -f core @EXTRA_CLEAN@
	rm -f *.@OBJEXT@ *@SO@

##################################################################
#####                       PHP                             ######
##################################################################

PHP         = @PHP@
PHP_INCLUDE = @PHPINC@
PHP_SO      = @PHP_SO@
PHP_SCRIPT  = $(RUNME).php

# -------------------------------------------------------------------
# Build a PHP dynamically loadable module (C)
# -------------------------------------------------------------------

php: $(SRCS)
	$(SWIG) -php $(SWIGOPT) $(INTERFACEPATH)
	$(CC) -c $(CCSHARED) $(CFLAGS) $(SRCS) $(ISRCS) $(INCLUDES) $(PHP_INCLUDE)
	$(LDSHARED) $(CFLAGS) $(OBJS) $(IOBJS) $(LIBS) -o $(LIBPREFIX)$(TARGET)$(PHP_SO)

# --------------------------------------------------------------------
# Build a PHP dynamically loadable module (C++)
# --------------------------------------------------------------------

php_cpp: $(SRCS)
	$(SWIG) -php -cppext cxx -c++ $(SWIGOPT) $(INTERFACEPATH)
	$(CXX) -c $(CCSHARED) $(CFLAGS) $(SRCS) $(CXXSRCS) $(ICXXSRCS) $(INCLUDES) $(PHP_INCLUDE)
	$(CXXSHARED) $(CFLAGS) $(OBJS) $(IOBJS) $(LIBS) $(CPP_DLLIBS) -o $(LIBPREFIX)$(TARGET)$(PHP_SO)

# -----------------------------------------------------------------
# Running a PHP example
# -----------------------------------------------------------------

php_run:
	$(RUNTOOL) $(PHP) -n -q -d extension_dir=. -d safe_mode=Off $(PHP_SCRIPT) $(RUNPIPE)

# -----------------------------------------------------------------
# Version display
# -----------------------------------------------------------------

php_version:
	$(PHP) -v | head -n 1

# -----------------------------------------------------------------
# Cleaning the PHP examples
# -----------------------------------------------------------------

php_clean:
	rm -f *_wrap* *~ .~* example.php php_example.h
	rm -f core @EXTRA_CLEAN@
	rm -f *.@OBJEXT@ *@SO@

##################################################################
#####                       Pike                            ######
##################################################################

# Make sure these locate your Pike installation
PIKE         = pike
PIKE_CFLAGS  = @PIKECCDLFLAGS@ -DHAVE_CONFIG_H
PIKE_INCLUDE = @PIKEINCLUDE@
PIKE_LIB     = @PIKELIB@
PIKE_DLNK    = @PIKEDYNAMICLINKING@
PIKE_LIBOPTS = @PIKELINK@ @LIBS@ $(SYSLIBS)
PIKE_SCRIPT  = $(RUNME).pike

# ----------------------------------------------------------------
# Build a C dynamically loadable module
# ----------------------------------------------------------------

pike: $(SRCS)
	$(SWIG) -pike $(SWIGOPT) $(INTERFACEPATH)
	$(CC) -c $(CCSHARED) $(CFLAGS) $(PIKE_CFLAGS) $(ISRCS) $(SRCS) $(INCLUDES) $(PIKE_INCLUDE)
	$(LDSHARED) $(CFLAGS) $(OBJS) $(IOBJS) $(PIKE_DLNK) $(LIBS) -o $(LIBPREFIX)$(TARGET)$(SO)

# -----------------------------------------------------------------
# Build a C++ dynamically loadable module
# -----------------------------------------------------------------

pike_cpp: $(SRCS)
	$(SWIG) -c++ -pike $(SWIGOPT) $(INTERFACEPATH)
	$(CXX) -c $(CCSHARED) $(CFLAGS) $(PIKE_CFLAGS) $(ICXXSRCS) $(SRCS) $(CXXSRCS) $(INCLUDES) $(PIKE_INCLUDE)
	$(CXXSHARED) $(CFLAGS) $(OBJS) $(IOBJS) $(PIKE_DLNK) $(LIBS) $(CPP_DLLIBS) -o $(LIBPREFIX)$(TARGET)$(SO)

# -----------------------------------------------------------------
# Build statically linked Pike interpreter
#
# These should only be used in conjunction with the %include embed.i
# library file
# -----------------------------------------------------------------

pike_static: $(SRCS)
	$(SWIG) -pike -lembed.i $(SWIGOPT) $(INTERFACEPATH)
	$(CC) $(CFLAGS) $(PIKE_CFLAGS) @LINKFORSHARED@ $(ISRCS) $(SRCS) $(INCLUDES) \
	$(PIKE_INCLUDE) $(LIBS) -L$(PIKE_LIB) $(PIKE_LIBOPTS) -o $(TARGET)

pike_cpp_static: $(SRCS)
	$(SWIG) -c++ -pike -lembed.i $(SWIGOPT) $(INTERFACEPATH)
	$(CXX) $(CFLAGS) $(PIKE_CFLAGS) $(ICXXSRCS) $(SRCS) $(CXXSRCS) $(INCLUDES) \
	$(PIKE_INCLUDE) $(LIBS)  -L$(PIKE_LIB) $(PIKE_LIBOPTS) -o $(TARGET)

# -----------------------------------------------------------------
# Run pike example
# -----------------------------------------------------------------

pike_run:
	$(RUNTOOL) $(PIKE) $(PIKE_SCRIPT) $(RUNPIPE)

# -----------------------------------------------------------------
# Version display
# -----------------------------------------------------------------

pike_version:
	$(PIKE) -v 2>&1 | head -n 1

# -----------------------------------------------------------------
# Cleaning the Pike examples
# -----------------------------------------------------------------

pike_clean:
	rm -f *_wrap* *~ .~* mypike@EXEEXT@
	rm -f core @EXTRA_CLEAN@
	rm -f *.@OBJEXT@ *@SO@


##################################################################
#####                      Chicken                          ######
##################################################################

CHICKEN = @CHICKEN@
CHICKEN_CSC = @CHICKEN_CSC@
CHICKEN_CSI = @CHICKEN_CSI@
CHICKEN_LIBOPTS = @CHICKENLIB@  $(SYSLIBS)
CHICKEN_SHAREDLIBOPTS = @CHICKENSHAREDLIB@  $(SYSLIBS)
CHICKEN_CFLAGS = @CHICKENOPTS@
CHICKENOPTS = -quiet
CHICKEN_MAIN =
CHICKEN_SCRIPT = $(RUNME).scm

# SWIG produces $(ISRCS) (the C wrapper file)
# and $(CHICKEN_GENERATED_SCHEME) (the Scheme wrapper file):
CHICKEN_GENERATED_SCHEME = $(INTERFACE:.i=.scm)
CHICKEN_COMPILED_SCHEME = $(INTERFACE:.i=_chicken.c)
CHICKEN_COMPILED_OBJECT = $(CHICKEN_COMPILED_SCHEME:.c=.@OBJEXT@)

# flags for the main chicken sources (only used when compiling staticly)
CHICKEN_COMPILED_MAIN = $(CHICKEN_MAIN:.scm=_chicken.c)
CHICKEN_COMPILED_MAIN_OBJECT = $(CHICKEN_COMPILED_MAIN:.c=.@OBJEXT@)

# -----------------------------------------------------------------
# Build a CHICKEN dynamically loadable module
# -----------------------------------------------------------------

# This is the old way to build chicken, but it does not work correctly with exceptions
chicken_direct: $(SRCS)
	$(SWIG) -chicken $(SWIGOPT) $(INCLUDE) $(INTERFACEPATH)
	$(CHICKEN) $(CHICKEN_GENERATED_SCHEME) $(CHICKENOPTS) \
		-dynamic -feature chicken-compile-shared \
		-output-file $(CHICKEN_COMPILED_SCHEME)
	$(CC) -c $(CCSHARED) $(CFLAGS) $(CHICKEN_CFLAGS) \
		$(INCLUDES) $(CHICKEN_INCLUDE) $(ISRCS) $(SRCS) $(CHICKEN_COMPILED_SCHEME)
	$(LDSHARED) $(CFLAGS) $(CHICKEN_COMPILED_OBJECT) $(OBJS) $(IOBJS) \
		$(LIBS) $(CHICKEN_SHAREDLIBOPTS) -o $(LIBPREFIX)$(TARGET)$(SO)

chicken_direct_cpp: $(CXXSRCS) $(CHICKSRCS)
	$(SWIG) -c++ -chicken $(SWIGOPT) $(INCLUDE) $(INTERFACEPATH)
	$(CHICKEN) $(CHICKEN_GENERATED_SCHEME) $(CHICKENOPTS) \
		-dynamic -feature chicken-compile-shared \
		-output-file $(CHICKEN_COMPILED_SCHEME)
	$(CXX) -c $(CCSHARED) $(CFLAGS) $(CHICKEN_CFLAGS) \
		$(INCLUDES) $(CHICKEN_INCLUDE) $(ICXXSRCS) $(SRCS) $(CXXSRCS) $(CHICKEN_COMPILED_SCHEME)
	$(CXXSHARED) $(CFLAGS) $(CHICKEN_COMPILED_OBJECT) $(OBJS) $(IOBJS) \
		$(LIBS) $(CPP_DLLIBS) $(CHICKEN_SHAREDLIBOPTS) -o $(LIBPREFIX)$(TARGET)$(SO)

# -----------------------------------------------------------------
# Build statically linked CHICKEN interpreter
# -----------------------------------------------------------------

# The following two targets are also used by the test suite
chicken_static: $(SRCS) $(CHICKSRCS)
	$(SWIG) -chicken $(SWIGOPT) $(INCLUDE) $(INTERFACEPATH)
	$(CHICKEN) $(CHICKEN_GENERATED_SCHEME) $(CHICKENOPTS) \
		-output-file $(CHICKEN_COMPILED_SCHEME)
	$(CHICKEN) $(CHICKEN_MAIN) $(CHICKENOPTS) \
		-output-file $(CHICKEN_MAIN:.scm=_chicken.c)
	$(CC) -c $(CCSHARED) $(CFLAGS) $(CHICKEN_CFLAGS) \
		$(INCLUDES) $(CHICKEN_INCLUDE) $(ISRCS) $(SRCS) \
		$(CHICKEN_COMPILED_SCHEME) $(CHICKEN_COMPILED_MAIN)
	$(CC) $(CHICKEN_COMPILED_OBJECT) $(CHICKEN_COMPILED_MAIN_OBJECT) \
		$(OBJS) $(IOBJS) $(LIBS) $(CHICKEN_SHAREDLIBOPTS) -o $(TARGET)

chicken_static_cpp: $(CXXSRCS) $(CHICKSRCS)
	$(SWIG) -c++ -chicken $(SWIGOPT) $(INCLUDE) $(INTERFACEPATH)
	$(CHICKEN) $(CHICKEN_GENERATED_SCHEME) $(CHICKENOPTS) \
		-output-file $(CHICKEN_COMPILED_SCHEME)
	$(CHICKEN) $(CHICKEN_MAIN) $(CHICKENOPTS) \
		-output-file $(CHICKEN_MAIN:.scm=_chicken.c)
	$(CXX) -c $(CCSHARED) $(CFLAGS) $(CHICKEN_CFLAGS) \
		$(INCLUDES) $(CHICKEN_INCLUDE) $(ICXXSRCS) $(SRCS) $(CXXSRCS) \
		$(CHICKEN_COMPILED_SCHEME) $(CHICKEN_COMPILED_MAIN)
	$(CXX) $(CHICKEN_COMPILED_OBJECT) $(CHICKEN_COMPILED_MAIN_OBJECT) \
		$(OBJS) $(IOBJS) $(LIBS) $(CPP_DLLIBS) $(CHICKEN_SHAREDLIBOPTS) -o $(TARGET)

# ----------------------------------------------------------------
# Build a shared library using csc
# ----------------------------------------------------------------

chicken:
	$(SWIG) -chicken $(SWIGOPT) $(INCLUDE) $(INTERFACEPATH)
	$(COMPILETOOL) $(CHICKEN_CSC) -s `echo $(INCLUDES) | sed 's/-I/-C -I/g'` $(CHICKEN_GENERATED_SCHEME) $(SRCS) $(ISRCS) -o $(TARGET)$(SO)

chicken_cpp:
	$(SWIG) -c++ -chicken $(SWIGOPT) $(INCLUDE) $(INTERFACEPATH)
	$(COMPILETOOL) $(CHICKEN_CSC) -s `echo $(INCLUDES) | sed 's/-I/-C -I/g'` $(CHICKEN_GENERATED_SCHEME) $(SRCS) $(ICXXSRCS) $(CXXSRCS) -o $(TARGET)$(SO)

chicken_externalhdr:
	$(SWIG) -chicken -external-runtime $(TARGET)

# -----------------------------------------------------------------
# Run CHICKEN example
# -----------------------------------------------------------------

chicken_run:
	env LD_LIBRARY_PATH=. $(RUNTOOL) $(CHICKEN_CSI) $(CHICKEN_SCRIPT) $(RUNPIPE)

# -----------------------------------------------------------------
# Version display
# -----------------------------------------------------------------

chicken_version:
	$(CHICKEN) -version | grep -i version

# -----------------------------------------------------------------
# Cleaning the CHICKEN examples
# -----------------------------------------------------------------

chicken_clean:
	rm -f *_wrap* *~ .~* *_chicken*
	rm -f core @EXTRA_CLEAN@
	rm -f *.@OBJEXT@ *@SO@

##################################################################
#####                      CSHARP                           ######
##################################################################

# Extra CSharp specific dynamic linking options
CSHARP_DLNK  = @CSHARPDYNAMICLINKING@
CSHARP_LIBPREFIX = @CSHARPLIBRARYPREFIX@
CSHARPCOMPILER = @CSHARPCOMPILER@
CSHARPCILINTERPRETER = @CSHARPCILINTERPRETER@
CSHARPCFLAGS = @CSHARPCFLAGS@
CSHARPSO = @CSHARPSO@
CSHARP_RUNME = ./$(RUNME).exe

# ----------------------------------------------------------------
# Build a CSharp dynamically loadable module (C)
# ----------------------------------------------------------------

csharp: $(SRCS)
	$(SWIG) -csharp $(SWIGOPT) $(INTERFACEPATH)
	$(CC) -c $(CCSHARED) $(CFLAGS) $(CSHARPCFLAGS) $(SRCS) $(ISRCS) $(INCLUDES)
	$(LDSHARED) $(CFLAGS) $(OBJS) $(IOBJS) $(CSHARP_DLNK) $(LIBS) -o $(CSHARP_LIBPREFIX)$(TARGET)$(CSHARPSO)

# ----------------------------------------------------------------
# Build a CSharp dynamically loadable module (C++)
# ----------------------------------------------------------------

csharp_cpp: $(SRCS)
	$(SWIG) -csharp -c++ $(SWIGOPT) $(INTERFACEPATH)
	$(CXX) -c $(CCSHARED) $(CFLAGS) $(CSHARPCFLAGS) $(SRCS) $(CXXSRCS) $(ICXXSRCS) $(INCLUDES)
	$(CXXSHARED) $(CFLAGS) $(OBJS) $(IOBJS) $(CSHARP_DLNK) $(LIBS) $(CPP_DLLIBS) -o $(CSHARP_LIBPREFIX)$(TARGET)$(CSHARPSO)

# ----------------------------------------------------------------
# Compile CSharp files
# ----------------------------------------------------------------

csharp_compile: $(SRCS)
	$(COMPILETOOL) $(CSHARPCOMPILER) $(CSHARPFLAGS) $(CSHARPSRCS)

# -----------------------------------------------------------------
# Run CSharp example
# -----------------------------------------------------------------

csharp_run:
	env LD_LIBRARY_PATH=. $(RUNTOOL) $(CSHARP_RUNME) $(RUNPIPE)

# -----------------------------------------------------------------
# Version display
# -----------------------------------------------------------------

# Version check below also works with MS csc.exe which does not understand --version
csharp_version:
	$(CSHARPCOMPILER) --version | head -n 1

# -----------------------------------------------------------------
# Cleaning the CSharp examples
# -----------------------------------------------------------------

csharp_clean:
	rm -f *_wrap* *~ .~* runme runme.exe *.exe.mdb gc.log `find . -name \*.cs | grep -v runme.cs`
	rm -f core @EXTRA_CLEAN@
	rm -f *.@OBJEXT@ *@CSHARPSO@

##################################################################
#####                      LUA                              ######
##################################################################

# lua flags
LUA_INCLUDE= @LUAFLAGS@
LUA_LIB    = @LUALINK@

# Extra specific dynamic linking options
LUA_DLNK   = @LUADYNAMICLINKING@
LUA_SO     = @LUA_SO@

LUA        = @LUABIN@
LUA_SCRIPT = $(RUNME).lua

# Extra code for lua static link
LUA_INTERP = ../lua.c

# ----------------------------------------------------------------
# Build a C dynamically loadable module
# ----------------------------------------------------------------

lua: $(SRCS)
	$(SWIG) -lua $(SWIGOPT) $(INTERFACEPATH)
	$(CC) -c $(CCSHARED) $(CFLAGS) $(ISRCS) $(SRCS) $(INCLUDES) $(LUA_INCLUDE)
	$(LDSHARED) $(CFLAGS) $(OBJS) $(IOBJS) $(LIBS) $(LUA_LIB) -o $(LIBPREFIX)$(TARGET)$(LUA_SO)

# -----------------------------------------------------------------
# Build a C++ dynamically loadable module
# -----------------------------------------------------------------

lua_cpp: $(SRCS)
	$(SWIG) -c++ -lua $(SWIGOPT) $(INTERFACEPATH)
	$(CXX) -c $(CCSHARED) $(CFLAGS) $(ICXXSRCS) $(SRCS) $(CXXSRCS) $(INCLUDES) $(LUA_INCLUDE)
	$(CXXSHARED) $(CFLAGS) $(OBJS) $(IOBJS) $(LIBS) $(LUA_LIB) $(CPP_DLLIBS) -o $(LIBPREFIX)$(TARGET)$(LUA_SO)

# -----------------------------------------------------------------
# Build statically linked Lua interpreter
# -----------------------------------------------------------------

lua_static: $(SRCS)
	$(SWIG) -lua -module example $(SWIGOPT) $(INTERFACEPATH)
	$(CC) $(CFLAGS)  $(ISRCS) $(SRCS) $(LUA_INTERP) $(INCLUDES) \
	$(LUA_INCLUDE) $(LIBS) $(LUA_LIB) -o $(TARGET)

lua_static_cpp: $(SRCS)
	$(SWIG) -c++ -lua -module example $(SWIGOPT) $(INTERFACEPATH)
	$(CXX) $(CFLAGS) $(ICXXSRCS) $(SRCS) $(CXXSRCS) $(LUA_INTERP) $(INCLUDES) \
	$(LUA_INCLUDE) $(LIBS)  $(LUA_LIB) -o $(TARGET)

# -----------------------------------------------------------------
# Run Lua example
# -----------------------------------------------------------------

lua_run:
	$(RUNTOOL) $(LUA) $(LUA_SCRIPT) $(RUNPIPE)

lua_embed_run:
	$(RUNTOOL) ./$(TARGET) $(RUNPIPE)

# -----------------------------------------------------------------
# Version display
# -----------------------------------------------------------------

lua_version:
	$(LUA) -v | head -n 1

# -----------------------------------------------------------------
# Cleaning the lua examples
# -----------------------------------------------------------------

lua_clean:
	rm -f *_wrap* *~ .~* mylua@EXEEXT@
	rm -f core @EXTRA_CLEAN@
	rm -f *.@OBJEXT@ *@SO@

##################################################################
#####                   ALLEGRO CL                          ######
##################################################################

ALLEGROCL    = @ALLEGROCLBIN@
ALLEGROCL_SCRIPT=$(RUNME).lisp

allegrocl: $(SRCS)
	$(SWIG) -allegrocl -cwrap $(SWIGOPT) $(INTERFACEPATH)
	$(CC) -c $(CCSHARED) $(CFLAGS) $(ISRCS) $(INCLUDES) $(SRCS)
	$(LDSHARED) $(CFLAGS) $(OBJS) $(IOBJS) $(LIBS) -o $(LIBPREFIX)$(TARGET)$(SO)

allegrocl_cpp: $(SRCS)
	$(SWIG) -c++ -allegrocl $(SWIGOPT) $(INTERFACEPATH)
	$(CXX) -c $(CCSHARED) $(CFLAGS) $(ICXXSRCS) $(SRCS) $(CXXSRCS) $(INCLUDES)
	$(CXXSHARED) $(CFLAGS) $(OBJS) $(IOBJS) $(LIBS) $(CPP_DLLIBS) -o $(LIBPREFIX)$(TARGET)$(SO)

# -----------------------------------------------------------------
# Run ALLEGRO CL example
# -----------------------------------------------------------------

allegrocl_run:
	$(RUNTOOL) $(ALLEGROCL) -batch -s $(ALLEGROCL_SCRIPT) $(RUNPIPE)

# -----------------------------------------------------------------
# Version display
# -----------------------------------------------------------------

allegrocl_version:
	$(ALLEGROCL) --version

# -----------------------------------------------------------------
# Cleaning the ALLEGRO CL examples
# -----------------------------------------------------------------

allegrocl_clean:
	rm -f *_wrap* *~ .~*
	rm -f core @EXTRA_CLEAN@
	rm -f *.@OBJEXT@ *@SO@

##################################################################
#####                      CLISP                            ######
##################################################################

CLISP = @CLISPBIN@
CLISP_SCRIPT=$(RUNME).lisp

clisp: $(SRCS)
	$(SWIG) -clisp $(SWIGOPT) $(INTERFACEPATH)

clisp_cpp: $(SRCS)
	$(SWIG) -c++ -clisp $(SWIGOPT) $(INTERFACEPATH)

# -----------------------------------------------------------------
# Run CLISP example
# -----------------------------------------------------------------

clisp_run:
	$(RUNTOOL) $(CLISP) -batch -s $(CLISP_SCRIPT) $(RUNPIPE)

# -----------------------------------------------------------------
# Version display
# -----------------------------------------------------------------

clisp_version:
	$(CLISP) --version | head -n 1

# -----------------------------------------------------------------
# Cleaning the CLISP examples
# -----------------------------------------------------------------

clisp_clean:
	rm -f *_wrap* *~ .~*
	rm -f core @EXTRA_CLEAN@
	rm -f *.@OBJEXT@ *@SO@

##################################################################
#####                      CFFI                             ######
##################################################################

CFFI = @CFFIBIN@
CFFI_SCRIPT=$(RUNME).lisp

cffi: $(SRCS)
	$(SWIG) -cffi $(SWIGOPT) $(INTERFACEPATH)
#	$(CC) -c $(CCSHARED) $(CFLAGS) $(ISRCS) $(INCLUDES) $(SRCS)
#	$(LDSHARED) $(CFLAGS) $(OBJS) $(IOBJS) $(LIBS) -o $(LIBPREFIX)$(TARGET)$(SO)

cffi_cpp: $(SRCS)
	$(SWIG) -c++ -cffi $(SWIGOPT) $(INTERFACEPATH)
	$(CXX) -c $(CCSHARED) $(CFLAGS) $(ICXXSRCS) $(SRCS) $(CXXSRCS) $(INCLUDES)
	$(CXXSHARED) $(CFLAGS) $(OBJS) $(IOBJS) $(LIBS) $(CPP_DLLIBS) -o $(LIBPREFIX)$(TARGET)$(SO)

# -----------------------------------------------------------------
# Run CFFI example
# -----------------------------------------------------------------

cffi_run:
	$(RUNTOOL) $(CFFI) -batch -s $(CFFI_SCRIPT) $(RUNPIPE)

# -----------------------------------------------------------------
# Version display
# -----------------------------------------------------------------

cffi_version:
	$(CFFI) --version

# -----------------------------------------------------------------
# Cleaning the CFFI examples
# -----------------------------------------------------------------

cffi_clean:
	rm -f *_wrap* *~ .~*
	rm -f core @EXTRA_CLEAN@
	rm -f *.@OBJEXT@ *@SO@

##################################################################
#####                      UFFI                             ######
##################################################################

UFFI = @UFFIBIN@
UFFI_SCRIPT=$(RUNME).lisp

uffi: $(SRCS)
	$(SWIG) -uffi $(SWIGOPT) $(INTERFACEPATH)
#	$(CC) -c $(CCSHARED) $(CFLAGS) $(ISRCS) $(INCLUDES) $(SRCS)
#	$(LDSHARED) $(CFLAGS) $(OBJS) $(IOBJS) $(LIBS) -o $(LIBPREFIX)$(TARGET)$(SO)

uffi_cpp: $(SRCS)
	$(SWIG) -c++ -uffi $(SWIGOPT) $(INTERFACEPATH)
#	$(CXX) -c $(CCSHARED) $(CFLAGS) $(ICXXSRCS) $(SRCS) $(CXXSRCS) $(INCLUDES)
#	$(CXXSHARED) $(CFLAGS) $(OBJS) $(IOBJS) $(LIBS) $(CPP_DLLIBS) -o $(LIBPREFIX)$(TARGET)$(SO)

# -----------------------------------------------------------------
# Run UFFI example
# -----------------------------------------------------------------

uffi_run:
	$(RUNTOOL) $(UFFI) -batch -s $(UFFI_SCRIPT) $(RUNPIPE)

# -----------------------------------------------------------------
# Version display
# -----------------------------------------------------------------

uffi_version:
	$(UFFI) --version

# -----------------------------------------------------------------
# Cleaning the UFFI examples
# -----------------------------------------------------------------

uffi_clean:
	rm -f *_wrap* *~ .~*
	rm -f core @EXTRA_CLEAN@
	rm -f *.@OBJEXT@ *@SO@

##################################################################
#####                      R                                ######
##################################################################

R = R
RCXXSRCS = $(INTERFACE:.i=_wrap.cpp) #Need to use _wrap.cpp for R build system as it does not understand _wrap.cxx
RRSRC = $(INTERFACE:.i=.R)
R_CFLAGS=-fPIC
R_SCRIPT=$(RUNME).R

# need to compile .cxx files outside of R build system to make sure that
# we get -fPIC
# CMD SHLIB stdout is piped to /dev/null to prevent echo of compiler command

# ----------------------------------------------------------------
# Build a R dynamically loadable module (C)
# ----------------------------------------------------------------

r: $(SRCS)
	$(SWIG) -r $(SWIGOPT) $(INTERFACEPATH)
ifneq ($(SRCS),)
<<<<<<< HEAD
	$(CC) -g -c $(CFLAGS) $(R_CFLAGS) $(SRCS) $(INCLUDES) 
=======
	$(CXX) -g -c $(CFLAGS) $(R_CFLAGS) $(SRCS) $(INCLUDES)
>>>>>>> c2d3da2e
endif
	+( PKG_CPPFLAGS="$(INCLUDES)" $(COMPILETOOL) $(R) CMD SHLIB -o $(LIBPREFIX)$(TARGET)$(SO) $(ISRCS) $(OBJS) > /dev/null )

# ----------------------------------------------------------------
# Build a R dynamically loadable module (C++)
# ----------------------------------------------------------------

r_cpp: $(CXXSRCS)
	$(SWIG) -c++ -r $(SWIGOPT) -o $(RCXXSRCS) $(INTERFACEPATH)
ifneq ($(CXXSRCS),)
	$(CXX) -g -c $(CFLAGS) $(R_CFLAGS) $(CXXSRCS) $(INCLUDES)
endif
	+( PKG_CPPFLAGS="$(INCLUDES)" $(COMPILETOOL) $(R) CMD SHLIB -o $(LIBPREFIX)$(TARGET)$(SO) $(RCXXSRCS) $(OBJS) > /dev/null )

# -----------------------------------------------------------------
# Run R example
# -----------------------------------------------------------------

r_run:
	$(RUNTOOL) $(R) CMD BATCH $(R_SCRIPT) $(RUNPIPE)

# -----------------------------------------------------------------
# Version display
# -----------------------------------------------------------------

r_version:
	$(R) --version | head -n 1

# -----------------------------------------------------------------
# Cleaning the R examples
# -----------------------------------------------------------------

r_clean:
	rm -f *_wrap* *~ .~*
	rm -f core @EXTRA_CLEAN@
	rm -f *.@OBJEXT@ *@SO@ NAMESPACE
	rm -f $(RRSRC) $(RUNME).Rout .RData

##################################################################
#####                        Go                             ######
##################################################################

GO = @GO@
GOGCC = @GOGCC@
GO1 = @GO1@
GOC = @GOC@
GOOPT = @GOOPT@
GOVERSIONOPTION = @GOVERSIONOPTION@

GOSWIGARG = `if $(GOGCC) ; then echo -gccgo; fi`
GOCOMPILEARG = `if $(GOGCC) ; then echo -c -g; elif $(GO1) ; then echo tool $(GOC:c=g) ; fi`

GOSRCS = $(INTERFACE:.i=.go)
GOCSRCS = $(INTERFACE:.i=_gc.c)

GOLD = $(GOC:c=l)
GOTOOL = `if $(GO1) ; then echo go tool; fi`
GOPACK = `if $(GO1) ; then echo go tool pack; else echo gopack; fi`

GOPACKAGE = $(INTERFACE:.i=.a)

GOOBJEXT = $(GOC:c=)
GOGCOBJS = $(GOSRCS:.go=.$(GOOBJEXT))
GOGCCOBJS = $(GOSRCS:.go=.@OBJEXT@)

# ----------------------------------------------------------------
# Build a Go dynamically loadable module (C)
# ----------------------------------------------------------------

go: $(SRCS)
	$(SWIG) -go $(GOOPT) $(GOSWIGARG) $(SWIGOPT) $(INTERFACEPATH)
	$(CC) -g -c $(CCSHARED) $(CFLAGS) $(SRCS) $(ISRCS) $(INCLUDES)
	$(LDSHARED) $(CFLAGS) $(OBJS) $(IOBJS) $(LIBS) -o $(LIBPREFIX)$(TARGET)$(SO)
	$(COMPILETOOL) $(GO) $(GOCOMPILEARG) -I . $(GOSRCS)
	if ! $(GOGCC) ; then \
	  $(COMPILETOOL) $(GOTOOL) $(GOC) -I $${GOROOT}/pkg/$${GOOS}_$${GOARCH} $(GOCSRCS) && \
	  $(COMPILETOOL) $(GOPACK) grc $(GOPACKAGE) $(GOGCOBJS) $(GOCSRCS:.c=.$(GOOBJEXT)); \
	fi

# ----------------------------------------------------------------
# Build a Go dynamically loadable module (C++)
# ----------------------------------------------------------------

go_cpp: $(SRCS)
	$(SWIG) -go -c++ $(GOOPT) $(GOSWIGARG) $(SWIGOPT) $(INTERFACEPATH)
	$(CXX) -g -c $(CCSHARED) $(CFLAGS) $(SRCS) $(CXXSRCS) $(ICXXSRCS) $(INCLUDES)
	$(CXXSHARED) $(CFLAGS) $(OBJS) $(IOBJS) $(LIBS) $(CPP_DLLIBS) -o $(LIBPREFIX)$(TARGET)$(SO)
	$(COMPILETOOL) $(GO) $(GOCOMPILEARG) -I . $(GOSRCS)
	if ! $(GOGCC) ; then \
	  $(COMPILETOOL) $(GOTOOL) $(GOC) -I $${GOROOT}/pkg/$${GOOS}_$${GOARCH} $(GOCSRCS) && \
	  $(COMPILETOOL) $(GOPACK) grc $(GOPACKAGE) $(GOGCOBJS) $(GOCSRCS:.c=.$(GOOBJEXT)); \
	fi

# -----------------------------------------------------------------
# Running a Go example
# -----------------------------------------------------------------

go_run: runme.go
	$(GO) $(GOCOMPILEARG) runme.go
	if $(GOGCC) ; then \
	  $(COMPILETOOL) $(GO) -o runme runme.@OBJEXT@ $(GOGCCOBJS) $(LIBPREFIX)$(TARGET)$(SO); \
	else \
	  $(COMPILETOOL) $(GOTOOL) $(GOLD) -r $${GOROOT}/pkg/$${GOOS}_$${GOARCH}:. -o runme runme.$(GOOBJEXT); \
	fi
	env LD_LIBRARY_PATH=.:$$LD_LIBRARY_PATH $(RUNTOOL) ./runme $(RUNPIPE)

# -----------------------------------------------------------------
# Version display
# -----------------------------------------------------------------

go_version:
	$(GO) $(GOVERSIONOPTION)

# -----------------------------------------------------------------
# Cleaning the Go examples
# -----------------------------------------------------------------

go_clean:
	rm -f *_wrap* *_gc* .~* runme $(GOSRCS)
	rm -f core @EXTRA_CLEAN@
	rm -f *.@OBJEXT@ *.[568] *.a *@SO@

##################################################################
#####                         D                             ######
##################################################################

DLIBPREFIX = @DLIBPREFIX@

ifeq (,$(D_VERSION))
  D_VERSION = @DDEFAULTVERSION@
endif

ifeq (2,$(D_VERSION))
  SWIGD = $(SWIG) -d -d2
  DCOMPILER = @D2COMPILER@
else
  SWIGD = $(SWIG) -d
  DCOMPILER = @D1COMPILER@
endif

D_RUNME = ./$(RUNME)

# ----------------------------------------------------------------
# Build a dynamically loadable D wrapper for a C module
# ----------------------------------------------------------------

d: $(SRCS)
	$(SWIGD) $(SWIGOPT) $(INTERFACEPATH)
	$(CC) -c $(CCSHARED) $(CFLAGS) $(DCFLAGS) $(EXTRA_CFLAGS) $(SRCS) $(ISRCS) $(INCLUDES)
	$(LDSHARED) $(CFLAGS) $(DCFLAGS) $(EXTRA_LDFLAGS) $(OBJS) $(IOBJS) $(LIBS) -o $(DLIBPREFIX)$(TARGET)$(SO)

# ----------------------------------------------------------------
# Build a dynamically loadable D wrapper for a C++ module
# ----------------------------------------------------------------

d_cpp: $(SRCS)
	$(SWIGD) -c++ $(SWIGOPT) $(INTERFACEPATH)
	$(CXX) -c $(CCSHARED) $(CFLAGS) $(DCFLAGS) $(EXTRA_CFLAGS) $(SRCS) $(CXXSRCS) $(ICXXSRCS) $(INCLUDES)
	$(CXXSHARED) $(CFLAGS) $(DCFLAGS) $(EXTRA_LDFLAGS) $(OBJS) $(IOBJS) $(LIBS) $(CPP_DLLIBS) -o $(DLIBPREFIX)$(TARGET)$(SO)

# ----------------------------------------------------------------
# Compile D files
# ----------------------------------------------------------------

# Clear the DFLAGS environment variable for the compiler call itself
# to work around a discrepancy in argument handling between DMD and LDC.
d_compile: $(SRCS)
	DFLAGS="" $(COMPILETOOL) $(DCOMPILER) $(DFLAGS) $(DSRCS)

# -----------------------------------------------------------------
# Run D example
# -----------------------------------------------------------------

d_run:
	$(RUNTOOL) $(D_RUNME) $(RUNPIPE)

# -----------------------------------------------------------------
# Version display
# -----------------------------------------------------------------

d_version:
	# Needs improvement!
	echo D version guess - $(D_VERSION)

# -----------------------------------------------------------------
# Clean the D examples
# -----------------------------------------------------------------

d_clean:
	rm -f *_wrap* *~ .~* runme runme.exe `find . -name \*.d | grep -v runme.d`
	rm -f core @EXTRA_CLEAN@
	rm -f *.@OBJEXT@ *@SO@<|MERGE_RESOLUTION|>--- conflicted
+++ resolved
@@ -610,7 +610,6 @@
 	rm -f *.@OBJEXT@ *@JAVASO@
 
 ##################################################################
-<<<<<<< HEAD
 #####                       ANDROID                         ######
 ##################################################################
 
@@ -664,7 +663,8 @@
 	rm -f $(INTERFACEDIR)$(TARGET)_wrap.*
 	rm -f `find $(PACKAGEDIR) -name \*.java | grep -v $(PROJECTNAME).java`
 	rm -rf obj
-=======
+
+##################################################################
 #####                       JAVASCRIPT                      ######
 ##################################################################
 
@@ -739,8 +739,6 @@
 	rm -f *_wrap* runme
 	rm -f core @EXTRA_CLEAN@
 	rm -f *.@OBJEXT@ *@JSSO@
-
->>>>>>> c2d3da2e
 
 ##################################################################
 #####                      MODULA3                          ######
@@ -1606,11 +1604,7 @@
 r: $(SRCS)
 	$(SWIG) -r $(SWIGOPT) $(INTERFACEPATH)
 ifneq ($(SRCS),)
-<<<<<<< HEAD
 	$(CC) -g -c $(CFLAGS) $(R_CFLAGS) $(SRCS) $(INCLUDES) 
-=======
-	$(CXX) -g -c $(CFLAGS) $(R_CFLAGS) $(SRCS) $(INCLUDES)
->>>>>>> c2d3da2e
 endif
 	+( PKG_CPPFLAGS="$(INCLUDES)" $(COMPILETOOL) $(R) CMD SHLIB -o $(LIBPREFIX)$(TARGET)$(SO) $(ISRCS) $(OBJS) > /dev/null )
 
